/*
 * Copyright Elasticsearch B.V. and/or licensed to Elasticsearch B.V. under one
 * or more contributor license agreements. Licensed under the Elastic License
 * 2.0; you may not use this file except in compliance with the Elastic License
 * 2.0.
 */
package org.elasticsearch.xpack.core.termsenum.action;

import org.apache.logging.log4j.LogManager;
import org.apache.logging.log4j.Logger;
import org.apache.lucene.index.TermsEnum;
import org.apache.lucene.util.PriorityQueue;
import org.elasticsearch.ExceptionsHelper;
import org.elasticsearch.action.ActionListener;
import org.elasticsearch.action.ActionRunnable;
import org.elasticsearch.action.OriginalIndices;
import org.elasticsearch.action.ShardOperationFailedException;
import org.elasticsearch.action.support.ActionFilters;
import org.elasticsearch.action.support.DefaultShardOperationFailedException;
import org.elasticsearch.action.support.HandledTransportAction;
import org.elasticsearch.action.support.broadcast.BroadcastShardOperationFailedException;
import org.elasticsearch.cluster.ClusterState;
import org.elasticsearch.cluster.block.ClusterBlockException;
import org.elasticsearch.cluster.block.ClusterBlockLevel;
import org.elasticsearch.cluster.metadata.IndexNameExpressionResolver;
import org.elasticsearch.cluster.node.DiscoveryNode;
import org.elasticsearch.cluster.node.DiscoveryNodes;
import org.elasticsearch.cluster.routing.GroupShardsIterator;
import org.elasticsearch.cluster.routing.ShardIterator;
import org.elasticsearch.cluster.routing.ShardRouting;
import org.elasticsearch.cluster.service.ClusterService;
import org.elasticsearch.common.bytes.BytesReference;
import org.elasticsearch.common.inject.Inject;
import org.elasticsearch.common.io.stream.StreamInput;
import org.elasticsearch.common.settings.Settings;
import org.elasticsearch.common.util.concurrent.EsExecutors;
import org.elasticsearch.common.util.concurrent.EsThreadPoolExecutor;
import org.elasticsearch.common.util.concurrent.ThreadContext;
import org.elasticsearch.core.IOUtils;
import org.elasticsearch.index.IndexService;
import org.elasticsearch.index.engine.Engine;
import org.elasticsearch.index.mapper.MappedFieldType;
import org.elasticsearch.index.query.MatchAllQueryBuilder;
import org.elasticsearch.index.query.QueryBuilder;
import org.elasticsearch.index.query.Rewriteable;
import org.elasticsearch.index.query.SearchExecutionContext;
import org.elasticsearch.index.shard.IndexShard;
import org.elasticsearch.index.shard.ShardId;
import org.elasticsearch.indices.IndicesService;
import org.elasticsearch.license.XPackLicenseState;
import org.elasticsearch.script.ScriptService;
import org.elasticsearch.search.SearchService;
import org.elasticsearch.search.builder.SearchSourceBuilder;
import org.elasticsearch.search.internal.AliasFilter;
import org.elasticsearch.search.internal.ShardSearchRequest;
import org.elasticsearch.tasks.Task;
import org.elasticsearch.threadpool.ThreadPool;
import org.elasticsearch.transport.RemoteClusterAware;
import org.elasticsearch.transport.RemoteClusterService;
import org.elasticsearch.transport.TransportChannel;
import org.elasticsearch.transport.TransportException;
import org.elasticsearch.transport.TransportRequestHandler;
import org.elasticsearch.transport.TransportResponseHandler;
import org.elasticsearch.transport.TransportService;
import org.elasticsearch.xpack.core.XPackSettings;
import org.elasticsearch.xpack.core.security.SecurityContext;
import org.elasticsearch.xpack.core.security.authz.AuthorizationServiceField;
import org.elasticsearch.xpack.core.security.authz.accesscontrol.IndicesAccessControl;
import org.elasticsearch.xpack.core.security.authz.support.DLSRoleQueryValidator;

import java.io.Closeable;
import java.io.IOException;
import java.io.UncheckedIOException;
import java.util.ArrayList;
import java.util.Collections;
import java.util.HashMap;
import java.util.HashSet;
import java.util.Iterator;
import java.util.List;
import java.util.Map;
import java.util.Set;
import java.util.concurrent.Executor;
import java.util.concurrent.atomic.AtomicInteger;
import java.util.concurrent.atomic.AtomicReferenceArray;

import static org.elasticsearch.action.search.TransportSearchHelper.checkCCSVersionCompatibility;
import static org.elasticsearch.core.Strings.format;
import static org.elasticsearch.xpack.core.security.SecurityField.DOCUMENT_LEVEL_SECURITY_FEATURE;

public class TransportTermsEnumAction extends HandledTransportAction<TermsEnumRequest, TermsEnumResponse> {

    private static final Logger logger = LogManager.getLogger(TransportTermsEnumAction.class);

    private final ClusterService clusterService;
    private final TransportService transportService;
    private final RemoteClusterService remoteClusterService;
    private final SearchService searchService;
    private final IndicesService indicesService;
    private final ScriptService scriptService;
    private final IndexNameExpressionResolver indexNameExpressionResolver;

    final String transportShardAction;
    private final String shardExecutor;
    private final XPackLicenseState licenseState;
    private final Settings settings;
    private final boolean ccsCheckCompatibility;

    @Inject
    public TransportTermsEnumAction(
        ClusterService clusterService,
        SearchService searchService,
        TransportService transportService,
        IndicesService indicesService,
        ScriptService scriptService,
        ActionFilters actionFilters,
        XPackLicenseState licenseState,
        Settings settings,
        IndexNameExpressionResolver indexNameExpressionResolver
    ) {
        super(TermsEnumAction.NAME, transportService, actionFilters, TermsEnumRequest::new, EsExecutors.DIRECT_EXECUTOR_SERVICE);

        this.clusterService = clusterService;
        this.searchService = searchService;
        this.transportService = transportService;
        this.indexNameExpressionResolver = indexNameExpressionResolver;
        this.transportShardAction = actionName + "[s]";
        this.shardExecutor = ThreadPool.Names.AUTO_COMPLETE;
        this.indicesService = indicesService;
        this.scriptService = scriptService;
        this.licenseState = licenseState;
        this.settings = settings;
        this.remoteClusterService = transportService.getRemoteClusterService();
        this.ccsCheckCompatibility = SearchService.CCS_VERSION_CHECK_SETTING.get(clusterService.getSettings());

        transportService.registerRequestHandler(
            transportShardAction,
            EsExecutors.DIRECT_EXECUTOR_SERVICE,
            NodeTermsEnumRequest::new,
            new NodeTransportHandler()
        );

    }

    @Override
    protected void doExecute(Task task, TermsEnumRequest request, ActionListener<TermsEnumResponse> listener) {
        if (ccsCheckCompatibility) {
            checkCCSVersionCompatibility(request);
        }
        // log any errors that occur in a successful partial results scenario
        ActionListener<TermsEnumResponse> loggingListener = listener.delegateFailureAndWrap((l, termsEnumResponse) -> {
            // Deduplicate failures by exception message and index
            ShardOperationFailedException[] deduplicated = ExceptionsHelper.groupBy(termsEnumResponse.getShardFailures());
            for (ShardOperationFailedException e : deduplicated) {
                boolean causeHas500Status = false;
                if (e.getCause() != null) {
                    causeHas500Status = ExceptionsHelper.status(e.getCause()).getStatus() >= 500;
                }
                if ((e.status().getStatus() >= 500 || causeHas500Status)
                    && ExceptionsHelper.isNodeOrShardUnavailableTypeException(e.getCause()) == false) {
                    logger.warn("TransportTermsEnumAction shard failure (partial results response)", e);
                }
            }
            l.onResponse(termsEnumResponse);
        });
        new AsyncBroadcastAction(task, request, loggingListener).start();
    }

    protected static NodeTermsEnumRequest newNodeRequest(
        final OriginalIndices originalIndices,
        final String nodeId,
        final Set<ShardId> shardIds,
        TermsEnumRequest request,
        long taskStartMillis
    ) {
        // Given we look terms up in the terms dictionary alias filters is another aspect of search (like DLS) that we
        // currently do not support.
        // final ClusterState clusterState = clusterService.state();
        // final Set<String> indicesAndAliases = indexNameExpressionResolver.resolveExpressions(clusterState, request.indices());
        // final AliasFilter aliasFilter = searchService.buildAliasFilter(clusterState, shard.getIndexName(), indicesAndAliases);
        return new NodeTermsEnumRequest(originalIndices, nodeId, shardIds, request, taskStartMillis);
    }

    private static NodeTermsEnumResponse readShardResponse(StreamInput in) throws IOException {
        return new NodeTermsEnumResponse(in);
    }

    protected Map<String, Set<ShardId>> getNodeBundles(ClusterState clusterState, String[] concreteIndices) {
        // Group targeted shards by nodeId
        Map<String, Set<ShardId>> fastNodeBundles = new HashMap<>();
        for (String indexName : concreteIndices) {

            String[] singleIndex = { indexName };

            GroupShardsIterator<ShardIterator> shards = clusterService.operationRouting()
                .searchShards(clusterState, singleIndex, null, null);

            for (ShardIterator copiesOfShard : shards) {
                ShardRouting selectedCopyOfShard = null;
                for (ShardRouting copy : copiesOfShard) {
                    // Pick the first active node with a copy of the shard
                    if (copy.active() && copy.assignedToNode()) {
                        selectedCopyOfShard = copy;
                        break;
                    }
                }
                if (selectedCopyOfShard == null) {
                    break;
                }
                String nodeId = selectedCopyOfShard.currentNodeId();
                final Set<ShardId> bundle;
                if (fastNodeBundles.containsKey(nodeId)) {
                    bundle = fastNodeBundles.get(nodeId);
                } else {
                    bundle = new HashSet<>();
                    fastNodeBundles.put(nodeId, bundle);
                }
                if (bundle != null) {
                    bundle.add(selectedCopyOfShard.shardId());
                }
            }
        }
        return fastNodeBundles;
    }

    private static TermsEnumResponse mergeResponses(
        TermsEnumRequest request,
        AtomicReferenceArray<?> atomicResponses,
        boolean complete,
        Map<String, Set<ShardId>> nodeBundles
    ) {
        int successfulShards = 0;
        int failedShards = 0;
        List<DefaultShardOperationFailedException> shardFailures = null;
        List<List<String>> termsList = new ArrayList<>();
        for (int i = 0; i < atomicResponses.length(); i++) {
            Object atomicResponse = atomicResponses.get(i);
            if (atomicResponse instanceof NodeTermsEnumResponse str) {
                // Only one node response has to be incomplete for the entire result to be labelled incomplete.
                if (str.isComplete() == false) {
                    complete = false;
                }

                Set<ShardId> shards = nodeBundles.get(str.getNodeId());
                if (str.getError() != null) {
                    complete = false;
                    // A single reported error is assumed to be for all shards queried on that node.
                    // When reading we read from multiple Lucene indices in one unified view so any error is
                    // assumed to be all shards on that node.
                    failedShards += shards.size();
                    if (shardFailures == null) {
                        shardFailures = new ArrayList<>();
                    }
                    for (ShardId failedShard : shards) {
                        shardFailures.add(
                            new DefaultShardOperationFailedException(
                                new BroadcastShardOperationFailedException(failedShard, str.getError())
                            )
                        );
                    }
                } else {
                    successfulShards += shards.size();
                }
                termsList.add(str.terms());
            } else if (atomicResponse instanceof RemoteClusterTermsEnumResponse rc) {
                // Only one node response has to be incomplete for the entire result to be labelled incomplete.
                if (rc.resp.isComplete() == false || rc.resp.getFailedShards() > 0) {
                    complete = false;
                }
                successfulShards += rc.resp.getSuccessfulShards();
                failedShards += rc.resp.getFailedShards();
                for (DefaultShardOperationFailedException exc : rc.resp.getShardFailures()) {
                    if (shardFailures == null) {
                        shardFailures = new ArrayList<>();
                    }
                    shardFailures.add(
                        new DefaultShardOperationFailedException(rc.clusterAlias + ":" + exc.index(), exc.shardId(), exc.getCause())
                    );
                }
                termsList.add(rc.resp.getTerms());
            } else {
                // ignore non-active responses
                if (atomicResponse != null) {
                    throw new AssertionError("Unknown atomic response type: " + atomicResponse.getClass().getName());
                }
            }
        }

        List<String> ans = termsList.size() == 1 ? termsList.get(0) : mergeResponses(termsList, request.size());
        return new TermsEnumResponse(ans, (failedShards + successfulShards), successfulShards, failedShards, shardFailures, complete);
    }

    private static List<String> mergeResponses(List<List<String>> termsList, int size) {
        final PriorityQueue<TermIterator> pq = new PriorityQueue<>(termsList.size()) {
            @Override
            protected boolean lessThan(TermIterator a, TermIterator b) {
                return a.compareTo(b) < 0;
            }
        };

        for (List<String> terms : termsList) {
            Iterator<String> it = terms.iterator();
            if (it.hasNext()) {
                pq.add(new TermIterator(it));
            }
        }

        String lastTerm = null;
        final List<String> ans = new ArrayList<>();
        while (pq.size() != 0) {
            TermIterator it = pq.top();
            String term = it.term();
            if (lastTerm != null && lastTerm.compareTo(term) != 0) {
                ans.add(lastTerm);
                if (ans.size() == size) {
                    break;
                }
                lastTerm = null;
            }
            if (lastTerm == null) {
                lastTerm = term;
            }
            if (it.hasNext()) {
                String itTerm = it.term();
                it.next();
                assert itTerm.compareTo(it.term()) <= 0;
                pq.updateTop();
            } else {
                pq.pop();
            }
        }
        if (lastTerm != null && ans.size() < size) {
            ans.add(lastTerm);
        }
        return ans;
    }

    private NodeTermsEnumResponse dataNodeOperation(NodeTermsEnumRequest request) throws IOException {
        List<String> termsList = new ArrayList<>();

        long timeout_millis = request.timeout();
        long scheduledEnd = request.nodeStartedTimeMillis() + timeout_millis;

        ArrayList<Closeable> openedResources = new ArrayList<>();
        try {
            MultiShardTermsEnum.Builder teBuilder = new MultiShardTermsEnum.Builder();
            for (ShardId shardId : request.shardIds()) {
                // Check we haven't just arrived on a node and time is up already.
                if (System.currentTimeMillis() > scheduledEnd) {
                    return NodeTermsEnumResponse.partial(request.nodeId(), termsList);
                }
                final IndexService indexService = indicesService.indexServiceSafe(shardId.getIndex());
                final IndexShard indexShard = indexService.getShard(shardId.getId());

                Engine.Searcher searcher = indexShard.acquireSearcher(Engine.SEARCH_SOURCE);
                openedResources.add(searcher);
                final MappedFieldType mappedFieldType = indexShard.mapperService().fieldType(request.field());
                if (mappedFieldType != null) {
                    TermsEnum terms = mappedFieldType.getTerms(
                        searcher.getIndexReader(),
                        request.string() == null ? "" : request.string(),
                        request.caseInsensitive(),
                        request.searchAfter()
                    );
                    if (terms != null) {
                        teBuilder.add(terms, mappedFieldType::valueForDisplay);
                    }
                }
            }
            if (teBuilder.size() == 0) {
                // No term enums available
                return NodeTermsEnumResponse.empty(request.nodeId());
            }
            MultiShardTermsEnum te = teBuilder.build();

            int shard_size = request.size();
            // All the above prep might take a while - do a timer check now before we continue further.
            if (System.currentTimeMillis() > scheduledEnd) {
                return NodeTermsEnumResponse.partial(request.nodeId(), termsList);
            }

            int numTermsBetweenClockChecks = 100;
            int termCount = 0;
            // Collect in alphabetical order
            while (te.next() != null) {
                termCount++;
                if (termCount > numTermsBetweenClockChecks) {
                    if (System.currentTimeMillis() > scheduledEnd) {
                        return NodeTermsEnumResponse.partial(request.nodeId(), termsList);
                    }
                    termCount = 0;
                }
                termsList.add(te.decodedTerm());
                if (termsList.size() >= shard_size) {
                    break;
                }
            }
            return NodeTermsEnumResponse.complete(request.nodeId(), termsList);
        } catch (Exception e) {
            return NodeTermsEnumResponse.error(request.nodeId(), termsList, e);
        } finally {
            IOUtils.close(openedResources);
        }
    }

    // TODO remove this so we can shift code to server module - write a separate Interceptor class to
    // rewrite requests according to security rules
    private boolean canAccess(
        ShardId shardId,
        NodeTermsEnumRequest request,
        XPackLicenseState frozenLicenseState,
        ThreadContext threadContext
    ) {
        if (XPackSettings.SECURITY_ENABLED.get(settings)) {
            IndicesAccessControl indicesAccessControl = threadContext.getTransient(AuthorizationServiceField.INDICES_PERMISSIONS_KEY);
            IndicesAccessControl.IndexAccessControl indexAccessControl = indicesAccessControl.getIndexPermissions(shardId.getIndexName());

            if (indexAccessControl != null
                && indexAccessControl.getDocumentPermissions().hasDocumentLevelPermissions()
                && DOCUMENT_LEVEL_SECURITY_FEATURE.checkWithoutTracking(frozenLicenseState)) {
                // Check to see if any of the roles defined for the current user rewrite to match_all

                SecurityContext securityContext = new SecurityContext(clusterService.getSettings(), threadContext);
                final IndexService indexService = indicesService.indexServiceSafe(shardId.getIndex());
                final SearchExecutionContext queryShardContext = indexService.newSearchExecutionContext(
                    shardId.id(),
                    0,
                    null,
                    request::nodeStartedTimeMillis,
                    null,
                    Collections.emptyMap()
                );

                // Current user has potentially many roles and therefore potentially many queries
                // defining sets of docs accessible
                final List<Set<BytesReference>> listOfQueries = indexAccessControl.getDocumentPermissions().getListOfQueries();

                // When the user is an API Key, its role is a limitedRole and its effective document permissions
                // are intersections of the two sets of queries, one belongs to the API key itself and the other belongs
                // to the owner user. To allow unfiltered access to termsDict, both sets of the queries must have
                // the "all" permission, i.e. the query can be rewritten into a MatchAll query.
                // The following code loop through both sets queries and returns true only when both of them
                // have the "all" permission.
                return listOfQueries.stream().allMatch(queries -> hasMatchAllEquivalent(queries, securityContext, queryShardContext));
            }
        }
        return true;
    }

    private boolean hasMatchAllEquivalent(
        Set<BytesReference> queries,
        SecurityContext securityContext,
        SearchExecutionContext queryShardContext
    ) {
        if (queries == null) {
            return true;
        }
        // Current user has potentially many roles and therefore potentially many queries
        // defining sets of docs accessible
        for (BytesReference querySource : queries) {
            QueryBuilder queryBuilder = DLSRoleQueryValidator.evaluateAndVerifyRoleQuery(
                querySource,
                scriptService,
                queryShardContext.getParserConfig().registry(),
                securityContext.getUser()
            );
            QueryBuilder rewrittenQueryBuilder;
            try {
                rewrittenQueryBuilder = Rewriteable.rewrite(queryBuilder, queryShardContext);
            } catch (IOException e) {
                throw new UncheckedIOException(e);
            }
            if (rewrittenQueryBuilder instanceof MatchAllQueryBuilder) {
                // One of the roles assigned has "all" permissions - allow unfettered access to termsDict
                return true;
            }
        }
        return false;
    }

    private boolean canMatchShard(ShardId shardId, NodeTermsEnumRequest req) throws IOException {
        if (req.indexFilter() == null || req.indexFilter() instanceof MatchAllQueryBuilder) {
            return true;
        }
        ShardSearchRequest searchRequest = new ShardSearchRequest(shardId, req.nodeStartedTimeMillis(), AliasFilter.EMPTY);
        searchRequest.source(new SearchSourceBuilder().query(req.indexFilter()));
        return searchService.canMatch(searchRequest).canMatch();
    }

    protected class AsyncBroadcastAction {

        private final Task task;
        private final TermsEnumRequest request;
        private ActionListener<TermsEnumResponse> listener;
        private final DiscoveryNodes nodes;
        private final int expectedOps;
        private final AtomicInteger counterOps = new AtomicInteger();
        private final AtomicReferenceArray<Object> atomicResponses;
        private final Map<String, Set<ShardId>> nodeBundles;
        private final OriginalIndices localIndices;
        private final Map<String, OriginalIndices> remoteClusterIndices;

        protected AsyncBroadcastAction(Task task, TermsEnumRequest request, ActionListener<TermsEnumResponse> listener) {
            this.task = task;
            this.request = request;
            this.listener = listener;

            ClusterState clusterState = clusterService.state();

            ClusterBlockException blockException = clusterState.blocks().globalBlockedException(ClusterBlockLevel.READ);
            if (blockException != null) {
                throw blockException;
            }

            this.remoteClusterIndices = remoteClusterService.groupIndices(request.indicesOptions(), request.indices());
            this.localIndices = remoteClusterIndices.remove(RemoteClusterAware.LOCAL_CLUSTER_GROUP_KEY);

            // update to concrete indices
            String[] concreteIndices = localIndices == null
                ? new String[0]
                : indexNameExpressionResolver.concreteIndexNames(clusterState, localIndices);
            blockException = clusterState.blocks().indicesBlockedException(ClusterBlockLevel.READ, concreteIndices);
            if (blockException != null) {
                throw blockException;
            }

            nodes = clusterState.nodes();
            logger.trace("resolving shards based on cluster state version [{}]", clusterState.version());
            nodeBundles = getNodeBundles(clusterState, concreteIndices);
            expectedOps = nodeBundles.size() + remoteClusterIndices.size();

            atomicResponses = new AtomicReferenceArray<>(expectedOps);
        }

        public void start() {
            if (expectedOps == 0) {
                // no shards
                try {
                    listener.onResponse(mergeResponses(request, new AtomicReferenceArray<>(0), true, nodeBundles));
                } catch (Exception e) {
                    listener.onFailure(e);
                }
                // TODO or remove above try and instead just call finishHim() here? Helps keep return logic consistent
                return;
            }
            // count the local operations, and perform the non local ones
            int numOps = 0;
            for (final String nodeId : nodeBundles.keySet()) {
                if (checkForEarlyFinish()) {
                    return;
                }
                Set<ShardId> shardIds = nodeBundles.get(nodeId);
                if (shardIds.size() > 0) {
                    performOperation(nodeId, shardIds, numOps);
                } else {
                    // really, no shards active in this group
                    onNodeFailure(nodeId, numOps, null);
                }
                ++numOps;
            }
            // handle remote clusters
            for (String clusterAlias : remoteClusterIndices.keySet()) {
                performRemoteClusterOperation(clusterAlias, remoteClusterIndices.get(clusterAlias), numOps);
                ++numOps;
            }
        }

        // Returns true if we exited with a response to the caller.
        boolean checkForEarlyFinish() {
            long now = System.currentTimeMillis();
            if ((now - task.getStartTime()) > request.timeout().getMillis()) {
                finishHim(false);
                return true;
            }
            return false;
        }

        protected void performOperation(final String nodeId, final Set<ShardId> shardIds, final int opsIndex) {
            if (shardIds.size() == 0) {
                // no more active shards... (we should not really get here, just safety)
                onNodeFailure(nodeId, opsIndex, null);
            } else {
                try {
                    final NodeTermsEnumRequest nodeRequest = newNodeRequest(localIndices, nodeId, shardIds, request, task.getStartTime());
                    nodeRequest.setParentTask(clusterService.localNode().getId(), task.getId());
                    DiscoveryNode node = nodes.get(nodeId);
                    if (node == null) {
                        // no node connected, act as failure
                        onNodeFailure(nodeId, opsIndex, null);
                    } else if (checkForEarlyFinish() == false) {
                        transportService.sendRequest(
                            node,
                            transportShardAction,
                            nodeRequest,
                            new TransportResponseHandler<NodeTermsEnumResponse>() {
                                @Override
                                public NodeTermsEnumResponse read(StreamInput in) throws IOException {
                                    return readShardResponse(in);
                                }

                                @Override
                                public Executor executor(ThreadPool threadPool) {
                                    return TransportResponseHandler.TRANSPORT_WORKER;
                                }

                                @Override
                                public void handleResponse(NodeTermsEnumResponse response) {
                                    onNodeResponse(nodeId, opsIndex, response);
                                }

                                @Override
                                public void handleException(TransportException exc) {
                                    onNodeFailure(nodeId, opsIndex, exc);
                                }
                            }
                        );
                    }
                } catch (Exception exc) {
                    onNodeFailure(nodeId, opsIndex, exc);
                }
            }
        }

        void performRemoteClusterOperation(final String clusterAlias, final OriginalIndices remoteIndices, final int opsIndex) {
            try {
                TermsEnumRequest req = new TermsEnumRequest(request).indices(remoteIndices.indices());

<<<<<<< HEAD
                Client remoteClient = remoteClusterService.getRemoteClusterClient(clusterAlias, EsExecutors.DIRECT_EXECUTOR_SERVICE);
=======
                var remoteClient = remoteClusterService.getRemoteClusterClient(
                    transportService.getThreadPool(),
                    clusterAlias,
                    EsExecutors.DIRECT_EXECUTOR_SERVICE
                );
>>>>>>> 4121cf6f
                remoteClient.execute(TermsEnumAction.INSTANCE, req, new ActionListener<>() {
                    @Override
                    public void onResponse(TermsEnumResponse termsEnumResponse) {
                        onRemoteClusterResponse(
                            clusterAlias,
                            opsIndex,
                            new RemoteClusterTermsEnumResponse(clusterAlias, termsEnumResponse)
                        );
                    }

                    @Override
                    public void onFailure(Exception exc) {
                        onRemoteClusterFailure(clusterAlias, opsIndex, exc);
                    }
                });
            } catch (Exception exc) {
                onRemoteClusterFailure(clusterAlias, opsIndex, null);
            }
        }

        private void onNodeResponse(String nodeId, int opsIndex, NodeTermsEnumResponse response) {
            logger.trace("received response for node {}", nodeId);
            atomicResponses.set(opsIndex, response);
            if (expectedOps == counterOps.incrementAndGet()) {
                finishHim(true);
            } else {
                checkForEarlyFinish();
            }
        }

        private void onRemoteClusterResponse(String clusterAlias, int opsIndex, RemoteClusterTermsEnumResponse response) {
            logger.trace("received response for cluster {}", clusterAlias);
            atomicResponses.set(opsIndex, response);
            if (expectedOps == counterOps.incrementAndGet()) {
                finishHim(true);
            } else {
                checkForEarlyFinish();
            }
        }

        private void onNodeFailure(String nodeId, int opsIndex, Exception exc) {
            logger.trace("received failure {} for node {}", exc, nodeId);
            // TODO: Handle exceptions in the atomic response array
            if (expectedOps == counterOps.incrementAndGet()) {
                finishHim(true);
            }
        }

        private void onRemoteClusterFailure(String clusterAlias, int opsIndex, Exception exc) {
            logger.trace("received failure {} for cluster {}", exc, clusterAlias);
            // TODO: Handle exceptions in the atomic response array
            if (expectedOps == counterOps.incrementAndGet()) {
                finishHim(true);
            }
        }

        // Can be called multiple times - either for early time-outs or for fully-completed collections.
        protected synchronized void finishHim(boolean complete) {
            if (listener == null) {
                return;
            }
            try {
                listener.onResponse(mergeResponses(request, atomicResponses, complete, nodeBundles));
            } catch (Exception e) {
                listener.onFailure(e);
            } finally {
                listener = null;
            }
        }
    }

    class NodeTransportHandler implements TransportRequestHandler<NodeTermsEnumRequest> {

        @Override
        public void messageReceived(NodeTermsEnumRequest request, TransportChannel channel, Task task) throws Exception {
            asyncNodeOperation(request, ActionListener.wrap(channel::sendResponse, e -> {
                try {
                    channel.sendResponse(e);
                } catch (Exception e1) {
                    logger.warn(() -> format("Failed to send error response for action [%s] and request [%s]", actionName, request), e1);
                }
            }));
        }
    }

    private void asyncNodeOperation(NodeTermsEnumRequest request, ActionListener<NodeTermsEnumResponse> listener) throws IOException {
        // Start the clock ticking on the data node using the data node's local current time.
        request.startTimerOnDataNode();

        // DLS/FLS check copied from ResizeRequestInterceptor - check permissions and
        // any index_filter canMatch checks on network thread before allocating work
        ThreadContext threadContext = transportService.getThreadPool().getThreadContext();
        final XPackLicenseState frozenLicenseState = licenseState.copyCurrentLicenseState();
        for (ShardId shardId : request.shardIds().toArray(new ShardId[0])) {
            if (canAccess(shardId, request, frozenLicenseState, threadContext) == false || canMatchShard(shardId, request) == false) {
                // Permission denied or can't match, remove shardID from request
                request.remove(shardId);
            }
        }
        if (request.shardIds().size() == 0) {
            listener.onResponse(NodeTermsEnumResponse.empty(request.nodeId()));
        } else {
            // Use the search threadpool if its queue is empty
            assert transportService.getThreadPool().executor(ThreadPool.Names.SEARCH) instanceof EsThreadPoolExecutor
                : "SEARCH threadpool must be an instance of ThreadPoolExecutor";
            EsThreadPoolExecutor ex = (EsThreadPoolExecutor) transportService.getThreadPool().executor(ThreadPool.Names.SEARCH);
            final String executorName = ex.getQueue().size() == 0 ? ThreadPool.Names.SEARCH : shardExecutor;
            transportService.getThreadPool()
                .executor(executorName)
                .execute(ActionRunnable.supply(listener, () -> dataNodeOperation(request)));
        }
    }

    private record RemoteClusterTermsEnumResponse(String clusterAlias, TermsEnumResponse resp) {}

    private static class TermIterator implements Iterator<String>, Comparable<TermIterator> {
        private final Iterator<String> iterator;
        private String current;

        private TermIterator(Iterator<String> iterator) {
            this.iterator = iterator;
            this.current = iterator.next();
        }

        public String term() {
            return current;
        }

        @Override
        public boolean hasNext() {
            return iterator.hasNext();
        }

        @Override
        public String next() {
            return current = iterator.next();
        }

        @Override
        public int compareTo(TermIterator o) {
            return current.compareTo(o.term());
        }
    }
}<|MERGE_RESOLUTION|>--- conflicted
+++ resolved
@@ -624,15 +624,7 @@
             try {
                 TermsEnumRequest req = new TermsEnumRequest(request).indices(remoteIndices.indices());
 
-<<<<<<< HEAD
-                Client remoteClient = remoteClusterService.getRemoteClusterClient(clusterAlias, EsExecutors.DIRECT_EXECUTOR_SERVICE);
-=======
-                var remoteClient = remoteClusterService.getRemoteClusterClient(
-                    transportService.getThreadPool(),
-                    clusterAlias,
-                    EsExecutors.DIRECT_EXECUTOR_SERVICE
-                );
->>>>>>> 4121cf6f
+                var remoteClient = remoteClusterService.getRemoteClusterClient(clusterAlias, EsExecutors.DIRECT_EXECUTOR_SERVICE);
                 remoteClient.execute(TermsEnumAction.INSTANCE, req, new ActionListener<>() {
                     @Override
                     public void onResponse(TermsEnumResponse termsEnumResponse) {
