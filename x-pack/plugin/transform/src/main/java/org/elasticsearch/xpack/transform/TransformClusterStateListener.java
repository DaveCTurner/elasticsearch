--- conflicted
+++ resolved
@@ -43,67 +43,6 @@
         }
 
         clusterState.set(event.state());
-<<<<<<< HEAD
-
-        // The atomic flag prevents multiple simultaneous attempts to run alias creation
-        // if there is a flurry of cluster state updates in quick succession
-        if (event.localNodeMaster() && isIndexCreationInProgress.compareAndSet(false, true)) {
-            createAuditAliasForDataFrameBWC(event.state(), client, ActionListener.wrap(r -> {
-                isIndexCreationInProgress.set(false);
-                if (r) {
-                    logger.info("Created alias for deprecated data frame notifications index");
-                } else {
-                    logger.debug("Skipped creating alias for deprecated data frame notifications index");
-                }
-            }, e -> {
-                isIndexCreationInProgress.set(false);
-                logger.error("Error creating alias for deprecated data frame notifications index", e);
-            }));
-        }
-    }
-
-    private static void createAuditAliasForDataFrameBWC(ClusterState state, Client client, final ActionListener<Boolean> finalListener) {
-
-        // check if old audit index exists, no need to create the alias if it does not
-        if (state.getMetadata().getProject().hasIndexAbstraction(TransformInternalIndexConstants.AUDIT_INDEX_DEPRECATED) == false) {
-            finalListener.onResponse(false);
-            return;
-        }
-
-        Metadata metadata = state.metadata();
-        if (state.getMetadata()
-            .getProject()
-            .getIndicesLookup()
-            .get(TransformInternalIndexConstants.AUDIT_INDEX_DEPRECATED)
-            .getIndices()
-            .stream()
-            .anyMatch(
-                name -> metadata.getProject().index(name).getAliases().containsKey(TransformInternalIndexConstants.AUDIT_INDEX_READ_ALIAS)
-            )) {
-            finalListener.onResponse(false);
-            return;
-        }
-
-        final IndicesAliasesRequest request = client.admin()
-            .indices()
-            .prepareAliases()
-            .addAliasAction(
-                IndicesAliasesRequest.AliasActions.add()
-                    .index(TransformInternalIndexConstants.AUDIT_INDEX_DEPRECATED)
-                    .alias(TransformInternalIndexConstants.AUDIT_INDEX_READ_ALIAS)
-                    .isHidden(true)
-            )
-            .request();
-
-        executeAsyncWithOrigin(
-            client.threadPool().getThreadContext(),
-            TRANSFORM_ORIGIN,
-            request,
-            ActionListener.<IndicesAliasesResponse>wrap(r -> finalListener.onResponse(r.isAcknowledged()), finalListener::onFailure),
-            client.admin().indices()::aliases
-        );
-=======
->>>>>>> a5607829
     }
 
     /**
