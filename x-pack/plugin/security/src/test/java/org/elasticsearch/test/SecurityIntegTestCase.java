/*
 * Copyright Elasticsearch B.V. and/or licensed to Elasticsearch B.V. under one
 * or more contributor license agreements. Licensed under the Elastic License
 * 2.0; you may not use this file except in compliance with the Elastic License
 * 2.0.
 */
package org.elasticsearch.test;

import org.elasticsearch.action.admin.cluster.node.info.NodeInfo;
import org.elasticsearch.action.admin.cluster.node.info.NodesInfoResponse;
import org.elasticsearch.action.admin.cluster.node.info.PluginsAndModules;
import org.elasticsearch.action.admin.indices.alias.IndicesAliasesRequestBuilder;
import org.elasticsearch.action.admin.indices.create.CreateIndexRequest;
import org.elasticsearch.action.admin.indices.delete.DeleteIndexRequest;
import org.elasticsearch.action.admin.indices.get.GetIndexRequest;
import org.elasticsearch.action.admin.indices.get.GetIndexResponse;
import org.elasticsearch.action.support.IndicesOptions;
import org.elasticsearch.client.RequestOptions;
import org.elasticsearch.client.internal.Client;
import org.elasticsearch.client.internal.node.NodeClient;
import org.elasticsearch.cluster.ClusterState;
import org.elasticsearch.cluster.metadata.IndexAbstraction;
import org.elasticsearch.cluster.metadata.Metadata;
import org.elasticsearch.cluster.routing.IndexRoutingTable;
import org.elasticsearch.common.settings.MockSecureSettings;
import org.elasticsearch.common.settings.SecureString;
import org.elasticsearch.common.settings.Settings;
import org.elasticsearch.gateway.GatewayService;
import org.elasticsearch.index.Index;
import org.elasticsearch.license.LicenseSettings;
import org.elasticsearch.plugins.Plugin;
import org.elasticsearch.xpack.core.security.authc.support.Hasher;
import org.elasticsearch.xpack.core.security.authc.support.UsernamePasswordToken;
import org.elasticsearch.xpack.security.LocalStateSecurity;
import org.junit.AfterClass;
import org.junit.Before;
import org.junit.BeforeClass;
import org.junit.Rule;
import org.junit.rules.ExternalResource;

import java.nio.file.Path;
import java.util.Collection;
import java.util.Collections;
import java.util.Map;
import java.util.concurrent.TimeUnit;
import java.util.function.Function;
import java.util.stream.Collectors;

import static org.elasticsearch.test.SecuritySettingsSourceField.TEST_PASSWORD_SECURE_STRING;
import static org.elasticsearch.test.hamcrest.ElasticsearchAssertions.assertAcked;
import static org.elasticsearch.xpack.core.security.authc.support.UsernamePasswordToken.basicAuthHeaderValue;
import static org.elasticsearch.xpack.security.support.SecuritySystemIndices.SECURITY_MAIN_ALIAS;
import static org.hamcrest.Matchers.hasItem;

/**
 * Base class to run tests against a cluster with X-Pack installed and security enabled.
 * The default {@link org.elasticsearch.test.ESIntegTestCase.Scope} is {@link org.elasticsearch.test.ESIntegTestCase.Scope#SUITE}
 *
 * @see SecuritySettingsSource
 */
public abstract class SecurityIntegTestCase extends ESIntegTestCase {

    private static SecuritySettingsSource SECURITY_DEFAULT_SETTINGS;
    protected static SecureString BOOTSTRAP_PASSWORD = null;

    /**
     * Settings used when the {@link org.elasticsearch.test.ESIntegTestCase.ClusterScope} is set to
     * {@link org.elasticsearch.test.ESIntegTestCase.Scope#SUITE} or {@link org.elasticsearch.test.ESIntegTestCase.Scope#TEST}
     * so that some of the configuration parameters can be overridden through test instance methods, similarly
     * to how {@link ESIntegTestCase#nodeSettings(int, Settings)} works.
     */
    private static CustomSecuritySettingsSource customSecuritySettingsSource = null;
    private TestSecurityClient securityClient;

    @BeforeClass
    public static void generateBootstrapPassword() {
        BOOTSTRAP_PASSWORD = TEST_PASSWORD_SECURE_STRING.clone();
    }

    // UnicastZen requires the number of nodes in a cluster to generate the unicast configuration.
    // The number of nodes is randomized though, but we can predict what the maximum number of nodes will be
    // and configure them all in unicast.hosts
    protected static int defaultMaxNumberOfNodes() {
        ClusterScope clusterScope = SecurityIntegTestCase.class.getAnnotation(ClusterScope.class);
        if (clusterScope == null) {
            return InternalTestCluster.DEFAULT_HIGH_NUM_MASTER_NODES + InternalTestCluster.DEFAULT_MAX_NUM_DATA_NODES
                + InternalTestCluster.DEFAULT_MAX_NUM_CLIENT_NODES;
        } else {
            int clientNodes = clusterScope.numClientNodes();
            if (clientNodes < 0) {
                clientNodes = InternalTestCluster.DEFAULT_MAX_NUM_CLIENT_NODES;
            }
            int masterNodes = 0;
            if (clusterScope.supportsDedicatedMasters()) {
                masterNodes = InternalTestCluster.DEFAULT_HIGH_NUM_MASTER_NODES;
            }

            int dataNodes = 0;
            if (clusterScope.numDataNodes() < 0) {
                if (clusterScope.maxNumDataNodes() < 0) {
                    dataNodes = InternalTestCluster.DEFAULT_MAX_NUM_DATA_NODES;
                } else {
                    dataNodes = clusterScope.maxNumDataNodes();
                }
            } else {
                dataNodes = clusterScope.numDataNodes();
            }
            return masterNodes + dataNodes + clientNodes;
        }
    }

    private static ClusterScope getAnnotation(Class<?> clazz) {
        if (clazz == Object.class || clazz == SecurityIntegTestCase.class) {
            return null;
        }
        ClusterScope annotation = clazz.getAnnotation(ClusterScope.class);
        if (annotation != null) {
            return annotation;
        }
        return getAnnotation(clazz.getSuperclass());
    }

    Scope getCurrentClusterScope() {
        return getCurrentClusterScope(this.getClass());
    }

    private static Scope getCurrentClusterScope(Class<?> clazz) {
        ClusterScope annotation = getAnnotation(clazz);
        return annotation == null ? Scope.SUITE : annotation.scope();
    }

    @BeforeClass
    public static void initDefaultSettings() {
        if (SECURITY_DEFAULT_SETTINGS == null) {
            SECURITY_DEFAULT_SETTINGS = new SecuritySettingsSource(randomBoolean(), createTempDir(), Scope.SUITE);
        }
    }

    /**
     * Set the static default settings to null to prevent a memory leak. The test framework also checks for memory leaks
     * and computes the size, this can cause issues when running with the security manager as it tries to do reflection
     * into protected sun packages.
     */
    @AfterClass
    public static void destroyDefaultSettings() {
        SECURITY_DEFAULT_SETTINGS = null;
        customSecuritySettingsSource = null;
    }

    @Rule
    // Rules are the only way to have something run before the before (final) method inherited from ESIntegTestCase
    public ExternalResource externalResource = new ExternalResource() {
        @Override
        protected void before() throws Throwable {
            Scope currentClusterScope = getCurrentClusterScope();
            switch (currentClusterScope) {
                case SUITE:
                    if (customSecuritySettingsSource == null) {
                        customSecuritySettingsSource = new CustomSecuritySettingsSource(
                            transportSSLEnabled(),
                            createTempDir(),
                            currentClusterScope
                        );
                    }
                    break;
                case TEST:
                    customSecuritySettingsSource = new CustomSecuritySettingsSource(
                        transportSSLEnabled(),
                        createTempDir(),
                        currentClusterScope
                    );
                    break;
            }
        }
    };

    @Before
    // before methods from the superclass are run before this, which means that the current cluster is ready to go
    public void assertXPackIsInstalled() {
        doAssertXPackIsInstalled();
    }

    protected void doAssertXPackIsInstalled() {
        NodesInfoResponse nodeInfos = clusterAdmin().prepareNodesInfo().clear().setPlugins(true).get();
        for (NodeInfo nodeInfo : nodeInfos.getNodes()) {
            // TODO: disable this assertion for now, due to random runs with mock plugins. perhaps run without mock plugins?
            // assertThat(nodeInfo.getPlugins().getInfos(), hasSize(2));
            Collection<String> pluginNames = nodeInfo.getInfo(PluginsAndModules.class)
                .getPluginInfos()
                .stream()
                .filter(p -> p.descriptor().isStable() == false)
                .map(p -> p.descriptor().getClassname())
                .collect(Collectors.toList());
            assertThat(
                "plugin [" + xpackPluginClass().getName() + "] not found in [" + pluginNames + "]",
                pluginNames,
                hasItem(xpackPluginClass().getName())
            );
        }
    }

    protected Class<?> xpackPluginClass() {
        return LocalStateSecurity.class;
    }

    @Override
    protected Settings nodeSettings(int nodeOrdinal, Settings otherSettings) {
        Settings.Builder builder = Settings.builder().put(super.nodeSettings(nodeOrdinal, otherSettings));
        // Disable native ML autodetect_process as the c++ controller won't be available
        // builder.put(MachineLearningField.AUTODETECT_PROCESS.getKey(), false);
        Settings customSettings = customSecuritySettingsSource.nodeSettings(nodeOrdinal, otherSettings);
        builder.put(customSettings, false); // handle secure settings separately
        builder.put(LicenseSettings.SELF_GENERATED_LICENSE_TYPE.getKey(), "trial");
        Settings.Builder customBuilder = Settings.builder().put(customSettings);
        if (customBuilder.getSecureSettings() != null) {
            SecuritySettingsSource.addSecureSettings(
                builder,
                secureSettings -> secureSettings.merge((MockSecureSettings) customBuilder.getSecureSettings())
            );
        }
        if (builder.getSecureSettings() == null) {
            builder.setSecureSettings(new MockSecureSettings());
        }
        ((MockSecureSettings) builder.getSecureSettings()).setString("bootstrap.password", BOOTSTRAP_PASSWORD.toString());
        return builder.build();
    }

    @Override
    protected Path nodeConfigPath(int nodeOrdinal) {
        return customSecuritySettingsSource.nodeConfigPath(nodeOrdinal);
    }

    @Override
    protected boolean addMockTransportService() {
        return false; // security has its own transport service
    }

    @Override
    protected Collection<Class<? extends Plugin>> nodePlugins() {
        return customSecuritySettingsSource.nodePlugins();
    }

    /**
     * Allows to override the users config file when the {@link org.elasticsearch.test.ESIntegTestCase.ClusterScope} is set to
     * {@link org.elasticsearch.test.ESIntegTestCase.Scope#SUITE} or {@link org.elasticsearch.test.ESIntegTestCase.Scope#TEST}
     */
    protected String configUsers() {
        return SECURITY_DEFAULT_SETTINGS.configUsers();
    }

    /**
     * Allows to override the users_roles config file when the {@link org.elasticsearch.test.ESIntegTestCase.ClusterScope} is set to
     * {@link org.elasticsearch.test.ESIntegTestCase.Scope#SUITE} or {@link org.elasticsearch.test.ESIntegTestCase.Scope#TEST}
     */
    protected String configUsersRoles() {
        return SECURITY_DEFAULT_SETTINGS.configUsersRoles();
    }

    /**
     * Allows to override the roles config file when the {@link org.elasticsearch.test.ESIntegTestCase.ClusterScope} is set to
     * {@link org.elasticsearch.test.ESIntegTestCase.Scope#SUITE} or {@link org.elasticsearch.test.ESIntegTestCase.Scope#TEST}
     */
    protected String configRoles() {
        return SECURITY_DEFAULT_SETTINGS.configRoles();
    }

    protected String configOperatorUsers() {
        return SECURITY_DEFAULT_SETTINGS.configOperatorUsers();
    }

    /**
     * Allows to override the node client username (used while sending requests to the test cluster) when the
     * {@link org.elasticsearch.test.ESIntegTestCase.ClusterScope} is set to
     * {@link org.elasticsearch.test.ESIntegTestCase.Scope#SUITE} or {@link org.elasticsearch.test.ESIntegTestCase.Scope#TEST}
     */
    protected String nodeClientUsername() {
        return SECURITY_DEFAULT_SETTINGS.nodeClientUsername();
    }

    /**
     * Allows to override the node client password (used while sending requests to the test cluster) when the
     * {@link org.elasticsearch.test.ESIntegTestCase.ClusterScope} is set to
     * {@link org.elasticsearch.test.ESIntegTestCase.Scope#SUITE} or {@link org.elasticsearch.test.ESIntegTestCase.Scope#TEST}
     */
    protected SecureString nodeClientPassword() {
        return SECURITY_DEFAULT_SETTINGS.nodeClientPassword();
    }

    /**
     * Allows to control whether ssl key information is auto generated or not on the transport layer
     */
    protected boolean transportSSLEnabled() {
        return randomBoolean();
    }

    protected int maxNumberOfNodes() {
        return defaultMaxNumberOfNodes();
    }

    private class CustomSecuritySettingsSource extends SecuritySettingsSource {

        private CustomSecuritySettingsSource(boolean sslEnabled, Path configDir, Scope scope) {
            super(sslEnabled, configDir, scope);
        }

        @Override
        protected String configUsers() {
            return SecurityIntegTestCase.this.configUsers();
        }

        @Override
        protected String configUsersRoles() {
            return SecurityIntegTestCase.this.configUsersRoles();
        }

        @Override
        protected String configRoles() {
            return SecurityIntegTestCase.this.configRoles();
        }

        @Override
        protected String configOperatorUsers() {
            return SecurityIntegTestCase.this.configOperatorUsers();
        }

        @Override
        protected String nodeClientUsername() {
            return SecurityIntegTestCase.this.nodeClientUsername();
        }

        @Override
        protected SecureString nodeClientPassword() {
            return SecurityIntegTestCase.this.nodeClientPassword();
        }
    }

    /**
     * Creates the indices provided as argument, randomly associating them with aliases, indexes one dummy document per index
     * and refreshes the new indices
     */
    protected void createIndicesWithRandomAliases(String... indices) {
        createIndex(indices);

        if (frequently()) {
            boolean aliasAdded = false;
            IndicesAliasesRequestBuilder builder = indicesAdmin().prepareAliases();
            for (String index : indices) {
                if (frequently()) {
                    // one alias per index with prefix "alias-"
                    builder.addAlias(index, "alias-" + index);
                    aliasAdded = true;
                }
            }
            // If we get to this point and we haven't added an alias to the request we need to add one
            // or the request will fail so use noAliasAdded to force adding the alias in this case
            if (aliasAdded == false || randomBoolean()) {
                // one alias pointing to all indices
                for (String index : indices) {
                    builder.addAlias(index, "alias");
                }
            }
            assertAcked(builder);
        }

        for (String index : indices) {
            prepareIndex(index).setSource("field", "value").get();
        }
        refresh(indices);
    }

    @Override
    protected Function<Client, Client> getClientWrapper() {
        Map<String, String> headers = Collections.singletonMap(
            "Authorization",
            basicAuthHeaderValue(nodeClientUsername(), nodeClientPassword())
        );
        // we need to wrap node clients because we do not specify a user for nodes and all requests will use the system
        // user. This is ok for internal n2n stuff but the test framework does other things like wiping indices, repositories, etc
        // that the system user cannot do. so we wrap the node client with a user that can do these things since the client() calls
        // return a node client
        return client -> (client instanceof NodeClient) ? client.filterWithHeader(headers) : client;
    }

    public void assertSecurityIndexActive() throws Exception {
        assertSecurityIndexActive(cluster());
    }

    public void assertSecurityIndexActive(TestCluster testCluster) throws Exception {
        for (Client client : testCluster.getClients()) {
            assertBusy(() -> {
                ClusterState clusterState = client.admin().cluster().prepareState(TEST_REQUEST_TIMEOUT).setLocal(true).get().getState();
                assertFalse(clusterState.blocks().hasGlobalBlock(GatewayService.STATE_NOT_RECOVERED_BLOCK));
                Index securityIndex = resolveSecurityIndex(clusterState.metadata());
                // TODO this is a bug -- since we are not tripping assertions here, this will complete successfully even if the security
                // index does not exist
                if (securityIndex != null) {
                    IndexRoutingTable indexRoutingTable = clusterState.routingTable().index(securityIndex);
                    if (indexRoutingTable != null) {
                        assertTrue(indexRoutingTable.allPrimaryShardsActive());
                    }
                }
            }, 30L, TimeUnit.SECONDS);
        }
    }

    protected void deleteSecurityIndex() {
        final Client client = client().filterWithHeader(
            Collections.singletonMap(
                "Authorization",
                UsernamePasswordToken.basicAuthHeaderValue(
                    SecuritySettingsSource.ES_TEST_ROOT_USER,
                    SecuritySettingsSourceField.TEST_PASSWORD_SECURE_STRING
                )
            )
        );
        GetIndexRequest getIndexRequest = new GetIndexRequest();
        getIndexRequest.indices(SECURITY_MAIN_ALIAS);
        getIndexRequest.indicesOptions(IndicesOptions.lenientExpandOpen());
        GetIndexResponse getIndexResponse = client.admin().indices().getIndex(getIndexRequest).actionGet();
        if (getIndexResponse.getIndices().length > 0) {
            // this is a hack to clean up the .security index since only a superuser can delete it
            DeleteIndexRequest deleteIndexRequest = new DeleteIndexRequest(getIndexResponse.getIndices());
            client.admin().indices().delete(deleteIndexRequest).actionGet();
        }
    }

<<<<<<< HEAD
    private static Index resolveSecurityIndex(Metadata metadata) {
        final IndexAbstraction indexAbstraction = metadata.getProject().getIndicesLookup().get(SECURITY_MAIN_ALIAS);
=======
    protected void createSecurityIndex() {
        final Client client = client().filterWithHeader(
            Collections.singletonMap(
                "Authorization",
                UsernamePasswordToken.basicAuthHeaderValue(
                    SecuritySettingsSource.ES_TEST_ROOT_USER,
                    SecuritySettingsSourceField.TEST_PASSWORD_SECURE_STRING
                )
            )
        );
        CreateIndexRequest createIndexRequest = new CreateIndexRequest(SECURITY_MAIN_ALIAS);
        client.admin().indices().create(createIndexRequest).actionGet();
    }

    protected static Index resolveSecurityIndex(Metadata metadata) {
        final IndexAbstraction indexAbstraction = metadata.getIndicesLookup().get(SECURITY_MAIN_ALIAS);
>>>>>>> 8e9e6532
        if (indexAbstraction != null) {
            return indexAbstraction.getIndices().get(0);
        }
        return null;
    }

    public static Hasher getFastStoredHashAlgoForTests() {
        return inFipsJvm()
            ? Hasher.resolve(randomFrom("pbkdf2", "pbkdf2_1000", "pbkdf2_stretch_1000", "pbkdf2_stretch"))
            : Hasher.resolve(randomFrom("pbkdf2", "pbkdf2_1000", "pbkdf2_stretch_1000", "pbkdf2_stretch", "bcrypt", "bcrypt9"));
    }

    protected TestSecurityClient getSecurityClient(RequestOptions requestOptions) {
        return new TestSecurityClient(getRestClient(), requestOptions);
    }

    protected TestSecurityClient getSecurityClient() {
        if (securityClient == null) {
            securityClient = getSecurityClient(SecuritySettingsSource.SECURITY_REQUEST_OPTIONS);
        }
        return securityClient;
    }
}<|MERGE_RESOLUTION|>--- conflicted
+++ resolved
@@ -424,10 +424,6 @@
         }
     }
 
-<<<<<<< HEAD
-    private static Index resolveSecurityIndex(Metadata metadata) {
-        final IndexAbstraction indexAbstraction = metadata.getProject().getIndicesLookup().get(SECURITY_MAIN_ALIAS);
-=======
     protected void createSecurityIndex() {
         final Client client = client().filterWithHeader(
             Collections.singletonMap(
@@ -443,8 +439,7 @@
     }
 
     protected static Index resolveSecurityIndex(Metadata metadata) {
-        final IndexAbstraction indexAbstraction = metadata.getIndicesLookup().get(SECURITY_MAIN_ALIAS);
->>>>>>> 8e9e6532
+        final IndexAbstraction indexAbstraction = metadata.getProject().getIndicesLookup().get(SECURITY_MAIN_ALIAS);
         if (indexAbstraction != null) {
             return indexAbstraction.getIndices().get(0);
         }
