--- conflicted
+++ resolved
@@ -71,13 +71,8 @@
     }
 
     private boolean isMigrationComplete(ClusterState state) {
-<<<<<<< HEAD
         IndexMetadata indexMetadata = state.metadata().getProject().indices().get(TestRestrictedIndices.INTERNAL_SECURITY_MAIN_INDEX_7);
-        return indexMetadata.getCustomData(MIGRATION_VERSION_CUSTOM_KEY) != null;
-=======
-        IndexMetadata indexMetadata = state.metadata().getIndices().get(TestRestrictedIndices.INTERNAL_SECURITY_MAIN_INDEX_7);
         return indexMetadata != null && indexMetadata.getCustomData(MIGRATION_VERSION_CUSTOM_KEY) != null;
->>>>>>> 7fd7d646
     }
 
     private void awaitSecurityMigrationRanOnce() {
