/*
 * Copyright Elasticsearch B.V. and/or licensed to Elasticsearch B.V. under one
 * or more contributor license agreements. Licensed under the Elastic License
 * 2.0; you may not use this file except in compliance with the Elastic License
 * 2.0.
 */
package org.elasticsearch.xpack.migrate.action;

import org.apache.logging.log4j.LogManager;
import org.apache.logging.log4j.Logger;
import org.elasticsearch.action.ActionListener;
import org.elasticsearch.action.admin.indices.create.CreateIndexRequest;
import org.elasticsearch.action.support.ActionFilters;
import org.elasticsearch.action.support.HandledTransportAction;
import org.elasticsearch.action.support.master.AcknowledgedResponse;
import org.elasticsearch.client.internal.Client;
import org.elasticsearch.cluster.metadata.IndexMetadata;
import org.elasticsearch.cluster.metadata.MappingMetadata;
import org.elasticsearch.cluster.metadata.MetadataCreateIndexService;
import org.elasticsearch.cluster.service.ClusterService;
import org.elasticsearch.common.compress.CompressedXContent;
import org.elasticsearch.common.settings.IndexScopedSettings;
import org.elasticsearch.common.settings.Settings;
import org.elasticsearch.common.xcontent.XContentHelper;
import org.elasticsearch.core.Nullable;
import org.elasticsearch.index.IndexNotFoundException;
import org.elasticsearch.injection.guice.Inject;
import org.elasticsearch.tasks.Task;
import org.elasticsearch.tasks.TaskId;
import org.elasticsearch.threadpool.ThreadPool;
import org.elasticsearch.transport.TransportService;
import org.elasticsearch.xcontent.XContentType;

import java.io.IOException;
import java.util.HashMap;
import java.util.Map;
import java.util.Optional;

public class CreateIndexFromSourceTransportAction extends HandledTransportAction<
    CreateIndexFromSourceAction.Request,
    AcknowledgedResponse> {
    private static final Logger logger = LogManager.getLogger(CreateIndexFromSourceTransportAction.class);

    private final ClusterService clusterService;
    private final Client client;
    private final IndexScopedSettings indexScopedSettings;

    @Inject
    public CreateIndexFromSourceTransportAction(
        TransportService transportService,
        ClusterService clusterService,
        ActionFilters actionFilters,
        Client client,
        IndexScopedSettings indexScopedSettings
    ) {
        super(
            CreateIndexFromSourceAction.NAME,
            false,
            transportService,
            actionFilters,
            CreateIndexFromSourceAction.Request::new,
            transportService.getThreadPool().executor(ThreadPool.Names.GENERIC)
        );
        this.clusterService = clusterService;
        this.client = client;
        this.indexScopedSettings = indexScopedSettings;
    }

    @Override
    protected void doExecute(Task task, CreateIndexFromSourceAction.Request request, ActionListener<AcknowledgedResponse> listener) {

<<<<<<< HEAD
        IndexMetadata sourceIndex = clusterService.state().getMetadata().getProject().index(request.getSourceIndex());
=======
        IndexMetadata sourceIndex = clusterService.state().getMetadata().index(request.sourceIndex());
>>>>>>> 14c21f20

        if (sourceIndex == null) {
            listener.onFailure(new IndexNotFoundException(request.sourceIndex()));
            return;
        }

        logger.debug("Creating destination index [{}] for source index [{}]", request.destIndex(), request.sourceIndex());

        Settings settings = Settings.builder()
            // add source settings
            .put(filterSettings(sourceIndex))
            // add override settings from request
            .put(request.settingsOverride())
            .build();

        Map<String, Object> mergeMappings;
        try {
            mergeMappings = mergeMappings(sourceIndex.mapping(), request.mappingsOverride());
        } catch (IOException e) {
            listener.onFailure(e);
            return;
        }

        var createIndexRequest = new CreateIndexRequest(request.destIndex()).settings(settings);
        if (mergeMappings.isEmpty() == false) {
            createIndexRequest.mapping(mergeMappings);
        }
        createIndexRequest.setParentTask(new TaskId(clusterService.localNode().getId(), task.getId()));

        client.admin().indices().create(createIndexRequest, listener.map(response -> response));
    }

    private static Map<String, Object> toMap(@Nullable MappingMetadata sourceMapping) {
        return Optional.ofNullable(sourceMapping)
            .map(MappingMetadata::source)
            .map(CompressedXContent::uncompressed)
            .map(s -> XContentHelper.convertToMap(s, true, XContentType.JSON).v2())
            .orElse(Map.of());
    }

    private static Map<String, Object> mergeMappings(@Nullable MappingMetadata sourceMapping, Map<String, Object> mappingAddition)
        throws IOException {
        Map<String, Object> combinedMappingMap = new HashMap<>(toMap(sourceMapping));
        XContentHelper.update(combinedMappingMap, mappingAddition, true);
        return combinedMappingMap;
    }

    // Filter source index settings to subset of settings that can be included during reindex.
    // Similar to the settings filtering done when reindexing for upgrade in Kibana
    // https://github.com/elastic/kibana/blob/8a8363f02cc990732eb9cbb60cd388643a336bed/x-pack
    // /plugins/upgrade_assistant/server/lib/reindexing/index_settings.ts#L155
    private Settings filterSettings(IndexMetadata sourceIndex) {
        return MetadataCreateIndexService.copySettingsFromSource(false, sourceIndex.getSettings(), indexScopedSettings, Settings.builder())
            .build();
    }
}<|MERGE_RESOLUTION|>--- conflicted
+++ resolved
@@ -69,11 +69,7 @@
     @Override
     protected void doExecute(Task task, CreateIndexFromSourceAction.Request request, ActionListener<AcknowledgedResponse> listener) {
 
-<<<<<<< HEAD
-        IndexMetadata sourceIndex = clusterService.state().getMetadata().getProject().index(request.getSourceIndex());
-=======
-        IndexMetadata sourceIndex = clusterService.state().getMetadata().index(request.sourceIndex());
->>>>>>> 14c21f20
+        IndexMetadata sourceIndex = clusterService.state().getMetadata().getProject().index(request.sourceIndex());
 
         if (sourceIndex == null) {
             listener.onFailure(new IndexNotFoundException(request.sourceIndex()));
