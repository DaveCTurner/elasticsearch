--- conflicted
+++ resolved
@@ -767,13 +767,8 @@
                     "min_index_version":%s,
                     "max_index_version":%s
                   }
-<<<<<<< HEAD
-                }
-=======
                 },
-                "transport_versions": [],
                 "nodes_versions": []
->>>>>>> 0c3b8ed1
               },
               "cluster_settings": {
                 "cluster": {
