/*
 * Copyright Elasticsearch B.V. and/or licensed to Elasticsearch B.V. under one
 * or more contributor license agreements. Licensed under the Elastic License
 * 2.0; you may not use this file except in compliance with the Elastic License
 * 2.0.
 */

package org.elasticsearch.xpack.watcher.actions.webhook;

import org.elasticsearch.action.admin.cluster.node.reload.NodesReloadSecureSettingsRequest;
import org.elasticsearch.action.admin.cluster.node.reload.TransportNodesReloadSecureSettingsAction;
import org.elasticsearch.action.search.SearchResponse;
import org.elasticsearch.common.settings.KeyStoreWrapper;
import org.elasticsearch.common.settings.MockSecureSettings;
import org.elasticsearch.common.settings.SecureString;
import org.elasticsearch.common.settings.Settings;
import org.elasticsearch.common.util.CollectionUtils;
import org.elasticsearch.index.query.QueryBuilders;
import org.elasticsearch.plugins.Plugin;
import org.elasticsearch.test.http.MockRequest;
import org.elasticsearch.test.http.MockResponse;
import org.elasticsearch.test.http.MockWebServer;
import org.elasticsearch.transport.netty4.Netty4Plugin;
import org.elasticsearch.xpack.core.watcher.history.WatchRecord;
import org.elasticsearch.xpack.core.watcher.support.xcontent.XContentSource;
import org.elasticsearch.xpack.core.watcher.transport.actions.put.PutWatchRequestBuilder;
import org.elasticsearch.xpack.watcher.actions.ActionBuilders;
import org.elasticsearch.xpack.watcher.common.http.BasicAuth;
import org.elasticsearch.xpack.watcher.common.http.HttpMethod;
import org.elasticsearch.xpack.watcher.common.http.HttpRequestTemplate;
import org.elasticsearch.xpack.watcher.common.text.TextTemplate;
import org.elasticsearch.xpack.watcher.condition.InternalAlwaysCondition;
import org.elasticsearch.xpack.watcher.notification.WebhookService;
import org.elasticsearch.xpack.watcher.test.AbstractWatcherIntegrationTestCase;
import org.junit.After;
import org.junit.Before;

import java.nio.file.Path;
import java.util.Collection;

import static org.elasticsearch.test.hamcrest.ElasticsearchAssertions.assertNoFailures;
import static org.elasticsearch.xpack.watcher.client.WatchSourceBuilders.watchBuilder;
import static org.elasticsearch.xpack.watcher.input.InputBuilders.simpleInput;
import static org.elasticsearch.xpack.watcher.test.WatcherTestUtils.xContentSource;
import static org.elasticsearch.xpack.watcher.trigger.TriggerBuilders.schedule;
import static org.elasticsearch.xpack.watcher.trigger.schedule.Schedules.interval;
import static org.hamcrest.Matchers.anyOf;
import static org.hamcrest.Matchers.equalTo;
import static org.hamcrest.Matchers.hasSize;
import static org.hamcrest.Matchers.is;
import static org.hamcrest.Matchers.notNullValue;

public class WebhookTokenIntegrationTests extends AbstractWatcherIntegrationTestCase {

    private MockWebServer webServer = new MockWebServer();

    @Override
    protected boolean addMockHttpTransport() {
        return false; // enable http
    }

    @Override
    protected Collection<Class<? extends Plugin>> nodePlugins() {
        return CollectionUtils.appendToCopy(super.nodePlugins(), Netty4Plugin.class); // for http
    }

    @Override
    protected Settings nodeSettings(int nodeOrdinal, Settings otherSettings) {
        Settings.Builder builder = Settings.builder();
        builder.put(super.nodeSettings(nodeOrdinal, otherSettings));
        builder.put(WebhookService.SETTING_WEBHOOK_TOKEN_ENABLED.getKey(), true);
        MockSecureSettings secureSettings = new MockSecureSettings();
        secureSettings.setString(WebhookService.SETTING_WEBHOOK_HOST_TOKEN_PAIRS.getKey(), "localhost:0=oldtoken");
        builder.setSecureSettings(secureSettings);
        return builder.build();
    }

    @Before
    public void startWebservice() throws Exception {
        webServer.start();
    }

    @After
    public void stopWebservice() throws Exception {
        webServer.close();
    }

    public void testWebhook() throws Exception {
        assumeFalse(
            "Cannot run in FIPS mode since the keystore will be password protected and sending a password in the reload"
                + "settings api call, require TLS to be configured for the transport layer",
            inFipsJvm()
        );
        String localServer = "localhost:" + webServer.getPort();
        logger.info("--> updating keystore token hosts to: {}", localServer);
        Path configPath = internalCluster().configPaths().stream().findFirst().orElseThrow();
        try (KeyStoreWrapper ksw = KeyStoreWrapper.create()) {
            ksw.setString(WebhookService.SETTING_WEBHOOK_HOST_TOKEN_PAIRS.getKey(), (localServer + "=token1234").toCharArray());
            ksw.save(configPath, "".toCharArray(), false);
        }
        // Reload the keystore to load the new settings
        NodesReloadSecureSettingsRequest reloadReq = new NodesReloadSecureSettingsRequest();
<<<<<<< HEAD
        try {
            reloadReq.setSecureStorePassword(new SecureString("".toCharArray()));
            client().execute(NodesReloadSecureSettingsAction.INSTANCE, reloadReq).get();
        } finally {
            reloadReq.decRef();
        }
=======
        reloadReq.setSecureStorePassword(new SecureString("".toCharArray()));
        client().execute(TransportNodesReloadSecureSettingsAction.TYPE, reloadReq).get();
>>>>>>> c784d1a9

        webServer.enqueue(new MockResponse().setResponseCode(200).setBody("body"));
        HttpRequestTemplate.Builder builder = HttpRequestTemplate.builder("localhost", webServer.getPort())
            .path(new TextTemplate("/test/_id"))
            .putParam("param1", new TextTemplate("value1"))
            .putParam("watch_id", new TextTemplate("_id"))
            .body(new TextTemplate("_body"))
            .auth(new BasicAuth("user", "pass".toCharArray()))
            .method(HttpMethod.POST);

        new PutWatchRequestBuilder(client(), "_id").setSource(
            watchBuilder().trigger(schedule(interval("5s")))
                .input(simpleInput("key", "value"))
                .condition(InternalAlwaysCondition.INSTANCE)
                .addAction("_id", ActionBuilders.webhookAction(builder))
        ).get();

        timeWarp().trigger("_id");
        refresh();

        assertWatchWithMinimumPerformedActionsCount("_id", 1, false);
        assertThat(webServer.requests(), hasSize(1));
        MockRequest req = webServer.requests().get(0);
        assertThat(
            webServer.requests().get(0).getUri().getQuery(),
            anyOf(equalTo("watch_id=_id&param1=value1"), equalTo("param1=value1&watch_id=_id"))
        );
        assertThat("token header should be set", req.getHeader(WebhookService.TOKEN_HEADER_NAME), equalTo("token1234"));

        assertThat(webServer.requests().get(0).getBody(), is("_body"));

        SearchResponse response = searchWatchRecords(b -> QueryBuilders.termQuery(WatchRecord.STATE.getPreferredName(), "executed"));
        try {
            assertNoFailures(response);
            XContentSource source = xContentSource(response.getHits().getAt(0).getSourceRef());
            String body = source.getValue("result.actions.0.webhook.response.body");
            assertThat(body, notNullValue());
            assertThat(body, is("body"));
            Number status = source.getValue("result.actions.0.webhook.response.status");
            assertThat(status, notNullValue());
            assertThat(status.intValue(), is(200));
        } finally {
            response.decRef();
        }
    }
}<|MERGE_RESOLUTION|>--- conflicted
+++ resolved
@@ -10,6 +10,7 @@
 import org.elasticsearch.action.admin.cluster.node.reload.NodesReloadSecureSettingsRequest;
 import org.elasticsearch.action.admin.cluster.node.reload.TransportNodesReloadSecureSettingsAction;
 import org.elasticsearch.action.search.SearchResponse;
+import org.elasticsearch.common.Strings;
 import org.elasticsearch.common.settings.KeyStoreWrapper;
 import org.elasticsearch.common.settings.MockSecureSettings;
 import org.elasticsearch.common.settings.SecureString;
@@ -99,18 +100,13 @@
             ksw.save(configPath, "".toCharArray(), false);
         }
         // Reload the keystore to load the new settings
-        NodesReloadSecureSettingsRequest reloadReq = new NodesReloadSecureSettingsRequest();
-<<<<<<< HEAD
+        NodesReloadSecureSettingsRequest reloadReq = new NodesReloadSecureSettingsRequest(Strings.EMPTY_ARRAY);
         try {
             reloadReq.setSecureStorePassword(new SecureString("".toCharArray()));
-            client().execute(NodesReloadSecureSettingsAction.INSTANCE, reloadReq).get();
+            client().execute(TransportNodesReloadSecureSettingsAction.TYPE, reloadReq).get();
         } finally {
             reloadReq.decRef();
         }
-=======
-        reloadReq.setSecureStorePassword(new SecureString("".toCharArray()));
-        client().execute(TransportNodesReloadSecureSettingsAction.TYPE, reloadReq).get();
->>>>>>> c784d1a9
 
         webServer.enqueue(new MockResponse().setResponseCode(200).setBody("body"));
         HttpRequestTemplate.Builder builder = HttpRequestTemplate.builder("localhost", webServer.getPort())
