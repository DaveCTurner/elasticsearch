/*
 * Copyright Elasticsearch B.V. and/or licensed to Elasticsearch B.V. under one
 * or more contributor license agreements. Licensed under the Elastic License
 * 2.0; you may not use this file except in compliance with the Elastic License
 * 2.0.
 */

package org.elasticsearch.xpack.ilm;

import org.elasticsearch.action.admin.cluster.snapshots.get.GetSnapshotsRequest;
import org.elasticsearch.action.admin.cluster.snapshots.get.GetSnapshotsResponse;
import org.elasticsearch.action.admin.cluster.snapshots.get.TransportGetSnapshotsAction;
import org.elasticsearch.action.admin.cluster.snapshots.restore.RestoreSnapshotRequest;
import org.elasticsearch.action.admin.cluster.snapshots.restore.TransportRestoreSnapshotAction;
import org.elasticsearch.action.support.master.AcknowledgedRequest;
import org.elasticsearch.common.Strings;
import org.elasticsearch.common.settings.Settings;
import org.elasticsearch.core.TimeValue;
import org.elasticsearch.plugins.Plugin;
import org.elasticsearch.snapshots.SnapshotState;
import org.elasticsearch.test.ESSingleNodeTestCase;
import org.elasticsearch.xpack.core.LocalStateCompositeXPackPlugin;
import org.elasticsearch.xpack.core.ilm.LifecyclePolicy;
import org.elasticsearch.xpack.core.ilm.OperationMode;
import org.elasticsearch.xpack.core.ilm.Phase;
import org.elasticsearch.xpack.core.ilm.ReadOnlyAction;
import org.elasticsearch.xpack.core.ilm.StopILMRequest;
import org.elasticsearch.xpack.core.ilm.action.GetStatusAction;
import org.elasticsearch.xpack.core.ilm.action.ILMActions;
import org.elasticsearch.xpack.core.ilm.action.PutLifecycleRequest;
import org.elasticsearch.xpack.core.slm.SnapshotLifecyclePolicy;
import org.elasticsearch.xpack.core.slm.action.ExecuteSnapshotLifecycleAction;
import org.elasticsearch.xpack.core.slm.action.GetSLMStatusAction;
import org.elasticsearch.xpack.core.slm.action.PutSnapshotLifecycleAction;
import org.elasticsearch.xpack.core.slm.action.StopSLMAction;
import org.elasticsearch.xpack.slm.SnapshotLifecycle;

import java.util.Collection;
import java.util.List;
import java.util.Locale;
import java.util.Map;

import static org.elasticsearch.test.hamcrest.ElasticsearchAssertions.assertAcked;
import static org.elasticsearch.xpack.core.slm.SnapshotLifecyclePolicyMetadataTests.randomRetention;
import static org.elasticsearch.xpack.core.slm.SnapshotLifecyclePolicyMetadataTests.randomSchedule;
import static org.hamcrest.Matchers.equalTo;

public class LifecycleOperationSnapshotTests extends ESSingleNodeTestCase {

    @Override
    protected Collection<Class<? extends Plugin>> getPlugins() {
        return List.of(LocalStateCompositeXPackPlugin.class, IndexLifecycle.class, SnapshotLifecycle.class);
    }

    @Override
    protected Settings nodeSettings() {
        return Settings.builder().put(super.nodeSettings()).put("slm.history_index_enabled", false).build();
    }

    public void testModeSnapshotRestore() throws Exception {
        clusterAdmin().preparePutRepository("repo").setType("fs").setSettings(Settings.builder().put("location", "repo").build()).get();

        client().execute(
            PutSnapshotLifecycleAction.INSTANCE,
            new PutSnapshotLifecycleAction.Request(
                TEST_REQUEST_TIMEOUT,
                TEST_REQUEST_TIMEOUT,
                "slm-policy",
                new SnapshotLifecyclePolicy(
                    "slm-policy",
                    randomAlphaOfLength(4).toLowerCase(Locale.ROOT),
                    randomSchedule(),
                    "repo",
                    null,
                    randomRetention()
                )
            )
        ).get();

        client().execute(
            ILMActions.PUT,
            new PutLifecycleRequest(
                TEST_REQUEST_TIMEOUT,
                TEST_REQUEST_TIMEOUT,
                new LifecyclePolicy(
                    "ilm-policy",
                    Map.of("warm", new Phase("warm", TimeValue.timeValueHours(1), Map.of("readonly", new ReadOnlyAction())))
                )
            )
        );

        assertThat(ilmMode(), equalTo(OperationMode.RUNNING));
        assertThat(slmMode(), equalTo(OperationMode.RUNNING));

        // Take snapshot
        ExecuteSnapshotLifecycleAction.Response resp = client().execute(
            ExecuteSnapshotLifecycleAction.INSTANCE,
            new ExecuteSnapshotLifecycleAction.Request(TEST_REQUEST_TIMEOUT, TEST_REQUEST_TIMEOUT, "slm-policy")
        ).get();
        final String snapshotName = resp.getSnapshotName();
        // Wait for the snapshot to be successful
        assertBusy(() -> {
            logger.info("--> checking for snapshot success");
            try {
                GetSnapshotsResponse getResp = client().execute(
                    TransportGetSnapshotsAction.TYPE,
                    new GetSnapshotsRequest(new String[] { "repo" }, new String[] { snapshotName })
                ).get();
                assertThat(getResp.getSnapshots().size(), equalTo(1));
                assertThat(getResp.getSnapshots().get(0).state(), equalTo(SnapshotState.SUCCESS));
            } catch (Exception e) {
                fail("snapshot does not yet exist");
            }
        });

<<<<<<< HEAD
        assertAcked(client().execute(ILMActions.STOP, new StopILMRequest(TEST_REQUEST_TIMEOUT, TEST_REQUEST_TIMEOUT)).get());
        assertAcked(client().execute(StopSLMAction.INSTANCE, new StopSLMAction.Request()).get());
=======
        assertAcked(client().execute(ILMActions.STOP, new StopILMRequest()).get());
        assertAcked(client().execute(StopSLMAction.INSTANCE, new StopSLMAction.Request(TEST_REQUEST_TIMEOUT, TEST_REQUEST_TIMEOUT)).get());
>>>>>>> 4275c927
        assertBusy(() -> assertThat(ilmMode(), equalTo(OperationMode.STOPPED)));
        assertBusy(() -> assertThat(slmMode(), equalTo(OperationMode.STOPPED)));

        // Restore snapshot
        client().execute(
            TransportRestoreSnapshotAction.TYPE,
            new RestoreSnapshotRequest("repo", snapshotName).includeGlobalState(true).indices(Strings.EMPTY_ARRAY).waitForCompletion(true)
        ).get();

        assertBusy(() -> assertThat(ilmMode(), equalTo(OperationMode.STOPPED)));
        assertBusy(() -> assertThat(slmMode(), equalTo(OperationMode.STOPPED)));
    }

    private OperationMode ilmMode() throws Exception {
        return client().execute(GetStatusAction.INSTANCE, new AcknowledgedRequest.Plain(TEST_REQUEST_TIMEOUT, TEST_REQUEST_TIMEOUT))
            .get()
            .getMode();
    }

    private OperationMode slmMode() throws Exception {
        return client().execute(GetSLMStatusAction.INSTANCE, new AcknowledgedRequest.Plain(TEST_REQUEST_TIMEOUT, TEST_REQUEST_TIMEOUT))
            .get()
            .getOperationMode();
    }
}<|MERGE_RESOLUTION|>--- conflicted
+++ resolved
@@ -113,13 +113,8 @@
             }
         });
 
-<<<<<<< HEAD
         assertAcked(client().execute(ILMActions.STOP, new StopILMRequest(TEST_REQUEST_TIMEOUT, TEST_REQUEST_TIMEOUT)).get());
-        assertAcked(client().execute(StopSLMAction.INSTANCE, new StopSLMAction.Request()).get());
-=======
-        assertAcked(client().execute(ILMActions.STOP, new StopILMRequest()).get());
         assertAcked(client().execute(StopSLMAction.INSTANCE, new StopSLMAction.Request(TEST_REQUEST_TIMEOUT, TEST_REQUEST_TIMEOUT)).get());
->>>>>>> 4275c927
         assertBusy(() -> assertThat(ilmMode(), equalTo(OperationMode.STOPPED)));
         assertBusy(() -> assertThat(slmMode(), equalTo(OperationMode.STOPPED)));
 
