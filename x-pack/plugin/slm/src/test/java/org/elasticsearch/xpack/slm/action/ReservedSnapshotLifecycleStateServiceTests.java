--- conflicted
+++ resolved
@@ -91,13 +91,8 @@
         final ClusterName clusterName = new ClusterName("elasticsearch");
 
         ClusterState state = ClusterState.builder(clusterName).build();
-<<<<<<< HEAD
-        ReservedSnapshotAction action = new ReservedSnapshotAction(mock(FeatureService.class));
-        TransformState<ClusterState> prevState = new TransformState<>(state, Set.of());
-=======
         ReservedSnapshotAction action = new ReservedSnapshotAction();
-        TransformState prevState = new TransformState(state, Set.of());
->>>>>>> 47352604
+        TransformState prevState = new TransformState<>(state, Set.of());
 
         String badPolicyJSON = """
             {
@@ -124,59 +119,6 @@
         );
     }
 
-<<<<<<< HEAD
-    public void testIntervalScheduleSupportValidation() {
-        Client client = mock(Client.class);
-        when(client.settings()).thenReturn(Settings.EMPTY);
-        final ClusterName clusterName = new ClusterName("elasticsearch");
-        List<RepositoryMetadata> repositoriesMetadata = List.of(new RepositoryMetadata("repo", "fs", Settings.EMPTY));
-        Metadata.Builder mdBuilder = Metadata.builder();
-        mdBuilder.putCustom(RepositoriesMetadata.TYPE, new RepositoriesMetadata(repositoriesMetadata));
-        ClusterState state = ClusterState.builder(clusterName).metadata(mdBuilder).build();
-        TransformState<ClusterState> prevState = new TransformState<>(state, Set.of());
-        String goodPolicyJSON = """
-            {
-               "daily-snapshots": {
-                 "schedule": "30d",
-                 "name": "<production-snap-{now/d}>",
-                 "repository": "repo",
-                 "config": {
-                   "indices": ["foo-*", "important"],
-                   "ignore_unavailable": true,
-                   "include_global_state": false
-                 },
-                 "retention": {
-                   "expire_after": "30d",
-                   "min_count": 1,
-                   "max_count": 50
-                 }
-               }
-            }
-            """;
-
-        {
-            FeatureService featureService = mock(FeatureService.class);
-            when(featureService.clusterHasFeature(any(), any())).thenReturn(false);
-            ReservedSnapshotAction action = new ReservedSnapshotAction(featureService);
-            assertThat(
-                expectThrows(IllegalArgumentException.class, () -> processJSON(action, prevState, goodPolicyJSON)).getMessage(),
-                is("Error on validating SLM requests")
-            );
-        }
-        {
-            FeatureService featureService = mock(FeatureService.class);
-            when(featureService.clusterHasFeature(any(), any())).thenReturn(true);
-            ReservedSnapshotAction action = new ReservedSnapshotAction(featureService);
-            try {
-                processJSON(action, prevState, goodPolicyJSON);
-            } catch (Exception e) {
-                fail("interval schedule with interval feature should pass validation");
-            }
-        }
-    }
-
-=======
->>>>>>> 47352604
     public void testActionAddRemove() throws Exception {
         Client client = mock(Client.class);
         when(client.settings()).thenReturn(Settings.EMPTY);
