[[repository-s3]]
=== S3 repository

You can use AWS S3 as a repository for {ref}/snapshot-restore.html[Snapshot/Restore].

*If you are looking for a hosted solution of Elasticsearch on AWS, please visit
https://www.elastic.co/cloud/.*

[[repository-s3-usage]]
==== Getting started

To register an S3 repository, specify the type as `s3` when creating
the repository. The repository defaults to using
https://docs.aws.amazon.com/AmazonECS/latest/developerguide/task-iam-roles.html[ECS
IAM Role] credentials for authentication. You can also use <<iam-kubernetes-service-accounts,Kubernetes service accounts>> for authentication.

The only mandatory setting is the bucket name:

[source,console]
----
PUT _snapshot/my_s3_repository
{
  "type": "s3",
  "settings": {
    "bucket": "my-bucket"
  }
}
----
// TEST[skip:we don't have s3 setup while testing this]


[[repository-s3-client]]
==== Client settings

The client that you use to connect to S3 has a number of settings available.
The settings have the form `s3.client.CLIENT_NAME.SETTING_NAME`. By default,
`s3` repositories use a client named `default`, but this can be modified using
the <<repository-s3-repository,repository setting>> `client`. For example:

[source,console]
----
PUT _snapshot/my_s3_repository
{
  "type": "s3",
  "settings": {
    "bucket": "my-bucket",
    "client": "my-alternate-client"
  }
}
----
// TEST[skip:we don't have S3 setup while testing this]

Most client settings can be added to the `elasticsearch.yml` configuration file
with the exception of the secure settings, which you add to the {es} keystore.
For more information about creating and updating the {es} keystore, see
{ref}/secure-settings.html[Secure settings].

For example, if you want to use specific credentials to access S3 then run the
following commands to add these credentials to the keystore.

[source,sh]
----
bin/elasticsearch-keystore add s3.client.default.access_key
bin/elasticsearch-keystore add s3.client.default.secret_key
# a session token is optional so the following command may not be needed
bin/elasticsearch-keystore add s3.client.default.session_token
----

If instead you want to use the instance role or container role to access S3
then you should leave these settings unset. You can switch from using specific
credentials back to the default of using the instance role or container role by
removing these settings from the keystore as follows:

[source,sh]
----
bin/elasticsearch-keystore remove s3.client.default.access_key
bin/elasticsearch-keystore remove s3.client.default.secret_key
# a session token is optional so the following command may not be needed
bin/elasticsearch-keystore remove s3.client.default.session_token
----

*All* client secure settings of this repository type are
{ref}/secure-settings.html#reloadable-secure-settings[reloadable].
You can define these settings before the node is started,
or call the <<cluster-nodes-reload-secure-settings,Nodes reload secure settings API>>
after the settings are defined to apply them to a running node.

After you reload the settings, the internal `s3` clients, used to transfer the snapshot
contents, will utilize the latest settings from the keystore. Any existing `s3`
repositories, as well as any newly created ones, will pick up the new values
stored in the keystore.

NOTE: In-progress snapshot/restore tasks will not be preempted by a *reload* of
the client's secure settings. The task will complete using the client as it was
built when the operation started.

The following list contains the available client settings. Those that must be
stored in the keystore are marked as "secure" and are *reloadable*; the other
settings belong in the `elasticsearch.yml` file.

`access_key` ({ref}/secure-settings.html[Secure], {ref}/secure-settings.html#reloadable-secure-settings[reloadable])::

    An S3 access key. If set, the `secret_key` setting must also be specified.
    If unset, the client will use the instance or container role instead.

`secret_key` ({ref}/secure-settings.html[Secure], {ref}/secure-settings.html#reloadable-secure-settings[reloadable])::

    An S3 secret key. If set, the `access_key` setting must also be specified.

`session_token` ({ref}/secure-settings.html[Secure], {ref}/secure-settings.html#reloadable-secure-settings[reloadable])::

    An S3 session token. If set, the `access_key` and `secret_key` settings
    must also be specified.

`endpoint`::

    The S3 service endpoint to connect to. This defaults to `s3.amazonaws.com`
    but the
    https://docs.aws.amazon.com/general/latest/gr/rande.html#s3_region[AWS
    documentation] lists alternative S3 endpoints. If you are using an
    <<repository-s3-compatible-services,S3-compatible service>> then you should
    set this to the service's endpoint.

`protocol`::

    The protocol to use to connect to S3. Valid values are either `http` or
    `https`. Defaults to `https`. When using HTTPS, this repository type validates the
    repository's certificate chain using the JVM-wide truststore. Ensure that
    the root certificate authority is in this truststore using the JVM's
    `keytool` tool. If you have a custom certificate authority for your S3 repository
    and you use the {es} <<jvm-version,bundled JDK>>, then you will need to reinstall your
    CA certificate every time you upgrade {es}.

`proxy.host`::

    The host name of a proxy to connect to S3 through.

`proxy.port`::

    The port of a proxy to connect to S3 through.

`proxy.scheme`::

    The scheme to use for the proxy connection to S3. Valid values are either `http` or `https`.
    Defaults to `http`. This setting allows to specify the protocol used for communication with the
    proxy server

`proxy.username` ({ref}/secure-settings.html[Secure], {ref}/secure-settings.html#reloadable-secure-settings[reloadable])::

    The username to connect to the `proxy.host` with.

`proxy.password` ({ref}/secure-settings.html[Secure], {ref}/secure-settings.html#reloadable-secure-settings[reloadable])::

    The password to connect to the `proxy.host` with.

`read_timeout`::

    (<<time-units,time value>>) The maximum time {es} will wait to receive the next byte
    of data over an established, open connection to the repository before it closes the
    connection. The default value is 50 seconds.

`max_connections`::

    The maximum number of concurrent connections to S3. The default value is `50`.

`max_retries`::

    The number of retries to use when an S3 request fails. The default value is
    `3`.

`use_throttle_retries`::

    Whether retries should be throttled (i.e. should back off). Must be `true`
    or `false`. Defaults to `true`.

`path_style_access`::

   Whether to force the use of the path style access pattern. If `true`, the
   path style access pattern will be used. If `false`, the access pattern will
   be automatically determined by the AWS Java SDK (See
   https://docs.aws.amazon.com/AWSJavaSDK/latest/javadoc/com/amazonaws/services/s3/AmazonS3Builder.html#setPathStyleAccessEnabled-java.lang.Boolean-[AWS
   documentation] for details). Defaults to `false`.

[[repository-s3-path-style-deprecation]]
NOTE: In versions `7.0`, `7.1`, `7.2` and `7.3` all bucket operations used the
https://aws.amazon.com/blogs/aws/amazon-s3-path-deprecation-plan-the-rest-of-the-story/[now-deprecated]
path style access pattern. If your deployment requires the path style access
pattern then you should set this setting to `true` when upgrading.

`disable_chunked_encoding`::

    Whether chunked encoding should be disabled or not. If `false`, chunked
    encoding is enabled and will be used where appropriate. If `true`, chunked
    encoding is disabled and will not be used, which may mean that snapshot
    operations consume more resources and take longer to complete. It should
    only be set to `true` if you are using a storage service that does not
    support chunked encoding. See the
    https://docs.aws.amazon.com/AWSJavaSDK/latest/javadoc/com/amazonaws/services/s3/AmazonS3Builder.html#disableChunkedEncoding--[AWS
    Java SDK documentation] for details. Defaults to `false`.

`region`::

    Allows specifying the signing region to use. Specificing this setting manually should not be necessary for most use cases. Generally,
    the SDK will correctly guess the signing region to use. It should be considered an expert level setting to support S3-compatible APIs
    that require https://docs.aws.amazon.com/general/latest/gr/signature-version-4.html[v4 signatures] and use a region other than the
    default `us-east-1`. Defaults to empty string which means that the SDK will try to automatically determine the correct signing region.

`signer_override`::

    Allows specifying the name of the signature algorithm to use for signing requests by the S3 client. Specifying this setting should not
    be necessary for most use cases. It should be considered an expert level setting to support S3-compatible APIs that do not support the
    signing algorithm that the SDK automatically determines for them.
    See the
    https://docs.aws.amazon.com/AWSJavaSDK/latest/javadoc/com/amazonaws/ClientConfiguration.html#setSignerOverride-java.lang.String-[AWS
    Java SDK documentation] for details. Defaults to empty string which means that no signing algorithm override will be used.


[[repository-s3-repository]]
==== Repository settings

The `s3` repository type supports a number of settings to customize how data is
stored in S3. These can be specified when creating the repository. For example:

[source,console]
----
PUT _snapshot/my_s3_repository
{
  "type": "s3",
  "settings": {
    "bucket": "my-bucket",
    "another_setting": "setting-value"
  }
}
----
// TEST[skip:we don't have S3 set up while testing this]

The following settings are supported:

`bucket`::
(Required)
Name of the S3 bucket to use for snapshots.
+
The bucket name must adhere to Amazon's
https://docs.aws.amazon.com/AmazonS3/latest/dev/BucketRestrictions.html#bucketnamingrules[S3
bucket naming rules].

`client`::

    The name of the <<repository-s3-client,S3 client>> to use to connect to S3.
    Defaults to `default`.

`base_path`::

    Specifies the path to the repository data within its bucket. Defaults to an
    empty string, meaning that the repository is at the root of the bucket. The
    value of this setting should not start or end with a `/`.
+
NOTE: Don't set `base_path` when configuring a snapshot repository for {ECE}.
{ECE} automatically generates the `base_path` for each deployment so that
multiple deployments may share the same bucket.

`chunk_size`::

    (<<byte-units,byte value>>) Big files can be broken down into chunks during snapshotting if needed.
    Specify the chunk size as a value and unit, for example:
    `1TB`, `1GB`, `10MB`. Defaults to the maximum size of a blob in the S3 which is `5TB`.

`compress`::

    When set to `true` metadata files are stored in compressed format. This
    setting doesn't affect index files that are already compressed by default.
    Defaults to `true`.

include::repository-shared-settings.asciidoc[]

`server_side_encryption`::

    When set to `true` files are encrypted on server side using AES256
    algorithm. Defaults to `false`.

`buffer_size`::

    (<<byte-units,byte value>>) Minimum threshold below which the chunk is
    uploaded using a single request.
    Beyond this threshold, the S3 repository will use the
    https://docs.aws.amazon.com/AmazonS3/latest/dev/uploadobjusingmpu.html[AWS
    Multipart Upload API] to split the chunk into several parts, each of
    `buffer_size` length, and to upload each part in its own request. Note that
    setting a buffer size lower than `5mb` is not allowed since it will prevent
    the use of the Multipart API and may result in upload errors. It is also not
    possible to set a buffer size greater than `5gb` as it is the maximum upload
    size allowed by S3. Defaults to `100mb` or `5%` of JVM heap, whichever is
    smaller.

`canned_acl`::

    The S3 repository supports all
    https://docs.aws.amazon.com/AmazonS3/latest/dev/acl-overview.html#canned-acl[S3
    canned ACLs] : `private`, `public-read`, `public-read-write`,
    `authenticated-read`, `log-delivery-write`, `bucket-owner-read`,
    `bucket-owner-full-control`. Defaults to `private`. You could specify a
    canned ACL using the `canned_acl` setting. When the S3 repository creates
    buckets and objects, it adds the canned ACL into the buckets and objects.

`storage_class`::

<<<<<<< HEAD
    Sets the S3 storage class for data objects written to the repository.
    Values may be `standard`, `reduced_redundancy`, `standard_ia`, `onezone_ia`
    and `intelligent_tiering`. Defaults to `standard`. See
    <<repository-s3-storage-classes>> for more information.

`metadata_storage_class`::

    Sets the S3 storage class for metadata objects written to the repository,
    if advanced storage tiering is in use. Values may be `standard`,
    `reduced_redundancy`, `standard_ia`, `onezone_ia` and
    `intelligent_tiering`. If unset, metadata objects use the same storage
    class as data objects, as set by the `storage_class` setting. See
    <<repository-s3-storage-classes>> for more information.
=======
    Sets the S3 storage class for objects written to the repository. Values may
    be `standard`, `reduced_redundancy`, `standard_ia`, `onezone_ia` and
    `intelligent_tiering`. Defaults to `standard`. See
    <<repository-s3-storage-classes>> for more information.

`delete_objects_max_size`::

    (<<number,numeric>>) Sets the maxmimum batch size, betewen 1 and 1000, used
    for `DeleteObjects` requests. Defaults to 1000 which is the maximum number
    supported by the
    https://docs.aws.amazon.com/AmazonS3/latest/API/API_DeleteObjects.html[AWS
    DeleteObjects API].
>>>>>>> e3e44af4

NOTE: The option of defining client settings in the repository settings as
documented below is considered deprecated, and will be removed in a future
version.

In addition to the above settings, you may also specify all non-secure client
settings in the repository settings. In this case, the client settings found in
the repository settings will be merged with those of the named client used by
the repository. Conflicts between client and repository settings are resolved
by the repository settings taking precedence over client settings.

For example:

[source,console]
----
PUT _snapshot/my_s3_repository
{
  "type": "s3",
  "settings": {
    "client": "my-client",
    "bucket": "my-bucket",
    "endpoint": "my.s3.endpoint"
  }
}
----
// TEST[skip:we don't have s3 set up while testing this]

This sets up a repository that uses all client settings from the client
`my_client_name` except for the `endpoint` that is overridden to
`my.s3.endpoint` by the repository settings.
`
[[repository-s3-storage-classes]]
==== S3 storage classes

Amazon S3 supports a variety of  _storage classes_, each of which offers
different operational characteristics. For instance, some classes cost less per
byte stored per month, but cost more per request, and other classes may vary in
terms of their availability guarantees.

<<<<<<< HEAD
{es} writes two different kinds of object to a S3 repository, known as _data
objects_ and _metadata objects_. Data objects contain a copy of the data in
your indices, which means that data objects typically make up the majority of
the data volume held in a repository. Metadata objects contain information
about the data objects, for example details about the snapshots to which they
belong and when each of those snapshots was taken, and are usually much smaller
than the data objects. However, every operation on a repository will access one
or more metadata objects, which means that typically the majority of requests
to a repository will target metadata objects.

You may specify the storage class that {es} uses to store data objects with the
`storage_class` repository setting. If advanced storage tiering is in use you
may also specify a different storage class for metadata objects with the
`metadata_storage_class` repository setting. The `standard` storage class is
well-suited to metadata objects since they are small and accessed frequently.
In contrast, the larger data objects are accessed less frequently so a
different storage class may be more suitable.

Changing the `storage_class` or `metadata_storage_class` setting on an existing
repository only affects the storage class for newly created objects, resulting
in a mixed usage of storage classes. You may use an S3 Lifecycle Policy to
adjust the storage class of existing objects in your repository, but you must
not transition objects to an unsupported class such as the Glacier classes, and
you must not expire objects. If you use a Glacier storage class, or another
unsupported storage class, or object expiry, then you may permanently lose
access to your repository contents. For more information about S3 storage
classes, see
https://docs.aws.amazon.com/AmazonS3/latest/dev/storage-class-intro.html[AWS Storage Classes Guide].
=======
You may specify the storage class that {es} uses to store data objects with the
`storage_class` repository setting.

Changing the `storage_class` setting on an existing repository only affects the
storage class for newly created objects, resulting in a mixed usage of storage
classes.

You may use an S3 Lifecycle Policy to adjust the storage class of existing
objects in your repository, but you must not transition objects to an
unsupported class such as the Glacier classes, and you must not expire objects.
If you use a Glacier storage class, or another unsupported storage class, or
object expiry, then you may permanently lose access to your repository
contents.

You may use the `intellligent_tiering` storage class to automatically manage
the class of objects, but you must not enable the optional Archive Access or
Deep Archive Access tiers. If you use these tiers then you may permanently lose
access to your repository contents.

For more information about S3 storage classes, see
https://docs.aws.amazon.com/AmazonS3/latest/dev/storage-class-intro.html[AWS
Storage Classes Guide].
>>>>>>> e3e44af4

[[repository-s3-permissions]]
==== Recommended S3 permissions

In order to restrict the Elasticsearch snapshot process to the minimum required
resources, we recommend using Amazon IAM in conjunction with pre-existing S3
buckets. Here is an example policy which will allow the snapshot access to an S3
bucket named "snaps.example.com". This may be configured through the AWS IAM
console, by creating a Custom Policy, and using a Policy Document similar to
this (changing snaps.example.com to your bucket name).

[source,js]
----
{
  "Statement": [
    {
      "Action": [
        "s3:ListBucket",
        "s3:GetBucketLocation",
        "s3:ListBucketMultipartUploads",
        "s3:ListBucketVersions"
      ],
      "Effect": "Allow",
      "Resource": [
        "arn:aws:s3:::snaps.example.com"
      ]
    },
    {
      "Action": [
        "s3:GetObject",
        "s3:PutObject",
        "s3:DeleteObject",
        "s3:AbortMultipartUpload",
        "s3:ListMultipartUploadParts"
      ],
      "Effect": "Allow",
      "Resource": [
        "arn:aws:s3:::snaps.example.com/*"
      ]
    }
  ],
  "Version": "2012-10-17"
}
----
// NOTCONSOLE

You may further restrict the permissions by specifying a prefix within the
bucket, in this example, named "foo".

[source,js]
----
{
  "Statement": [
    {
      "Action": [
        "s3:ListBucket",
        "s3:GetBucketLocation",
        "s3:ListBucketMultipartUploads",
        "s3:ListBucketVersions"
      ],
      "Condition": {
        "StringLike": {
          "s3:prefix": [
            "foo/*"
          ]
        }
      },
      "Effect": "Allow",
      "Resource": [
        "arn:aws:s3:::snaps.example.com"
      ]
    },
    {
      "Action": [
        "s3:GetObject",
        "s3:PutObject",
        "s3:DeleteObject",
        "s3:AbortMultipartUpload",
        "s3:ListMultipartUploadParts"
      ],
      "Effect": "Allow",
      "Resource": [
        "arn:aws:s3:::snaps.example.com/foo/*"
      ]
    }
  ],
  "Version": "2012-10-17"
}
----
// NOTCONSOLE

The bucket needs to exist to register a repository for snapshots. If you did not
create the bucket then the repository registration will fail.

[[iam-kubernetes-service-accounts]]
[discrete]
===== Using IAM roles for Kubernetes service accounts for authentication

If you want to use https://aws.amazon.com/blogs/opensource/introducing-fine-grained-iam-roles-service-accounts/[Kubernetes service accounts]
for authentication, you need to add a symlink to the `$AWS_WEB_IDENTITY_TOKEN_FILE` environment variable
(which should be automatically set by a Kubernetes pod) in the S3 repository config directory, so the repository
can have the read access for the service account (a repository can't read any files outside its config directory).
For example:

[source,bash]
----
mkdir -p "${ES_PATH_CONF}/repository-s3"
ln -s $AWS_WEB_IDENTITY_TOKEN_FILE "${ES_PATH_CONF}/repository-s3/aws-web-identity-token-file"
----

IMPORTANT: The symlink must be created on all data and master eligible nodes and be readable
by the `elasticsearch` user. By default, {es} runs as user `elasticsearch` using uid:gid `1000:0`.

If the symlink exists, it will be used by default by all S3 repositories that don't have explicit `client` credentials.

==== Cleaning up multi-part uploads

{es} uses S3's multi-part upload process to upload larger blobs to the
repository. The multi-part upload process works by dividing each blob into
smaller parts, uploading each part independently, and then completing the
upload in a separate step. This reduces the amount of data that {es} must
re-send if an upload fails: {es} only needs to re-send the part that failed
rather than starting from the beginning of the whole blob. The storage for each
part is charged independently starting from the time at which the part was
uploaded.

If a multi-part upload cannot be completed then it must be aborted in order to
delete any parts that were successfully uploaded, preventing further storage
charges from accumulating. {es} will automatically abort a multi-part upload on
failure, but sometimes the abort request itself fails. For example, if the
repository becomes inaccessible or the instance on which {es} is running is
terminated abruptly then {es} cannot complete or abort any ongoing uploads.

You must make sure that failed uploads are eventually aborted to avoid
unnecessary storage costs. You can use the
https://docs.aws.amazon.com/AmazonS3/latest/API/API_ListMultipartUploads.html[List
multipart uploads API] to list the ongoing uploads and look for any which are
unusually long-running, or you can
https://docs.aws.amazon.com/AmazonS3/latest/userguide/mpu-abort-incomplete-mpu-lifecycle-config.html[configure
a bucket lifecycle policy] to automatically abort incomplete uploads once they
reach a certain age.

[[repository-s3-aws-vpc]]
==== AWS VPC bandwidth settings

AWS instances resolve S3 endpoints to a public IP. If the Elasticsearch
instances reside in a private subnet in an AWS VPC then all traffic to S3 will
go through the VPC's NAT instance. If your VPC's NAT instance is a smaller
instance size (e.g. a t2.micro) or is handling a high volume of network traffic
your bandwidth to S3 may be limited by that NAT instance's networking bandwidth
limitations. Instead we recommend creating a https://docs.aws.amazon.com/vpc/latest/userguide/vpc-endpoints.html[VPC endpoint]
that enables connecting to S3 in instances that reside in a private subnet in
an AWS VPC. This will eliminate any limitations imposed by the network
bandwidth of your VPC's NAT instance.

Instances residing in a public subnet in an AWS VPC will connect to S3 via the
VPC's internet gateway and not be bandwidth limited by the VPC's NAT instance.

[[repository-s3-compatible-services]]
==== S3-compatible services

There are a number of storage systems that provide an S3-compatible API, and
the `s3` repository type allows you to use these systems in place of AWS S3.
To do so, you should set the `s3.client.CLIENT_NAME.endpoint` setting to the
system's endpoint. This setting accepts IP addresses and hostnames and may
include a port. For example, the endpoint may be `172.17.0.2` or
`172.17.0.2:9000`.

By default {es} communicates with your storage system using HTTPS, and
validates the repository's certificate chain using the JVM-wide truststore.
Ensure that the JVM-wide truststore includes an entry for your repository. If
you wish to use unsecured HTTP communication instead of HTTPS, set
`s3.client.CLIENT_NAME.protocol` to `http`.

https://minio.io[MinIO] is an example of a storage system that provides an
S3-compatible API. The `s3` repository type allows {es} to work with
MinIO-backed repositories as well as repositories stored on AWS S3. Other
S3-compatible storage systems may also work with {es}, but these are not
covered by the {es} test suite.

There are many systems, including some from very well-known storage vendors,
which claim to offer an S3-compatible API despite failing to emulate S3's
behaviour in full. If you are using such a system for your snapshots, consider
using a <<snapshots-filesystem-repository,shared filesystem repository>> based
on a standardized protocol such as NFS to access your storage system instead.
The `s3` repository type requires full compatibility with S3. In particular it
must support the same set of API endpoints, with the same parameters, return
the same errors in case of failures, and offer consistency and performance at
least as good as S3 even when accessed concurrently by multiple nodes. You will
need to work with the supplier of your storage system to address any
incompatibilities you encounter. Please do not report {es} issues involving
storage systems which claim to be S3-compatible unless you can demonstrate that
the same issue exists when using a genuine AWS S3 repository.

You can perform some basic checks of the suitability of your storage system
using the {ref}/repo-analysis-api.html[repository analysis API]. If this API
does not complete successfully, or indicates poor performance, then your
storage system is not fully compatible with AWS S3 and therefore unsuitable for
use as a snapshot repository. However, these checks do not guarantee full
compatibility.

Most storage systems can be configured to log the details of their interaction
with {es}. If you are investigating a suspected incompatibility with AWS S3, it
is usually simplest to collect these logs and provide them to the supplier of
your storage system for further analysis. If the incompatibility is not clear
from the logs emitted by the storage system, configure {es} to log every
request it makes to the S3 API by <<configuring-logging-levels,setting the
logging level>> of the `com.amazonaws.request` logger to `DEBUG`.

To prevent leaking sensitive information such as credentials and keys in logs,
{es} rejects configuring this logger at high verbosity unless
<<http-rest-request-tracer,insecure network trace logging>> is enabled.
To do so, you must explicitly enable it on each node by setting the system
property `es.insecure_network_trace_enabled` to `true`.

Once enabled, you can configure the `com.amazonaws.request` logger:

[source,console]
----
PUT /_cluster/settings
{
  "persistent": {
    "logger.com.amazonaws.request": "DEBUG"
  }
}
----
// TEST[skip:we don't really want to change this logger]

Collect the Elasticsearch logs covering the time period of the failed analysis
from all nodes in your cluster and share them with the supplier of your storage
system along with the analysis response so they can use them to determine the
problem. See the
https://docs.aws.amazon.com/sdk-for-java/v1/developer-guide/java-dg-logging.html[AWS Java SDK]
documentation for further information, including details about other loggers
that can be used to obtain even more verbose logs. When you have finished
collecting the logs needed by your supplier, set the logger settings back to
`null` to return to the default logging configuration and disable insecure network
trace logging again. See <<cluster-logger>> and <<cluster-update-settings>> for
more information.

[[repository-s3-linearizable-registers]]
==== Linearizable register implementation

The linearizable register implementation for S3 repositories is based on the
strongly consistent semantics of the multipart upload API. {es} first creates a
multipart upload to indicate its intention to perform a linearizable register
operation. {es} then lists and cancels all other multipart uploads for the same
register. {es} then attempts to complete the upload. If the upload completes
successfully then the compare-and-exchange operation was atomic.<|MERGE_RESOLUTION|>--- conflicted
+++ resolved
@@ -304,10 +304,9 @@
 
 `storage_class`::
 
-<<<<<<< HEAD
-    Sets the S3 storage class for data objects written to the repository.
-    Values may be `standard`, `reduced_redundancy`, `standard_ia`, `onezone_ia`
-    and `intelligent_tiering`. Defaults to `standard`. See
+    Sets the S3 storage class for objects written to the repository. Values may
+    be `standard`, `reduced_redundancy`, `standard_ia`, `onezone_ia` and
+    `intelligent_tiering`. Defaults to `standard`. See
     <<repository-s3-storage-classes>> for more information.
 
 `metadata_storage_class`::
@@ -318,11 +317,6 @@
     `intelligent_tiering`. If unset, metadata objects use the same storage
     class as data objects, as set by the `storage_class` setting. See
     <<repository-s3-storage-classes>> for more information.
-=======
-    Sets the S3 storage class for objects written to the repository. Values may
-    be `standard`, `reduced_redundancy`, `standard_ia`, `onezone_ia` and
-    `intelligent_tiering`. Defaults to `standard`. See
-    <<repository-s3-storage-classes>> for more information.
 
 `delete_objects_max_size`::
 
@@ -331,7 +325,6 @@
     supported by the
     https://docs.aws.amazon.com/AmazonS3/latest/API/API_DeleteObjects.html[AWS
     DeleteObjects API].
->>>>>>> e3e44af4
 
 NOTE: The option of defining client settings in the repository settings as
 documented below is considered deprecated, and will be removed in a future
@@ -371,7 +364,6 @@
 byte stored per month, but cost more per request, and other classes may vary in
 terms of their availability guarantees.
 
-<<<<<<< HEAD
 {es} writes two different kinds of object to a S3 repository, known as _data
 objects_ and _metadata objects_. Data objects contain a copy of the data in
 your indices, which means that data objects typically make up the majority of
@@ -390,20 +382,6 @@
 In contrast, the larger data objects are accessed less frequently so a
 different storage class may be more suitable.
 
-Changing the `storage_class` or `metadata_storage_class` setting on an existing
-repository only affects the storage class for newly created objects, resulting
-in a mixed usage of storage classes. You may use an S3 Lifecycle Policy to
-adjust the storage class of existing objects in your repository, but you must
-not transition objects to an unsupported class such as the Glacier classes, and
-you must not expire objects. If you use a Glacier storage class, or another
-unsupported storage class, or object expiry, then you may permanently lose
-access to your repository contents. For more information about S3 storage
-classes, see
-https://docs.aws.amazon.com/AmazonS3/latest/dev/storage-class-intro.html[AWS Storage Classes Guide].
-=======
-You may specify the storage class that {es} uses to store data objects with the
-`storage_class` repository setting.
-
 Changing the `storage_class` setting on an existing repository only affects the
 storage class for newly created objects, resulting in a mixed usage of storage
 classes.
@@ -423,7 +401,6 @@
 For more information about S3 storage classes, see
 https://docs.aws.amazon.com/AmazonS3/latest/dev/storage-class-intro.html[AWS
 Storage Classes Guide].
->>>>>>> e3e44af4
 
 [[repository-s3-permissions]]
 ==== Recommended S3 permissions
