/*
 * Copyright Elasticsearch B.V. and/or licensed to Elasticsearch B.V. under one
 * or more contributor license agreements. Licensed under the Elastic License
 * 2.0 and the Server Side Public License, v 1; you may not use this file except
 * in compliance with, at your election, the Elastic License 2.0 or the Server
 * Side Public License, v 1.
 */
package org.elasticsearch.cluster.coordination;

import org.apache.logging.log4j.Level;
import org.apache.logging.log4j.core.LogEvent;
import org.elasticsearch.ElasticsearchException;
import org.elasticsearch.TransportVersion;
import org.elasticsearch.cluster.AbstractNamedDiffable;
import org.elasticsearch.cluster.ClusterState;
import org.elasticsearch.cluster.SimpleDiffable;
import org.elasticsearch.cluster.block.ClusterBlock;
import org.elasticsearch.cluster.coordination.AbstractCoordinatorTestCase.Cluster.ClusterNode;
import org.elasticsearch.cluster.coordination.CoordinationMetadata.VotingConfiguration;
import org.elasticsearch.cluster.coordination.Coordinator.Mode;
import org.elasticsearch.cluster.metadata.Metadata;
import org.elasticsearch.cluster.node.DiscoveryNode;
import org.elasticsearch.cluster.node.DiscoveryNodeRole;
import org.elasticsearch.cluster.node.DiscoveryNodeUtils;
import org.elasticsearch.cluster.node.DiscoveryNodes;
import org.elasticsearch.cluster.service.ClusterStateUpdateStats;
import org.elasticsearch.common.Strings;
import org.elasticsearch.common.io.stream.NamedWriteableRegistry;
import org.elasticsearch.common.io.stream.StreamOutput;
import org.elasticsearch.common.regex.Regex;
import org.elasticsearch.common.settings.Settings;
import org.elasticsearch.common.settings.Settings.Builder;
import org.elasticsearch.common.util.concurrent.DeterministicTaskQueue;
import org.elasticsearch.common.util.set.Sets;
import org.elasticsearch.core.Nullable;
import org.elasticsearch.core.TimeValue;
import org.elasticsearch.discovery.DiscoveryModule;
import org.elasticsearch.gateway.GatewayService;
import org.elasticsearch.monitor.NodeHealthService;
import org.elasticsearch.monitor.StatusInfo;
import org.elasticsearch.test.MockLogAppender;
import org.elasticsearch.test.junit.annotations.TestLogging;
import org.elasticsearch.transport.TransportService;
import org.elasticsearch.xcontent.ToXContent;

import java.io.IOException;
import java.util.Collections;
import java.util.HashSet;
import java.util.Iterator;
import java.util.List;
import java.util.Map;
import java.util.Optional;
import java.util.Set;
import java.util.concurrent.atomic.AtomicBoolean;
import java.util.concurrent.atomic.AtomicReference;
import java.util.function.Function;
import java.util.function.UnaryOperator;
import java.util.stream.Collectors;

import static org.elasticsearch.cluster.coordination.AbstractCoordinatorTestCase.Cluster.DEFAULT_DELAY_VARIABILITY;
import static org.elasticsearch.cluster.coordination.Coordinator.Mode.CANDIDATE;
import static org.elasticsearch.cluster.coordination.Coordinator.PUBLISH_TIMEOUT_SETTING;
import static org.elasticsearch.cluster.coordination.ElectionSchedulerFactory.ELECTION_BACK_OFF_TIME_SETTING;
import static org.elasticsearch.cluster.coordination.ElectionSchedulerFactory.ELECTION_INITIAL_TIMEOUT_SETTING;
import static org.elasticsearch.cluster.coordination.ElectionSchedulerFactory.ELECTION_MAX_TIMEOUT_SETTING;
import static org.elasticsearch.cluster.coordination.FollowersChecker.FOLLOWER_CHECK_INTERVAL_SETTING;
import static org.elasticsearch.cluster.coordination.FollowersChecker.FOLLOWER_CHECK_RETRY_COUNT_SETTING;
import static org.elasticsearch.cluster.coordination.FollowersChecker.FOLLOWER_CHECK_TIMEOUT_SETTING;
import static org.elasticsearch.cluster.coordination.LeaderChecker.LEADER_CHECK_INTERVAL_SETTING;
import static org.elasticsearch.cluster.coordination.LeaderChecker.LEADER_CHECK_RETRY_COUNT_SETTING;
import static org.elasticsearch.cluster.coordination.LeaderChecker.LEADER_CHECK_TIMEOUT_SETTING;
import static org.elasticsearch.cluster.coordination.NoMasterBlockService.NO_MASTER_BLOCK_ALL;
import static org.elasticsearch.cluster.coordination.NoMasterBlockService.NO_MASTER_BLOCK_METADATA_WRITES;
import static org.elasticsearch.cluster.coordination.NoMasterBlockService.NO_MASTER_BLOCK_SETTING;
import static org.elasticsearch.cluster.coordination.NoMasterBlockService.NO_MASTER_BLOCK_WRITES;
import static org.elasticsearch.cluster.coordination.Reconfigurator.CLUSTER_AUTO_SHRINK_VOTING_CONFIGURATION;
import static org.elasticsearch.discovery.PeerFinder.DISCOVERY_FIND_PEERS_INTERVAL_SETTING;
import static org.elasticsearch.discovery.SettingsBasedSeedHostsProvider.DISCOVERY_SEED_HOSTS_SETTING;
import static org.elasticsearch.monitor.StatusInfo.Status.HEALTHY;
import static org.elasticsearch.monitor.StatusInfo.Status.UNHEALTHY;
import static org.hamcrest.Matchers.equalTo;
import static org.hamcrest.Matchers.greaterThan;
import static org.hamcrest.Matchers.greaterThanOrEqualTo;
import static org.hamcrest.Matchers.hasItem;
import static org.hamcrest.Matchers.hasSize;
import static org.hamcrest.Matchers.instanceOf;
import static org.hamcrest.Matchers.is;
import static org.hamcrest.Matchers.lessThanOrEqualTo;
import static org.hamcrest.Matchers.not;
import static org.hamcrest.Matchers.sameInstance;
import static org.hamcrest.Matchers.startsWith;

@TestLogging(reason = "these tests do a lot of log-worthy things but we usually don't care", value = "org.elasticsearch:FATAL")
public class CoordinatorTests extends AbstractCoordinatorTestCase {

    public void testCanUpdateClusterStateAfterStabilisation() {
        try (Cluster cluster = new Cluster(randomIntBetween(1, 5))) {
            cluster.runRandomly();
            cluster.stabilise();

            final ClusterNode leader = cluster.getAnyLeader();
            long finalValue = randomLong();

            logger.info("--> submitting value [{}] to [{}]", finalValue, leader);
            leader.submitValue(finalValue);
            cluster.stabilise(DEFAULT_CLUSTER_STATE_UPDATE_DELAY);

            for (final ClusterNode clusterNode : cluster.clusterNodes) {
                final String nodeId = clusterNode.getId();
                final ClusterState appliedState = clusterNode.getLastAppliedClusterState();
                assertThat(nodeId + " has the applied value", value(appliedState), is(finalValue));
            }
        }
    }

    public void testDoesNotElectNonMasterNode() {
        try (Cluster cluster = new Cluster(randomIntBetween(1, 5), false, Settings.EMPTY)) {
            cluster.runRandomly();
            cluster.stabilise();

            final ClusterNode leader = cluster.getAnyLeader();
            assertTrue(leader.getLocalNode().isMasterNode());
        }
    }

    public void testUnhealthyNodesGetsRemoved() {
        testUnhealthyNodesGetsRemoved(true);
    }

    protected void testUnhealthyNodesGetsRemoved(boolean verifyVotingConfiguration) {
        AtomicReference<StatusInfo> healthStatusInfo = new AtomicReference<>(new StatusInfo(HEALTHY, "healthy-info"));
        try (Cluster cluster = new Cluster(3)) {
            cluster.runRandomly();
            cluster.stabilise();

            final ClusterNode leader = cluster.getAnyLeader();
            logger.info("--> adding two new healthy nodes");
            ClusterNode newNode1 = cluster.new ClusterNode(
                nextNodeIndex.getAndIncrement(), true, leader.nodeSettings, healthStatusInfo::get
            );
            ClusterNode newNode2 = cluster.new ClusterNode(
                nextNodeIndex.getAndIncrement(), true, leader.nodeSettings, healthStatusInfo::get
            );
            cluster.clusterNodes.add(newNode1);
            cluster.clusterNodes.add(newNode2);
            cluster.stabilise(
                // The first pinging discovers the master
                defaultMillis(DISCOVERY_FIND_PEERS_INTERVAL_SETTING)
                    // One message delay to send a join
                    + DEFAULT_DELAY_VARIABILITY
                    // Commit a new cluster state with the new node(s). Might be split into multiple commits, and each might need a
                    // followup reconfiguration
                    + 2 * 2 * DEFAULT_CLUSTER_STATE_UPDATE_DELAY
            );

            if (verifyVotingConfiguration) {
                assertThat(leader.coordinator.getMode(), is(Mode.LEADER));
                final VotingConfiguration lastCommittedConfiguration = leader.getLastAppliedClusterState().getLastCommittedConfiguration();
                assertThat(
                    lastCommittedConfiguration + " should be all nodes",
                    lastCommittedConfiguration.getNodeIds(),
                    equalTo(cluster.clusterNodes.stream().map(ClusterNode::getId).collect(Collectors.toSet()))
                );
            }

            logger.info("setting auto-shrink reconfiguration to true");
            leader.submitSetAutoShrinkVotingConfiguration(true);
            cluster.stabilise(DEFAULT_CLUSTER_STATE_UPDATE_DELAY);
            assertTrue(CLUSTER_AUTO_SHRINK_VOTING_CONFIGURATION.get(leader.getLastAppliedClusterState().metadata().settings()));

            logger.info("--> changing health of newly added nodes to unhealthy");
            healthStatusInfo.getAndSet(new StatusInfo(UNHEALTHY, "unhealthy-info"));

            cluster.stabilise(
                Math.max(
                    // Each follower may have just sent a leader check, which receives no response
                    defaultMillis(LEADER_CHECK_TIMEOUT_SETTING)
                        // then wait for the follower to check the leader
                        + defaultMillis(LEADER_CHECK_INTERVAL_SETTING)
                        // then wait for the exception response
                        + DEFAULT_DELAY_VARIABILITY,

                    // ALSO the leader may have just sent a follower check, which receives no response
                    defaultMillis(FOLLOWER_CHECK_TIMEOUT_SETTING)
                        // wait for the leader to check its followers
                        + defaultMillis(FOLLOWER_CHECK_INTERVAL_SETTING)
                        // then wait for the exception response
                        + DEFAULT_DELAY_VARIABILITY
                )

                    // FINALLY:

                    // wait for the removal to be committed
                    + DEFAULT_CLUSTER_STATE_UPDATE_DELAY
                    // then wait for the followup reconfiguration
                    + DEFAULT_CLUSTER_STATE_UPDATE_DELAY
            );

            if (verifyVotingConfiguration) {
                final ClusterNode newLeader = cluster.getAnyLeader();
                final VotingConfiguration lastCommittedConfiguration = newLeader.getLastAppliedClusterState()
                    .getLastCommittedConfiguration();
                assertThat(lastCommittedConfiguration + " should be 3 nodes", lastCommittedConfiguration.getNodeIds().size(), equalTo(3));
                assertFalse(lastCommittedConfiguration.getNodeIds().contains(newNode1.getId()));
                assertFalse(lastCommittedConfiguration.getNodeIds().contains(newNode2.getId()));
            }
        }
    }

    public void testNodesJoinAfterStableCluster() {
        try (Cluster cluster = new Cluster(randomIntBetween(1, 5))) {
            cluster.runRandomly();
            cluster.stabilise();

            final long currentTerm = cluster.getAnyLeader().coordinator.getCurrentTerm();
            cluster.addNodesAndStabilise(randomIntBetween(1, 2));

            final long newTerm = cluster.getAnyLeader().coordinator.getCurrentTerm();
            assertEquals(currentTerm, newTerm);
        }
    }

    public void testLeaderDisconnectionWithDisconnectEventDetectedQuickly() {
        testLeaderDisconnectionWithDisconnectEventDetectedQuickly(Settings.EMPTY, TimeValue.ZERO);
    }

    protected void testLeaderDisconnectionWithDisconnectEventDetectedQuickly(Settings settings, TimeValue extraStabilisationTime) {
        try (Cluster cluster = new Cluster(randomIntBetween(3, 5), true, settings)) {
            cluster.runRandomly();
            cluster.stabilise();

            final ClusterNode originalLeader = cluster.getAnyLeader();
            logger.info("--> disconnecting leader {}", originalLeader);
            originalLeader.disconnect();
            logger.info("--> followers get disconnect event for leader {} ", originalLeader);
            cluster.getAllNodesExcept(originalLeader).forEach(cn -> cn.onDisconnectEventFrom(originalLeader));
            // turn leader into candidate, which stabilisation asserts at the end
            cluster.getAllNodesExcept(originalLeader).forEach(originalLeader::onDisconnectEventFrom);
            cluster.stabilise(
                DEFAULT_DELAY_VARIABILITY // disconnect is scheduled
                    // then wait for a new election
                    + DEFAULT_ELECTION_DELAY
                    // wait for the removal to be committed
                    + DEFAULT_CLUSTER_STATE_UPDATE_DELAY
                    // then wait for the followup reconfiguration
                    + DEFAULT_CLUSTER_STATE_UPDATE_DELAY
                    // plus possibly some extra time according to the config
                    + extraStabilisationTime.millis()
            );
            assertThat(cluster.getAnyLeader().getId(), not(equalTo(originalLeader.getId())));
        }
    }

    public void testLeaderDisconnectionWithoutDisconnectEventDetectedQuickly() {
        try (Cluster cluster = new Cluster(randomIntBetween(3, 5))) {
            cluster.runRandomly();
            cluster.stabilise();

            final ClusterNode originalLeader = cluster.getAnyLeader();
            logger.info("--> disconnecting leader {}", originalLeader);
            originalLeader.disconnect();

            cluster.stabilise(
                Math.max(
                    // Each follower may have just sent a leader check, which receives no response
                    defaultMillis(LEADER_CHECK_TIMEOUT_SETTING)
                        // then wait for the follower to check the leader
                        + defaultMillis(LEADER_CHECK_INTERVAL_SETTING)
                        // then wait for the exception response
                        + DEFAULT_DELAY_VARIABILITY
                        // then wait for a new election
                        + DEFAULT_ELECTION_DELAY,

                    // ALSO the leader may have just sent a follower check, which receives no response
                    defaultMillis(FOLLOWER_CHECK_TIMEOUT_SETTING)
                        // wait for the leader to check its followers
                        + defaultMillis(FOLLOWER_CHECK_INTERVAL_SETTING)
                        // then wait for the exception response
                        + DEFAULT_DELAY_VARIABILITY
                )

                    // FINALLY:

                    // wait for the removal to be committed
                    + DEFAULT_CLUSTER_STATE_UPDATE_DELAY
                    // then wait for the followup reconfiguration
                    + DEFAULT_CLUSTER_STATE_UPDATE_DELAY
            );

            assertThat(cluster.getAnyLeader().getId(), not(equalTo(originalLeader.getId())));
        }
    }

    public void testUnresponsiveLeaderDetectedEventually() {
        try (Cluster cluster = new Cluster(randomIntBetween(3, 5))) {
            cluster.runRandomly();
            cluster.stabilise();

            final ClusterNode originalLeader = cluster.getAnyLeader();
            logger.info("--> blackholing leader {}", originalLeader);
            originalLeader.blackhole();

            cluster.stabilise(
                Math.max(
                    // first wait for all the followers to notice the leader has gone
                    (defaultMillis(LEADER_CHECK_INTERVAL_SETTING) + defaultMillis(LEADER_CHECK_TIMEOUT_SETTING)) * defaultInt(
                        LEADER_CHECK_RETRY_COUNT_SETTING
                    )
                        // then wait for a follower to be promoted to leader
                        + DEFAULT_ELECTION_DELAY
                        // and the first publication times out because of the unresponsive node
                        + defaultMillis(PUBLISH_TIMEOUT_SETTING)
                        // there might be a term bump causing another election
                        + DEFAULT_ELECTION_DELAY
                        // in clusters with 5 nodes the chances of concurrent elections
                        // increase, meaning that it takes longer to get a leader elected
                        // so we should take into account those cases to ensure that the
                        // cluster stabilises over time. See #63918 for a really messy scenario.
                        + DEFAULT_ELECTION_DELAY
                        // additionally take into account that publications might take longer
                        // until the new leader detects that the old leader is unresponsive
                        + defaultMillis(PUBLISH_TIMEOUT_SETTING)

                        // then wait for both of:
                        + Math.max(
                            // 1. the term bumping publication to time out
                            defaultMillis(PUBLISH_TIMEOUT_SETTING),
                            // 2. the new leader to notice that the old leader is unresponsive
                            (defaultMillis(FOLLOWER_CHECK_INTERVAL_SETTING) + defaultMillis(FOLLOWER_CHECK_TIMEOUT_SETTING)) * defaultInt(
                                FOLLOWER_CHECK_RETRY_COUNT_SETTING
                            )
                        )

                        // then wait for the new leader to commit a state without the old leader
                        + DEFAULT_CLUSTER_STATE_UPDATE_DELAY
                        // then wait for the followup reconfiguration
                        + DEFAULT_CLUSTER_STATE_UPDATE_DELAY,

                    // ALSO wait for the leader to notice that its followers are unresponsive
                    (defaultMillis(FOLLOWER_CHECK_INTERVAL_SETTING) + defaultMillis(FOLLOWER_CHECK_TIMEOUT_SETTING)) * defaultInt(
                        FOLLOWER_CHECK_RETRY_COUNT_SETTING
                    )
                        // then wait for the leader to try and commit a state removing them, causing it to stand down
                        + DEFAULT_CLUSTER_STATE_UPDATE_DELAY
                )
            );

            assertThat(cluster.getAnyLeader().getId(), not(equalTo(originalLeader.getId())));
        }
    }

    public void testUnhealthyLeaderIsReplaced() {
        final AtomicReference<StatusInfo> nodeHealthServiceStatus = new AtomicReference<>(new StatusInfo(HEALTHY, "healthy-info"));
        final int initialClusterSize = between(1, 3);
        try (Cluster cluster = new Cluster(initialClusterSize, true, Settings.EMPTY, nodeHealthServiceStatus::get)) {
            cluster.runRandomly();
            cluster.stabilise();

            final ClusterNode leader = cluster.getAnyLeader();

            final int newClusterNodes = between(initialClusterSize + 1, 4);
            logger.info("--> adding [{}] new healthy nodes", newClusterNodes);
            final NodeHealthService alwaysHealthy = () -> new StatusInfo(HEALTHY, "healthy-info");
            final Set<String> newNodeIds = Sets.newHashSetWithExpectedSize(newClusterNodes);
            for (int i = 0; i < newClusterNodes; i++) {
                final ClusterNode node = cluster.new ClusterNode(nextNodeIndex.getAndIncrement(), true, leader.nodeSettings, alwaysHealthy);
                newNodeIds.add(node.getId());
                cluster.clusterNodes.add(node);
            }

            cluster.stabilise(
                // The first pinging discovers the master
                defaultMillis(DISCOVERY_FIND_PEERS_INTERVAL_SETTING)
                    // One message delay to send a join
                    + DEFAULT_DELAY_VARIABILITY
                    // Commit a new cluster state with the new node(s). Might be split into multiple commits, and each might need a
                    // followup reconfiguration
                    + 3 * 2 * DEFAULT_CLUSTER_STATE_UPDATE_DELAY
            );

            logger.info("--> change initial nodes to report as unhealthy");
            nodeHealthServiceStatus.getAndSet(new StatusInfo(UNHEALTHY, "unhealthy-info"));

            cluster.stabilise(
                // first wait for all the followers to notice the leader has gone
                (defaultMillis(LEADER_CHECK_INTERVAL_SETTING) + defaultMillis(LEADER_CHECK_TIMEOUT_SETTING))
                    // then wait for a follower to be promoted to leader
                    + DEFAULT_ELECTION_DELAY
                    // and the first publication times out because of the unresponsive node
                    + defaultMillis(PUBLISH_TIMEOUT_SETTING)
                    // there might be a term bump causing another election
                    + DEFAULT_ELECTION_DELAY

                    // then wait for both of:
                    + Math.max(
                        // 1. the term bumping publication to time out
                        defaultMillis(PUBLISH_TIMEOUT_SETTING),
                        // 2. the new leader to notice that the old leader is unresponsive
                        (defaultMillis(FOLLOWER_CHECK_INTERVAL_SETTING) + defaultMillis(FOLLOWER_CHECK_TIMEOUT_SETTING))
                    )

                    // then wait for the new leader to commit a state without the old leader
                    + DEFAULT_CLUSTER_STATE_UPDATE_DELAY
                    // then wait for the followup reconfiguration
                    + DEFAULT_CLUSTER_STATE_UPDATE_DELAY
            );

            final String leaderId = cluster.getAnyLeader().getId();
            assertTrue(leaderId + " should be one of " + newNodeIds, newNodeIds.contains(leaderId));
        }
    }

    public void testFollowerDisconnectionDetectedQuickly() {
        try (Cluster cluster = new Cluster(randomIntBetween(3, 5))) {
            cluster.runRandomly();
            cluster.stabilise();

            final ClusterNode leader = cluster.getAnyLeader();
            final ClusterNode follower = cluster.getAnyNodeExcept(leader);
            logger.info("--> disconnecting follower {}", follower);
            follower.disconnect();
            logger.info("--> leader {} and follower {} get disconnect event", leader, follower);
            leader.onDisconnectEventFrom(follower);
            follower.onDisconnectEventFrom(leader); // to turn follower into candidate, which stabilisation asserts at the end
            cluster.stabilise(
                DEFAULT_DELAY_VARIABILITY // disconnect is scheduled
                    + DEFAULT_CLUSTER_STATE_UPDATE_DELAY
                    // then wait for the followup reconfiguration
                    + DEFAULT_CLUSTER_STATE_UPDATE_DELAY
            );
            assertThat(cluster.getAnyLeader().getId(), equalTo(leader.getId()));
        }
    }

    public void testFollowerDisconnectionWithoutDisconnectEventDetectedQuickly() {
        try (Cluster cluster = new Cluster(randomIntBetween(3, 5))) {
            cluster.runRandomly();
            cluster.stabilise();

            final ClusterNode leader = cluster.getAnyLeader();
            final ClusterNode follower = cluster.getAnyNodeExcept(leader);
            logger.info("--> disconnecting follower {}", follower);
            follower.disconnect();
            cluster.stabilise(
                Math.max(
                    // the leader may have just sent a follower check, which receives no response
                    defaultMillis(FOLLOWER_CHECK_TIMEOUT_SETTING)
                        // wait for the leader to check the follower
                        + defaultMillis(FOLLOWER_CHECK_INTERVAL_SETTING)
                        // then wait for the exception response
                        + DEFAULT_DELAY_VARIABILITY
                        // then wait for the removal to be committed
                        + DEFAULT_CLUSTER_STATE_UPDATE_DELAY
                        // then wait for the followup reconfiguration
                        + DEFAULT_CLUSTER_STATE_UPDATE_DELAY,

                    // ALSO the follower may have just sent a leader check, which receives no response
                    defaultMillis(LEADER_CHECK_TIMEOUT_SETTING)
                        // then wait for the follower to check the leader
                        + defaultMillis(LEADER_CHECK_INTERVAL_SETTING)
                        // then wait for the exception response, causing the follower to become a candidate
                        + DEFAULT_DELAY_VARIABILITY
                )
            );
            assertThat(cluster.getAnyLeader().getId(), equalTo(leader.getId()));
        }
    }

    public void testUnresponsiveFollowerDetectedEventually() {
        try (Cluster cluster = new Cluster(randomIntBetween(3, 5))) {
            cluster.runRandomly();
            cluster.stabilise();

            final ClusterNode leader = cluster.getAnyLeader();
            final ClusterNode follower = cluster.getAnyNodeExcept(leader);
            logger.info("--> blackholing follower {}", follower);
            follower.blackhole();

            cluster.stabilise(
                Math.max(
                    // wait for the leader to notice that the follower is unresponsive
                    (defaultMillis(FOLLOWER_CHECK_INTERVAL_SETTING) + defaultMillis(FOLLOWER_CHECK_TIMEOUT_SETTING)) * defaultInt(
                        FOLLOWER_CHECK_RETRY_COUNT_SETTING
                    )
                        // then wait for the leader to commit a state without the follower
                        + DEFAULT_CLUSTER_STATE_UPDATE_DELAY
                        // then wait for the followup reconfiguration
                        + DEFAULT_CLUSTER_STATE_UPDATE_DELAY,

                    // ALSO wait for the follower to notice the leader is unresponsive
                    (defaultMillis(LEADER_CHECK_INTERVAL_SETTING) + defaultMillis(LEADER_CHECK_TIMEOUT_SETTING)) * defaultInt(
                        LEADER_CHECK_RETRY_COUNT_SETTING
                    )
                )
            );
            assertThat(cluster.getAnyLeader().getId(), equalTo(leader.getId()));
        }
    }

    /**
     * This test was added to verify that state recovery is properly reset on a node after it has become master and successfully
     * recovered a state (see {@link GatewayService}). The situation which triggers this with a decent likelihood is as follows:
     * 3 master-eligible nodes (leader, follower1, follower2), the followers are shut down (leader remains), when followers come back
     * one of them becomes leader and publishes first state (with STATE_NOT_RECOVERED_BLOCK) to old leader, which accepts it.
     * Old leader is initiating an election at the same time, and wins election. It becomes leader again, but as it previously
     * successfully completed state recovery, is never reset to a state where state recovery can be retried.
     */
    public void testStateRecoveryResetAfterPreviousLeadership() {
        try (Cluster cluster = new Cluster(3)) {
            cluster.runRandomly();
            cluster.stabilise();

            final ClusterNode leader = cluster.getAnyLeader();
            final ClusterNode follower1 = cluster.getAnyNodeExcept(leader);
            final ClusterNode follower2 = cluster.getAnyNodeExcept(leader, follower1);

            // restart follower1 and follower2
            for (ClusterNode clusterNode : List.of(follower1, follower2)) {
                clusterNode.close();
                cluster.clusterNodes.forEach(cn -> cluster.deterministicTaskQueue.scheduleNow(cn.onNode(new Runnable() {
                    @Override
                    public void run() {
                        cn.transportService.disconnectFromNode(clusterNode.getLocalNode());
                    }

                    @Override
                    public String toString() {
                        return "disconnect from " + clusterNode.getLocalNode() + " after shutdown";
                    }
                })));
                cluster.clusterNodes.replaceAll(cn -> cn == clusterNode ? cn.restartedNode() : cn);
            }

            cluster.stabilise();
        }
    }

    public void testAckListenerReceivesAcksFromAllNodes() {
        try (Cluster cluster = new Cluster(randomIntBetween(3, 5))) {
            cluster.runRandomly();
            cluster.stabilise();
            final ClusterNode leader = cluster.getAnyLeader();
            AckCollector ackCollector = leader.submitValue(randomLong());
            cluster.stabilise(DEFAULT_CLUSTER_STATE_UPDATE_DELAY);

            for (final ClusterNode clusterNode : cluster.clusterNodes) {
                assertTrue("expected ack from " + clusterNode, ackCollector.hasAckedSuccessfully(clusterNode));
            }
            assertThat(
                "leader should be last to ack",
                ackCollector.getSuccessfulAckIndex(leader),
                equalTo(cluster.clusterNodes.size() - 1)
            );
        }
    }

    public void testAckListenerReceivesNackFromFollower() {
        try (Cluster cluster = new Cluster(3)) {
            cluster.runRandomly();
            cluster.stabilise();
            final ClusterNode leader = cluster.getAnyLeader();
            final ClusterNode follower0 = cluster.getAnyNodeExcept(leader);
            final ClusterNode follower1 = cluster.getAnyNodeExcept(leader, follower0);

            follower0.allowClusterStateApplicationFailure();
            follower0.setClusterStateApplyResponse(ClusterStateApplyResponse.FAIL);
            AckCollector ackCollector = leader.submitValue(randomLong());
            cluster.stabilise(DEFAULT_CLUSTER_STATE_UPDATE_DELAY);
            assertTrue("expected ack from " + leader, ackCollector.hasAckedSuccessfully(leader));
            assertTrue("expected nack from " + follower0, ackCollector.hasAckedUnsuccessfully(follower0));
            assertTrue("expected ack from " + follower1, ackCollector.hasAckedSuccessfully(follower1));
            assertThat("leader should be last to ack", ackCollector.getSuccessfulAckIndex(leader), equalTo(1));
        }
    }

    public void testAckListenerReceivesNackFromLeader() {
        try (Cluster cluster = new Cluster(3)) {
            cluster.runRandomly();
            cluster.stabilise();
            final ClusterNode leader = cluster.getAnyLeader();
            final ClusterNode follower0 = cluster.getAnyNodeExcept(leader);
            final ClusterNode follower1 = cluster.getAnyNodeExcept(leader, follower0);
            final long startingTerm = leader.coordinator.getCurrentTerm();

            leader.allowClusterStateApplicationFailure();
            leader.setClusterStateApplyResponse(ClusterStateApplyResponse.FAIL);
            AckCollector ackCollector = leader.submitValue(randomLong());
            cluster.runFor(DEFAULT_CLUSTER_STATE_UPDATE_DELAY, "committing value");
            assertTrue(leader.coordinator.getMode() != Coordinator.Mode.LEADER || leader.coordinator.getCurrentTerm() > startingTerm);
            leader.setClusterStateApplyResponse(ClusterStateApplyResponse.SUCCEED);
            cluster.stabilise();
            assertTrue("expected nack from " + leader, ackCollector.hasAckedUnsuccessfully(leader));
            assertTrue("expected ack from " + follower0, ackCollector.hasAckedSuccessfully(follower0));
            assertTrue("expected ack from " + follower1, ackCollector.hasAckedSuccessfully(follower1));
            assertTrue(leader.coordinator.getMode() != Coordinator.Mode.LEADER || leader.coordinator.getCurrentTerm() > startingTerm);
        }
    }

    public void testAckListenerReceivesNoAckFromHangingFollower() {
        try (
            Cluster cluster = new Cluster(
                3,
                true,
                Settings.builder().put(LagDetector.CLUSTER_FOLLOWER_LAG_TIMEOUT_SETTING.getKey(), "1000d").build()
            )
        ) {
            cluster.runRandomly();
            cluster.stabilise();
            final ClusterNode leader = cluster.getAnyLeader();
            final ClusterNode follower0 = cluster.getAnyNodeExcept(leader);
            final ClusterNode follower1 = cluster.getAnyNodeExcept(leader, follower0);

            logger.info("--> blocking cluster state application on {}", follower0);
            follower0.setClusterStateApplyResponse(ClusterStateApplyResponse.HANG);

            logger.info("--> publishing another value");
            AckCollector ackCollector = leader.submitValue(randomLong());
            cluster.runFor(DEFAULT_CLUSTER_STATE_UPDATE_DELAY, "committing value");

            assertTrue("expected immediate ack from " + follower1, ackCollector.hasAckedSuccessfully(follower1));
            assertFalse("expected no ack from " + leader, ackCollector.hasAckedSuccessfully(leader));
            cluster.stabilise(defaultMillis(PUBLISH_TIMEOUT_SETTING));
            assertTrue("expected eventual ack from " + leader, ackCollector.hasAckedSuccessfully(leader));
            assertFalse("expected no ack from " + follower0, ackCollector.hasAcked(follower0));

            logger.info("--> publishing final value to resynchronize nodes");
            follower0.setClusterStateApplyResponse(ClusterStateApplyResponse.SUCCEED);
            ackCollector = leader.submitValue(randomLong());
            cluster.stabilise(DEFAULT_CLUSTER_STATE_UPDATE_DELAY);
            assertTrue(ackCollector.hasAckedSuccessfully(leader));
            assertTrue(ackCollector.hasAckedSuccessfully(follower0));
            assertTrue(ackCollector.hasAckedSuccessfully(follower1));
        }
    }

    public void testAckListenerReceivesNacksIfPublicationTimesOut() {
        try (Cluster cluster = new Cluster(3)) {
            cluster.runRandomly();
            cluster.stabilise();
            final ClusterNode leader = cluster.getAnyLeader();
            final ClusterNode follower0 = cluster.getAnyNodeExcept(leader);
            final ClusterNode follower1 = cluster.getAnyNodeExcept(leader, follower0);

            follower0.blackhole();
            follower1.blackhole();
            AckCollector ackCollector = leader.submitValue(randomLong());
            cluster.runFor(DEFAULT_CLUSTER_STATE_UPDATE_DELAY, "committing value");
            assertFalse("expected no immediate ack from " + leader, ackCollector.hasAcked(leader));
            assertFalse("expected no immediate ack from " + follower0, ackCollector.hasAcked(follower0));
            assertFalse("expected no immediate ack from " + follower1, ackCollector.hasAcked(follower1));
            follower0.heal();
            follower1.heal();
            cluster.stabilise();
            assertTrue("expected eventual nack from " + follower0, ackCollector.hasAckedUnsuccessfully(follower0));
            assertTrue("expected eventual nack from " + follower1, ackCollector.hasAckedUnsuccessfully(follower1));
            assertTrue("expected eventual nack from " + leader, ackCollector.hasAckedUnsuccessfully(leader));
        }
    }

    public void testAckListenerReceivesNacksIfLeaderStandsDown() {
        testAckListenerReceivesNacksIfLeaderStandsDown(Settings.EMPTY, TimeValue.ZERO);
    }

    protected void testAckListenerReceivesNacksIfLeaderStandsDown(Settings settings, TimeValue extraStabilisationTime) {
        try (Cluster cluster = new Cluster(3, true, settings)) {
            cluster.runRandomly();
            cluster.stabilise();
            final ClusterNode leader = cluster.getAnyLeader();
            final ClusterNode follower0 = cluster.getAnyNodeExcept(leader);
            final ClusterNode follower1 = cluster.getAnyNodeExcept(leader, follower0);

            leader.blackhole();
            follower0.onDisconnectEventFrom(leader);
            follower1.onDisconnectEventFrom(leader);
            // let followers elect a leader among themselves before healing the leader and running the publication
            cluster.runFor(
                DEFAULT_DELAY_VARIABILITY // disconnect is scheduled
                    + DEFAULT_ELECTION_DELAY + extraStabilisationTime.millis(),
                "elect new leader"
            );
            // cluster has two nodes in mode LEADER, in different terms ofc, and the one in the lower term won’t be able to publish anything
            leader.heal();
            AckCollector ackCollector = leader.submitValue(randomLong());
            cluster.stabilise();
            assertTrue("expected nack from " + leader, ackCollector.hasAckedUnsuccessfully(leader));
            assertTrue("expected nack from " + follower0, ackCollector.hasAckedUnsuccessfully(follower0));
            assertTrue("expected nack from " + follower1, ackCollector.hasAckedUnsuccessfully(follower1));
        }
    }

    public void testAckListenerReceivesNacksFromFollowerInHigherTerm() {
        try (Cluster cluster = new Cluster(3)) {
            cluster.runRandomly();
            cluster.stabilise();
            final ClusterNode leader = cluster.getAnyLeader();
            final ClusterNode follower0 = cluster.getAnyNodeExcept(leader);
            final ClusterNode follower1 = cluster.getAnyNodeExcept(leader, follower0);

            final long originalTerm = leader.coordinator.getCurrentTerm();
            follower0.coordinator.onFollowerCheckRequest(
                new FollowersChecker.FollowerCheckRequest(originalTerm + 1, leader.coordinator.getLocalNode())
            );

            AckCollector ackCollector = leader.submitValue(randomLong());
            cluster.runFor(DEFAULT_CLUSTER_STATE_UPDATE_DELAY, "cluster state update");
            assertTrue("expected ack from " + leader, ackCollector.hasAckedSuccessfully(leader));
            assertTrue("expected nack from " + follower0, ackCollector.hasAckedUnsuccessfully(follower0));
            assertTrue("expected ack from " + follower1, ackCollector.hasAckedSuccessfully(follower1));

            cluster.stabilise();
            assertThat(cluster.getAnyLeader().coordinator.getCurrentTerm(), greaterThanOrEqualTo(originalTerm + 1));
        }
    }

    public void testCannotSetInitialConfigurationTwice() {
        try (Cluster cluster = new Cluster(randomIntBetween(1, 5))) {
            cluster.runRandomly();
            cluster.stabilise();

            final Coordinator coordinator = cluster.getAnyNode().coordinator;
            assertFalse(coordinator.setInitialConfiguration(coordinator.getLastAcceptedState().getLastCommittedConfiguration()));
        }
    }

    public void testDiffBasedPublishing() {
        try (Cluster cluster = new Cluster(randomIntBetween(2, 5))) {
            cluster.runRandomly();
            cluster.stabilise();

            final ClusterNode leader = cluster.getAnyLeader();
            final long finalValue = randomLong();
            final Map<ClusterNode, PublishClusterStateStats> prePublishStats = cluster.clusterNodes.stream()
                .collect(Collectors.toMap(Function.identity(), cn -> cn.coordinator.stats().getPublishStats()));

            if (cluster.clusterNodes.size() > 1) {
                // at least one node must have published at least one full cluster state when other nodes joined
                final Optional<PublishClusterStateStats> optionalStats = prePublishStats.values()
                    .stream()
                    .filter(stats -> stats.getClusterStateSerializationStats().getFullStateCount() > 0)
                    .findAny();
                assertTrue(optionalStats.isPresent());
                final ClusterStateSerializationStats serializationStats = optionalStats.get().getClusterStateSerializationStats();
                assertThat(serializationStats.toString(), serializationStats.getTotalUncompressedFullStateBytes(), greaterThan(0L));
                assertThat(serializationStats.toString(), serializationStats.getTotalCompressedFullStateBytes(), greaterThan(4L));
            }

            logger.info("--> submitting value [{}] to [{}]", finalValue, leader);
            leader.submitValue(finalValue);
            cluster.stabilise(DEFAULT_CLUSTER_STATE_UPDATE_DELAY);
            final Map<ClusterNode, PublishClusterStateStats> postPublishStats = cluster.clusterNodes.stream()
                .collect(Collectors.toMap(Function.identity(), cn -> cn.coordinator.stats().getPublishStats()));

            for (ClusterNode cn : cluster.clusterNodes) {
                assertThat(value(cn.getLastAppliedClusterState()), is(finalValue));
                assertEquals(
                    cn.toString(),
                    prePublishStats.get(cn).getFullClusterStateReceivedCount(),
                    postPublishStats.get(cn).getFullClusterStateReceivedCount()
                );
                assertEquals(
                    cn.toString(),
                    prePublishStats.get(cn).getCompatibleClusterStateDiffReceivedCount() + (cn == leader ? 0 : 1),
                    postPublishStats.get(cn).getCompatibleClusterStateDiffReceivedCount()
                );
                assertEquals(
                    cn.toString(),
                    prePublishStats.get(cn).getIncompatibleClusterStateDiffReceivedCount(),
                    postPublishStats.get(cn).getIncompatibleClusterStateDiffReceivedCount()
                );

                if (cn != leader) {
                    assertEquals(
                        cn.toString(),
                        Strings.toString(prePublishStats.get(cn).getClusterStateSerializationStats()),
                        Strings.toString(postPublishStats.get(cn).getClusterStateSerializationStats())
                    );
                }
            }

            final ClusterStateSerializationStats serializationStats0 = prePublishStats.get(leader).getClusterStateSerializationStats();
            final ClusterStateSerializationStats serializationStats1 = postPublishStats.get(leader).getClusterStateSerializationStats();

            assertThat(serializationStats1.getDiffCount(), equalTo(serializationStats0.getDiffCount() + 1));
            assertThat(serializationStats1.getTotalUncompressedDiffBytes(), greaterThan(serializationStats0.getDiffCount()));
            assertThat(
                serializationStats1.getTotalCompressedDiffBytes(),
                greaterThan(serializationStats0.getDiffCount() + 4 /* compressed data starts with 4 byte header */)
            );

            assertThat(serializationStats1.getFullStateCount(), equalTo(serializationStats0.getFullStateCount()));
            assertThat(
                serializationStats1.getTotalUncompressedFullStateBytes(),
                equalTo(serializationStats0.getTotalUncompressedFullStateBytes())
            );
            assertThat(
                serializationStats1.getTotalCompressedFullStateBytes(),
                equalTo(serializationStats0.getTotalCompressedFullStateBytes())
            );
        }
    }

    private static class TimeAdvancer {

        public static final int MAX_ADVANCE_MILLIS = 2000;

        private final DeterministicTaskQueue deterministicTaskQueue;
        private long elapsedTime;

        TimeAdvancer(DeterministicTaskQueue deterministicTaskQueue) {
            this.deterministicTaskQueue = deterministicTaskQueue;
        }

        void advanceTime() {
            final long startTime = deterministicTaskQueue.getCurrentTimeMillis();
            deterministicTaskQueue.scheduleAt(startTime + between(1000, MAX_ADVANCE_MILLIS), new Runnable() {
                @Override
                public void run() {}

                @Override
                public String toString() {
                    return "no-op task to advance time";
                }
            });
            deterministicTaskQueue.advanceTime();
            elapsedTime += deterministicTaskQueue.getCurrentTimeMillis() - startTime;
        }

        long getElapsedTime() {
            return elapsedTime;
        }
    }

    public void testMasterStatsOnNoOpUpdate() {
        try (Cluster cluster = new Cluster(randomIntBetween(1, 5), false, Settings.EMPTY)) {
            cluster.runRandomly();
            cluster.stabilise();

            for (ClusterNode clusterNode : cluster.getAllNodesExcept()) {
                assertThat(
                    clusterNode.coordinator.stats().getClusterStateUpdateStats() != null,
                    equalTo(clusterNode.getLocalNode().isMasterNode())
                );
            }

            final ClusterNode leader = cluster.getAnyLeader();
            final ClusterStateUpdateStats stats0 = leader.coordinator.stats().getClusterStateUpdateStats();

            final TimeAdvancer computeAdvancer = new TimeAdvancer(cluster.deterministicTaskQueue);
            final TimeAdvancer notifyAdvancer = new TimeAdvancer(cluster.deterministicTaskQueue);
            leader.submitUpdateTask("unchanged", cs -> {
                computeAdvancer.advanceTime();
                return cs;
            }, new CoordinatorTestClusterStateUpdateTask() {
                @Override
                public void clusterStateProcessed(ClusterState oldState, ClusterState newState) {
                    notifyAdvancer.advanceTime();
                }

                @Override
                public void onFailure(Exception e) {
                    assert false : e;
                }
            });

            cluster.stabilise(DEFAULT_CLUSTER_STATE_UPDATE_DELAY + TimeAdvancer.MAX_ADVANCE_MILLIS * 2);

            final ClusterStateUpdateStats stats1 = leader.coordinator.stats().getClusterStateUpdateStats();

            final String description = Strings.toString(stats1) + " vs " + Strings.toString(stats0);
            assertThat(description, stats1.getUnchangedTaskCount() - stats0.getUnchangedTaskCount(), greaterThanOrEqualTo(1L));
            assertThat(
                description,
                stats1.getUnchangedComputationElapsedMillis() - stats0.getUnchangedComputationElapsedMillis(),
                greaterThanOrEqualTo(computeAdvancer.getElapsedTime())
            );
            assertThat(
                description,
                stats1.getUnchangedNotificationElapsedMillis() - stats0.getUnchangedNotificationElapsedMillis(),
                greaterThanOrEqualTo(notifyAdvancer.getElapsedTime())
            );
        }
    }

    public void testMasterStatsOnSuccessfulUpdate() {

        final String customName = "delayed";

        class DelayedCustom extends AbstractNamedDiffable<ClusterState.Custom> implements ClusterState.Custom {
            @Nullable
            private final TimeAdvancer timeAdvancer;

            DelayedCustom(TimeAdvancer timeAdvancer) {
                super();
                this.timeAdvancer = timeAdvancer;
            }

            @Override
            public Iterator<? extends ToXContent> toXContentChunked(ToXContent.Params params) {
                return Collections.emptyIterator();
            }

            @Override
            public String getWriteableName() {
                return customName;
            }

            @Override
            public TransportVersion getMinimalSupportedVersion() {
                return TransportVersion.current();
            }

            @Override
            public void writeTo(StreamOutput out) throws IOException {
                if (timeAdvancer != null) {
                    timeAdvancer.advanceTime();
                }
            }
        }

        try (Cluster cluster = new Cluster(randomIntBetween(1, 5)) {
            @Override
            protected List<NamedWriteableRegistry.Entry> extraNamedWriteables() {
                return List.of(new NamedWriteableRegistry.Entry(ClusterState.Custom.class, customName, in -> new DelayedCustom(null)));
            }
        }) {
            cluster.runRandomly();
            cluster.stabilise();

            final ClusterNode leader = cluster.getAnyLeader();
            final ClusterStateUpdateStats stats0 = leader.coordinator.stats().getClusterStateUpdateStats();

            final TimeAdvancer computeAdvancer = new TimeAdvancer(cluster.deterministicTaskQueue);
            final TimeAdvancer notifyAdvancer = new TimeAdvancer(cluster.deterministicTaskQueue);
            final TimeAdvancer contextAdvancer = new TimeAdvancer(cluster.deterministicTaskQueue);
            leader.submitUpdateTask("update", cs -> {
                computeAdvancer.advanceTime();
                return ClusterState.builder(cs).putCustom(customName, new DelayedCustom(contextAdvancer)).build();
            }, new CoordinatorTestClusterStateUpdateTask() {
                @Override
                public void clusterStateProcessed(ClusterState oldState, ClusterState newState) {
                    notifyAdvancer.advanceTime();
                }

                @Override
                public void onFailure(Exception e) {
                    assert false : e;
                }
            });

            cluster.stabilise(DEFAULT_CLUSTER_STATE_UPDATE_DELAY + TimeAdvancer.MAX_ADVANCE_MILLIS * 3);

            final ClusterStateUpdateStats stats1 = leader.coordinator.stats().getClusterStateUpdateStats();

            final String description = Strings.toString(stats1) + " vs " + Strings.toString(stats0);
            assertThat(description, stats1.getPublicationSuccessCount() - stats0.getPublicationSuccessCount(), greaterThanOrEqualTo(1L));
            assertThat(
                description,
                stats1.getSuccessfulComputationElapsedMillis() - stats0.getSuccessfulComputationElapsedMillis(),
                greaterThanOrEqualTo(computeAdvancer.getElapsedTime())
            );
            assertThat(
                description,
                stats1.getSuccessfulNotificationElapsedMillis() - stats0.getSuccessfulNotificationElapsedMillis(),
                greaterThanOrEqualTo(notifyAdvancer.getElapsedTime())
            );
            assertThat(
                description,
                stats1.getSuccessfulPublicationElapsedMillis() - stats0.getSuccessfulPublicationElapsedMillis(),
                greaterThanOrEqualTo(notifyAdvancer.getElapsedTime())
            );
            assertThat(
                description,
                stats1.getSuccessfulContextConstructionElapsedMillis() - stats0.getSuccessfulContextConstructionElapsedMillis(),
                greaterThanOrEqualTo(contextAdvancer.getElapsedTime())
            );

            // this is atomic up to some scheduling delay
            assertThat(
                description,
                stats1.getSuccessfulMasterApplyElapsedMillis() - stats0.getSuccessfulMasterApplyElapsedMillis(),
                lessThanOrEqualTo(DEFAULT_DELAY_VARIABILITY)
            );
        }
    }

    public void testMasterStatsOnFailedUpdate() {
        try (Cluster cluster = new Cluster(randomIntBetween(3, 5))) {
            cluster.runRandomly();
            cluster.stabilise();

            final ClusterNode leader = cluster.getAnyLeader();
            final ClusterStateUpdateStats stats0 = leader.coordinator.stats().getClusterStateUpdateStats();

            final TimeAdvancer computeAdvancer = new TimeAdvancer(cluster.deterministicTaskQueue);
            final TimeAdvancer notifyAdvancer = new TimeAdvancer(cluster.deterministicTaskQueue);
            leader.submitUpdateTask("update", cs -> {
                computeAdvancer.advanceTime();
                return ClusterState.builder(cs).build();
            }, new CoordinatorTestClusterStateUpdateTask() {
                @Override
                public void clusterStateProcessed(ClusterState oldState, ClusterState newState) {
                    fail("shouldn't have processed cluster state");
                }

                @Override
                public void onFailure(Exception e) {
                    notifyAdvancer.advanceTime();
                }
            });

            leader.blackhole();
            cluster.stabilise(DEFAULT_STABILISATION_TIME + TimeAdvancer.MAX_ADVANCE_MILLIS * 2);

            final ClusterStateUpdateStats stats1 = leader.coordinator.stats().getClusterStateUpdateStats();

            final String description = Strings.toString(stats1) + " vs " + Strings.toString(stats0);
            assertThat(description, stats1.getPublicationFailureCount() - stats0.getPublicationFailureCount(), greaterThanOrEqualTo(1L));
            assertThat(
                description,
                stats1.getFailedComputationElapsedMillis() - stats0.getFailedComputationElapsedMillis(),
                greaterThanOrEqualTo(computeAdvancer.getElapsedTime())
            );
            assertThat(
                description,
                stats1.getFailedNotificationElapsedMillis() - stats0.getFailedNotificationElapsedMillis(),
                greaterThanOrEqualTo(notifyAdvancer.getElapsedTime())
            );
            assertThat(
                description,
                stats1.getFailedPublicationElapsedMillis() - stats0.getFailedPublicationElapsedMillis(),
                greaterThanOrEqualTo(notifyAdvancer.getElapsedTime())
            );

            // this action is atomic, no simulated time can elapse
            assertThat(description, stats0.getFailedContextConstructionElapsedMillis(), equalTo(0L));
            assertThat(description, stats1.getFailedContextConstructionElapsedMillis(), equalTo(0L));

            // no state should have been applied
            assertThat(description, stats1.getFailedMasterApplyElapsedMillis() - stats0.getFailedMasterApplyElapsedMillis(), equalTo(0L));
        }
    }

    public void testJoiningNodeReceivesFullState() {
        try (Cluster cluster = new Cluster(randomIntBetween(1, 5))) {
            cluster.runRandomly();
            cluster.stabilise();

            cluster.addNodesAndStabilise(1);
            final ClusterNode newNode = cluster.clusterNodes.get(cluster.clusterNodes.size() - 1);
            final PublishClusterStateStats newNodePublishStats = newNode.coordinator.stats().getPublishStats();
            // initial cluster state send when joining
            assertEquals(1L, newNodePublishStats.getFullClusterStateReceivedCount());
            // possible follow-up reconfiguration was published as a diff
            assertEquals(cluster.size() % 2, newNodePublishStats.getCompatibleClusterStateDiffReceivedCount());
            assertEquals(0L, newNodePublishStats.getIncompatibleClusterStateDiffReceivedCount());
        }
    }

    public void testIncompatibleDiffResendsFullState() {
        try (Cluster cluster = new Cluster(randomIntBetween(3, 5))) {
            cluster.runRandomly();
            cluster.stabilise();

            final ClusterNode leader = cluster.getAnyLeader();
            final ClusterNode follower = cluster.getAnyNodeExcept(leader);
            logger.info("--> blackholing {}", follower);
            follower.blackhole();
            final PublishClusterStateStats prePublishStats = follower.coordinator.stats().getPublishStats();
            logger.info("--> submitting first value to {}", leader);
            leader.submitValue(randomLong());
            cluster.runFor(DEFAULT_CLUSTER_STATE_UPDATE_DELAY, "publish first state");
            logger.info("--> healing {}", follower);
            follower.heal();
            logger.info("--> submitting second value to {}", leader);
            leader.submitValue(randomLong());
            cluster.stabilise();
            final PublishClusterStateStats postPublishStats = follower.coordinator.stats().getPublishStats();
            assertEquals(prePublishStats.getFullClusterStateReceivedCount() + 1, postPublishStats.getFullClusterStateReceivedCount());
            assertEquals(
                prePublishStats.getCompatibleClusterStateDiffReceivedCount(),
                postPublishStats.getCompatibleClusterStateDiffReceivedCount()
            );
            assertEquals(
                prePublishStats.getIncompatibleClusterStateDiffReceivedCount() + 1,
                postPublishStats.getIncompatibleClusterStateDiffReceivedCount()
            );
        }
    }

    /**
     * Simulates a situation where a follower becomes disconnected from the leader, but only for such a short time where
     * it becomes candidate and puts up a NO_MASTER_BLOCK, but then receives a follower check from the leader. If the leader
     * does not notice the node disconnecting, it is important for the node not to be turned back into a follower but try
     * and join the leader again.
     */
    public void testStayCandidateAfterReceivingFollowerCheckFromKnownMaster() {
        try (Cluster cluster = new Cluster(2, false, Settings.EMPTY)) {
            cluster.runRandomly();
            cluster.stabilise();

            final ClusterNode leader = cluster.getAnyLeader();
            final ClusterNode nonLeader = cluster.getAnyNodeExcept(leader);
            nonLeader.onNode(() -> {
                logger.debug("forcing {} to become candidate", nonLeader.getId());
                synchronized (nonLeader.coordinator.mutex) {
                    nonLeader.coordinator.becomeCandidate("forced");
                }
                logger.debug("simulate follower check coming through from {} to {}", leader.getId(), nonLeader.getId());
                expectThrows(
                    CoordinationStateRejectedException.class,
                    () -> nonLeader.coordinator.onFollowerCheckRequest(
                        new FollowersChecker.FollowerCheckRequest(leader.coordinator.getCurrentTerm(), leader.getLocalNode())
                    )
                );
                assertThat(nonLeader.coordinator.getMode(), equalTo(CANDIDATE));
            }).run();
            cluster.stabilise();
        }
    }

    public void testAppliesNoMasterBlockWritesByDefault() {
        testAppliesNoMasterBlock(null, NO_MASTER_BLOCK_WRITES);
    }

    public void testAppliesNoMasterBlockWritesIfConfigured() {
        testAppliesNoMasterBlock("write", NO_MASTER_BLOCK_WRITES);
    }

    public void testAppliesNoMasterBlockAllIfConfigured() {
        testAppliesNoMasterBlock("all", NO_MASTER_BLOCK_ALL);
    }

    public void testAppliesNoMasterBlockMetadataWritesIfConfigured() {
        testAppliesNoMasterBlock("metadata_write", NO_MASTER_BLOCK_METADATA_WRITES);
    }

    private void testAppliesNoMasterBlock(String noMasterBlockSetting, ClusterBlock expectedBlock) {
        try (Cluster cluster = new Cluster(3)) {
            cluster.runRandomly();
            cluster.stabilise();

            final ClusterNode leader = cluster.getAnyLeader();
            leader.submitUpdateTask("update NO_MASTER_BLOCK_SETTING", cs -> {
                final Builder settingsBuilder = Settings.builder().put(cs.metadata().persistentSettings());
                settingsBuilder.put(NO_MASTER_BLOCK_SETTING.getKey(), noMasterBlockSetting);
                return ClusterState.builder(cs)
                    .metadata(Metadata.builder(cs.metadata()).persistentSettings(settingsBuilder.build()))
                    .build();
            }, (e) -> {});
            cluster.runFor(DEFAULT_CLUSTER_STATE_UPDATE_DELAY, "committing setting update");

            final ClusterNode removedNode = cluster.getAnyNode();

            removedNode.disconnect();
            cluster.runFor(
                Math.max(
                    defaultMillis(FOLLOWER_CHECK_TIMEOUT_SETTING) + defaultMillis(FOLLOWER_CHECK_INTERVAL_SETTING),
                    defaultMillis(LEADER_CHECK_TIMEOUT_SETTING) + defaultMillis(LEADER_CHECK_INTERVAL_SETTING)
                ) + DEFAULT_CLUSTER_STATE_UPDATE_DELAY,
                "detecting disconnection"
            );

            assertThat(removedNode.getLastAppliedClusterState().blocks().global(), hasItem(expectedBlock));

            removedNode.close();
            final ClusterNode restartedNode = removedNode.restartedNode();
            cluster.clusterNodes.replaceAll(cn -> cn == removedNode ? restartedNode : cn);
            restartedNode.disconnect();

            cluster.stabilise();
            assertThat(restartedNode.getLastAppliedClusterState().blocks().global(), hasItem(expectedBlock));
        }
    }

    public void testNodeCannotJoinIfJoinValidationFailsOnMaster() {
        try (Cluster cluster = new Cluster(randomIntBetween(1, 3))) {
            cluster.runRandomly();
            cluster.stabilise();

            // check that if node join validation fails on master, the nodes can't join
            List<ClusterNode> addedNodes = cluster.addNodes(randomIntBetween(1, 2));
            final Set<DiscoveryNode> validatedNodes = new HashSet<>();
            cluster.getAnyLeader().extraJoinValidators.add((discoveryNode, clusterState) -> {
                validatedNodes.add(discoveryNode);
                throw new IllegalArgumentException("join validation failed");
            });
            final long previousClusterStateVersion = cluster.getAnyLeader().getLastAppliedClusterState().version();
            cluster.runFor(10000, "failing join validation");
            assertEquals(validatedNodes, addedNodes.stream().map(ClusterNode::getLocalNode).collect(Collectors.toSet()));
            assertTrue(addedNodes.stream().allMatch(ClusterNode::isCandidate));
            final long newClusterStateVersion = cluster.getAnyLeader().getLastAppliedClusterState().version();
            assertEquals(previousClusterStateVersion, newClusterStateVersion);

            cluster.getAnyLeader().extraJoinValidators.clear();
            cluster.stabilise();
        }
    }

    @TestLogging(
        reason = "test includes assertions about Coordinator and JoinHelper logging",
        value = "org.elasticsearch.cluster.coordination.Coordinator:WARN,org.elasticsearch.cluster.coordination.JoinHelper:INFO"
    )
    public void testNodeCannotJoinIfJoinPingValidationFailsOnMaster() {
        try (Cluster cluster = new Cluster(randomIntBetween(1, 3))) {
            cluster.runRandomly();
            cluster.stabilise();

            cluster.getAnyLeader().addActionBlock(JoinHelper.JOIN_PING_ACTION_NAME);

            // check that if node ping join validation fails on master, the nodes can't join
            List<ClusterNode> addedNodes = cluster.addNodes(randomIntBetween(1, 2));
            final long previousClusterStateVersion = cluster.getAnyLeader().getLastAppliedClusterState().version();

            MockLogAppender mockAppender = new MockLogAppender();
            try (var ignored = mockAppender.capturing(JoinHelper.class, Coordinator.class)) {
                mockAppender.addExpectation(
                    new MockLogAppender.SeenEventExpectation(
                        "failed to join",
                        JoinHelper.class.getCanonicalName(),
                        Level.INFO,
                        "*failed to join*"
                    )
                );
                mockAppender.addExpectation(
                    new MockLogAppender.SeenEventExpectation(
                        "failed to ping",
                        Coordinator.class.getCanonicalName(),
                        Level.WARN,
                        "*failed to ping joining node*"
                    )
                );
                cluster.runFor(10000, "failing joins");
                mockAppender.assertAllExpectationsMatched();
            }

            assertTrue(addedNodes.stream().allMatch(ClusterNode::isCandidate));
            final long newClusterStateVersion = cluster.getAnyLeader().getLastAppliedClusterState().version();
            assertEquals(previousClusterStateVersion, newClusterStateVersion);

            cluster.getAnyLeader().clearActionBlocks();
            cluster.stabilise();
        }
    }

    public void testNodeCannotJoinIfJoinValidationFailsOnJoiningNode() {
        try (Cluster cluster = new Cluster(randomIntBetween(1, 3))) {
            cluster.runRandomly();
            cluster.stabilise();

            // check that if node join validation fails on joining node, the nodes can't join
            List<ClusterNode> addedNodes = cluster.addNodes(randomIntBetween(1, 2));
            final Set<DiscoveryNode> validatedNodes = new HashSet<>();
            addedNodes.forEach(cn -> cn.extraJoinValidators.add((discoveryNode, clusterState) -> {
                validatedNodes.add(discoveryNode);
                throw new IllegalArgumentException("join validation failed");
            }));
            final long previousClusterStateVersion = cluster.getAnyLeader().getLastAppliedClusterState().version();
            cluster.runFor(10000, "failing join validation");
            assertEquals(validatedNodes, addedNodes.stream().map(ClusterNode::getLocalNode).collect(Collectors.toSet()));
            assertTrue(addedNodes.stream().allMatch(ClusterNode::isCandidate));
            final long newClusterStateVersion = cluster.getAnyLeader().getLastAppliedClusterState().version();
            assertEquals(previousClusterStateVersion, newClusterStateVersion);

            addedNodes.forEach(cn -> cn.extraJoinValidators.clear());
            cluster.stabilise();
        }
    }

    public void testClusterCannotFormWithFailingJoinValidation() {
        try (Cluster cluster = new Cluster(randomIntBetween(1, 5))) {
            // fail join validation on a majority of nodes in the initial configuration
            randomValueOtherThanMany(
                nodes -> cluster.initialConfiguration.hasQuorum(
                    nodes.stream().map(ClusterNode::getLocalNode).map(DiscoveryNode::getId).collect(Collectors.toSet())
                ) == false,
                () -> randomSubsetOf(cluster.clusterNodes)
            ).forEach(cn -> cn.extraJoinValidators.add((discoveryNode, clusterState) -> {
                throw new IllegalArgumentException("join validation failed");
            }));
            cluster.bootstrapIfNecessary();
            cluster.runFor(10000, "failing join validation");
            assertTrue(cluster.clusterNodes.stream().allMatch(cn -> cn.getLastAppliedClusterState().version() == 0));

            for (ClusterNode clusterNode : cluster.clusterNodes) {
                clusterNode.extraJoinValidators.clear();
            }

            cluster.stabilise();
        }
    }

    @TestLogging(
        reason = "test includes assertions about JoinHelper logging",
        value = "org.elasticsearch.cluster.coordination.JoinHelper:INFO"
    )
    public void testCannotJoinClusterWithDifferentUUID() {
        try (Cluster cluster1 = new Cluster(randomIntBetween(1, 3))) {
            cluster1.runRandomly();
            cluster1.stabilise();

            final ClusterNode nodeInOtherCluster;
            try (Cluster cluster2 = new Cluster(3)) {
                cluster2.runRandomly();
                cluster2.stabilise();

                nodeInOtherCluster = randomFrom(cluster2.clusterNodes);
            }

            final ClusterNode newNode = cluster1.new ClusterNode(
                nextNodeIndex.getAndIncrement(), nodeInOtherCluster.getLocalNode(), (node, threadPool) -> cluster1
                    .createPersistedStateFromExistingState(
                        node,
                        nodeInOtherCluster.persistedState,
                        Function.identity(),
                        Function.identity(),
                        threadPool
                    ), nodeInOtherCluster.nodeSettings, () -> new StatusInfo(StatusInfo.Status.HEALTHY, "healthy-info")
            );

            cluster1.clusterNodes.add(newNode);

            MockLogAppender mockAppender = new MockLogAppender();
            mockAppender.addExpectation(
                new MockLogAppender.SeenEventExpectation("test1", JoinHelper.class.getCanonicalName(), Level.INFO, "*failed to join*")
            );
            try (var ignored = mockAppender.capturing(JoinHelper.class)) {
                cluster1.runFor(DEFAULT_STABILISATION_TIME, "failing join validation");
                mockAppender.assertAllExpectationsMatched();
            }
            assertEquals(0, newNode.getLastAppliedClusterState().version());

            newNode.close();
            final ClusterNode detachedNode = newNode.restartedNode(
                DetachClusterCommand::updateMetadata,
                term -> DetachClusterCommand.updateCurrentTerm(),
                newNode.nodeSettings
            );
            cluster1.clusterNodes.replaceAll(cn -> cn == newNode ? detachedNode : cn);
            cluster1.stabilise();
        }
    }

    @TestLogging(
        reason = "test includes assertions about logging",
        value = "org.elasticsearch.cluster.coordination.Coordinator:WARN,org.elasticsearch.cluster.coordination.JoinHelper:INFO"
    )
    public void testReportsConnectBackProblemsDuringJoining() {
        try (var cluster = new Cluster(3)) {
            cluster.runRandomly();
            cluster.stabilise();

            final var partitionedNode = cluster.getAnyNode();
            partitionedNode.disconnect();
            cluster.stabilise();

            logger.info("--> healing [{}] but blocking handshakes", partitionedNode);
            partitionedNode.heal();
            final var leader = cluster.getAnyLeader();
            leader.addActionBlock(TransportService.HANDSHAKE_ACTION_NAME);

            final var mockAppender = new MockLogAppender();
            mockAppender.addExpectation(
                new MockLogAppender.SeenEventExpectation(
                    "connect-back failure",
                    Coordinator.class.getCanonicalName(),
                    Level.WARN,
                    "*received join request from ["
                        + partitionedNode.getLocalNode().descriptionWithoutAttributes()
                        + "] but could not connect back to the joining node"
                )
            );
            mockAppender.addExpectation(new MockLogAppender.LoggingExpectation() {
                boolean matched = false;

                @Override
                public void match(LogEvent event) {
                    if (event.getLevel() != Level.INFO) {
                        return;
                    }
                    if (event.getLoggerName().equals(JoinHelper.class.getCanonicalName()) == false) {
                        return;
                    }

                    var cause = event.getThrown();
                    if (cause == null) {
                        return;
                    }
                    cause = cause.getCause();
                    if (cause == null) {
                        return;
                    }
                    if (Regex.simpleMatch(
                        "* failure when opening connection back from ["
                            + leader.getLocalNode().descriptionWithoutAttributes()
                            + "] to ["
                            + partitionedNode.getLocalNode().descriptionWithoutAttributes()
                            + "]",
                        cause.getMessage()
                    ) == false) {
                        return;
                    }
                    if (cause.getStackTrace() != null && cause.getStackTrace().length != 0) {
                        return;
                    }
                    matched = true;
                }

                @Override
                public void assertMatched() {
                    assertTrue(matched);
                }
            });
            try (var ignored = mockAppender.capturing(Coordinator.class, JoinHelper.class)) {
                cluster.runFor(
                    // This expects 8 tasks to be executed after PeerFinder handling wakeup:
                    //
                    // * connectToRemoteMasterNode[0.0.0.0:11]
                    // * [internal:transport/handshake] from {node1} to {node2}
                    // * response to [internal:transport/handshake] from {node1} to {node2}
                    // * [internal:discovery/request_peers] from {node1} to
                    // * response to [internal:discovery/request_peers] from {node1} to {node2}
                    // * [internal:cluster/coordination/join] from {node1} to {node2}
                    // * [internal:transport/handshake] from {node2} to {node1} (rejected due to action block)
                    // * error response to [internal:cluster/coordination/join] from {node1} to {node2}
                    //
                    defaultMillis(DISCOVERY_FIND_PEERS_INTERVAL_SETTING) + 8 * DEFAULT_DELAY_VARIABILITY,
                    "allowing time for join attempt"
                );
                mockAppender.assertAllExpectationsMatched();
            }

            leader.clearActionBlocks();
        }
    }

    public void testFollowerRemovedIfUnableToSendRequestsToMaster() {
        try (Cluster cluster = new Cluster(3)) {
            cluster.runRandomly();
            cluster.stabilise();

            final ClusterNode leader = cluster.getAnyLeader();
            final ClusterNode otherNode = cluster.getAnyNodeExcept(leader);

            cluster.blackholeConnectionsFrom(otherNode, leader);

            cluster.runFor(
                (defaultMillis(FOLLOWER_CHECK_INTERVAL_SETTING) + defaultMillis(FOLLOWER_CHECK_TIMEOUT_SETTING)) * defaultInt(
                    FOLLOWER_CHECK_RETRY_COUNT_SETTING
                ) + (defaultMillis(LEADER_CHECK_INTERVAL_SETTING) + DEFAULT_DELAY_VARIABILITY) * defaultInt(
                    LEADER_CHECK_RETRY_COUNT_SETTING
                ) + DEFAULT_CLUSTER_STATE_UPDATE_DELAY,
                "awaiting removal of asymmetrically-partitioned node"
            );

            assertThat(
                leader.getLastAppliedClusterState().nodes().toString(),
                leader.getLastAppliedClusterState().nodes().getSize(),
                equalTo(2)
            );

            cluster.clearBlackholedConnections();

            cluster.stabilise(
                // time for the disconnected node to find the master again
                defaultMillis(DISCOVERY_FIND_PEERS_INTERVAL_SETTING) * 2
                    // time for joining
                    + 4 * DEFAULT_DELAY_VARIABILITY
                    // Then a commit of the updated cluster state
                    + DEFAULT_CLUSTER_STATE_UPDATE_DELAY
            );
        }
    }

    public void testSingleNodeDiscoveryWithQuorum() {
        try (
            Cluster cluster = new Cluster(
                1,
                randomBoolean(),
                Settings.builder().put(DiscoveryModule.DISCOVERY_TYPE_SETTING.getKey(), DiscoveryModule.SINGLE_NODE_DISCOVERY_TYPE).build()
            )
        ) {
            cluster.runRandomly();
            cluster.stabilise();
        }
    }

    public void testSingleNodeDiscoveryStabilisesEvenWhenDisrupted() {
        // A cluster using single-node discovery should not apply any timeouts to joining or cluster state publication. There are no
        // other options, so there's no point in failing and retrying from scratch no matter how badly disrupted we are and we may as
        // well just wait.

        // larger variability is are good for checking that we don't time out, but smaller variability also tightens up the time bound
        // within which we expect to converge, so use a mix of both
        final long delayVariabilityMillis = randomLongBetween(DEFAULT_DELAY_VARIABILITY, TimeValue.timeValueMinutes(10).millis());

        Settings.Builder settings = Settings.builder()
            .put(DiscoveryModule.DISCOVERY_TYPE_SETTING.getKey(), DiscoveryModule.SINGLE_NODE_DISCOVERY_TYPE);

        // If the delay variability is high, set election duration accordingly, to avoid the possible endless repetition of voting rounds.
        // Note that elections could take even longer than the delay variability, but this seems to be long enough to avoid bad collisions.
        if (ElectionSchedulerFactory.ELECTION_DURATION_SETTING.getDefault(Settings.EMPTY).getMillis() < delayVariabilityMillis) {
            settings = settings.put(
                ElectionSchedulerFactory.ELECTION_DURATION_SETTING.getKey(),
                TimeValue.timeValueMillis(delayVariabilityMillis)
            );
        }

        try (Cluster cluster = new Cluster(1, randomBoolean(), settings.build())) {
            if (randomBoolean()) {
                cluster.runRandomly(true, false, delayVariabilityMillis);
            }

            cluster.deterministicTaskQueue.setExecutionDelayVariabilityMillis(delayVariabilityMillis);

            final ClusterNode clusterNode = cluster.getAnyNode();

            final long clusterStateUpdateDelay = CLUSTER_STATE_UPDATE_NUMBER_OF_DELAYS * delayVariabilityMillis;

            // cf. DEFAULT_STABILISATION_TIME, but stabilisation is quicker when there's a single node - there's no meaningful fault
            // detection and ongoing publications do not time out
            cluster.runFor(ELECTION_INITIAL_TIMEOUT_SETTING.get(Settings.EMPTY).millis() + delayVariabilityMillis
            // two round trips for pre-voting and voting
                + 4 * delayVariabilityMillis
                // and then the election update
                + clusterStateUpdateDelay, "stabilising");

            assertThat(cluster.getAnyLeader(), sameInstance(clusterNode));

            final int pendingTaskCount = clusterNode.getPendingTaskCount();
            cluster.runFor((pendingTaskCount + 1) * clusterStateUpdateDelay, "draining task queue");

            assertFalse(clusterNode.coordinator.publicationInProgress());
            assertThat(
                clusterNode.coordinator.getLastAcceptedState().version(),
                equalTo(clusterNode.getLastAppliedClusterState().version())
            );
            cluster.deterministicTaskQueue.setExecutionDelayVariabilityMillis(DEFAULT_DELAY_VARIABILITY);
        }
    }

    private static class BrokenCustom implements SimpleDiffable<ClusterState.Custom>, ClusterState.Custom {

        static final String EXCEPTION_MESSAGE = "simulated";

        @Override
        public String getWriteableName() {
            return "broken";
        }

        @Override
        public TransportVersion getMinimalSupportedVersion() {
            return TransportVersion.ZERO;
        }

        @Override
        public void writeTo(StreamOutput out) throws IOException {
            throw new ElasticsearchException(EXCEPTION_MESSAGE);
        }

        @Override
        public Iterator<? extends ToXContent> toXContentChunked(ToXContent.Params params) {
            return Collections.emptyIterator();
        }

    }

    public void testClusterRecoversAfterExceptionDuringSerialization() {
        try (Cluster cluster = new Cluster(randomIntBetween(2, 5))) {
            cluster.runRandomly();
            cluster.stabilise();

            final ClusterNode leader1 = cluster.getAnyLeader();

            logger.info("--> submitting broken task to [{}]", leader1);

            final AtomicBoolean failed = new AtomicBoolean();
            leader1.submitUpdateTask("broken-task", cs -> ClusterState.builder(cs).putCustom("broken", new BrokenCustom()).build(), (e) -> {
                assertThat(e.getCause(), instanceOf(ElasticsearchException.class));
                assertThat(e.getCause().getMessage(), equalTo(BrokenCustom.EXCEPTION_MESSAGE));
                failed.set(true);
            });
            // allow for forking 3 times:
            // - once onto the master-service thread
            // - once to fork the publication in FakeThreadPoolMasterService
            // - once to fork the publication listener back onto the master-service thread
            cluster.runFor(3 * DEFAULT_DELAY_VARIABILITY + 1, "processing broken task");
            assertTrue(failed.get());

            cluster.stabilise();

            final ClusterNode leader2 = cluster.getAnyLeader();
            long finalValue = randomLong();

            logger.info("--> submitting value [{}] to [{}]", finalValue, leader2);
            leader2.submitValue(finalValue);
            cluster.stabilise(DEFAULT_CLUSTER_STATE_UPDATE_DELAY);

            for (final ClusterNode clusterNode : cluster.clusterNodes) {
                final String nodeId = clusterNode.getId();
                final ClusterState appliedState = clusterNode.getLastAppliedClusterState();
                assertThat(nodeId + " has the applied value", value(appliedState), is(finalValue));
            }
        }
    }

    @TestLogging(
        reason = "testing ClusterFormationFailureHelper logging",
        value = "org.elasticsearch.cluster.coordination.ClusterFormationFailureHelper:WARN"
    )
    public void testLogsWarningPeriodicallyIfClusterNotFormed() {
        testLogsWarningPeriodicallyIfClusterNotFormed(
            "master not discovered or elected yet, an election requires at least 2 nodes with ids from [",
            nodeId -> "*have only discovered non-quorum *" + nodeId + "*discovery will continue*"
        );
    }

    protected void testLogsWarningPeriodicallyIfClusterNotFormed(String expectedMessageStart, UnaryOperator<String> discoveryMessageFn) {
        final long warningDelayMillis;
        final Settings settings;
        if (randomBoolean()) {
            settings = Settings.EMPTY;
            warningDelayMillis = ClusterFormationFailureHelper.DISCOVERY_CLUSTER_FORMATION_WARNING_TIMEOUT_SETTING.get(settings).millis();
        } else {
            warningDelayMillis = randomLongBetween(1, 100000);
            settings = Settings.builder()
                .put(ClusterFormationFailureHelper.DISCOVERY_CLUSTER_FORMATION_WARNING_TIMEOUT_SETTING.getKey(), warningDelayMillis + "ms")
                .build();
        }
        logger.info("--> emitting warnings every [{}ms]", warningDelayMillis);

        try (Cluster cluster = new Cluster(3, true, settings)) {
            cluster.runRandomly();
            cluster.stabilise();

            logger.info("--> disconnecting all nodes");

            for (final ClusterNode clusterNode : cluster.clusterNodes) {
                clusterNode.disconnect();
            }

            cluster.runFor(
                defaultMillis(LEADER_CHECK_TIMEOUT_SETTING) // to wait for any in-flight check to time out
                    + defaultMillis(LEADER_CHECK_INTERVAL_SETTING) // to wait for the next check to be sent
                    + 2 * DEFAULT_DELAY_VARIABILITY, // to send the failing check and receive the disconnection response
                "waiting for leader failure"
            );

            for (final ClusterNode clusterNode : cluster.clusterNodes) {
                assertThat(clusterNode.getId() + " is CANDIDATE", clusterNode.coordinator.getMode(), is(CANDIDATE));
            }

            for (int i = scaledRandomIntBetween(1, 10); i >= 0; i--) {
                final MockLogAppender mockLogAppender = new MockLogAppender();
                try (var ignored = mockLogAppender.capturing(ClusterFormationFailureHelper.class)) {
                    mockLogAppender.addExpectation(new MockLogAppender.LoggingExpectation() {
                        final Set<DiscoveryNode> nodesLogged = new HashSet<>();

                        @Override
                        public void match(LogEvent event) {
                            final String message = event.getMessage().getFormattedMessage();
                            assertThat(message, startsWith(expectedMessageStart));

                            final List<ClusterNode> matchingNodes = cluster.clusterNodes.stream()
                                .filter(
                                    n -> event.getContextData()
                                        .<String>getValue(DeterministicTaskQueue.NODE_ID_LOG_CONTEXT_KEY)
                                        .equals(DeterministicTaskQueue.getNodeIdForLogContext(n.getLocalNode()))
                                )
                                .toList();
                            assertThat(matchingNodes, hasSize(1));

                            assertTrue(message, Regex.simpleMatch(discoveryMessageFn.apply(matchingNodes.get(0).toString()), message));

                            nodesLogged.add(matchingNodes.get(0).getLocalNode());
                        }

                        @Override
                        public void assertMatched() {
                            assertThat(
                                nodesLogged + " vs " + cluster.clusterNodes,
                                nodesLogged,
                                equalTo(cluster.clusterNodes.stream().map(ClusterNode::getLocalNode).collect(Collectors.toSet()))
                            );
                        }
                    });
                    cluster.runFor(warningDelayMillis + DEFAULT_DELAY_VARIABILITY, "waiting for warning to be emitted");
                    mockLogAppender.assertAllExpectationsMatched();
                }
            }

            for (ClusterNode clusterNode : cluster.clusterNodes) {
                clusterNode.heal();
            }
        }
    }

    @TestLogging(
        reason = "testing warning of a single-node cluster having discovery seed hosts",
        value = "org.elasticsearch.cluster.coordination.Coordinator:WARN"
    )
    public void testLogsWarningPeriodicallyIfSingleNodeClusterHasSeedHosts() {
        final long warningDelayMillis;
        final Settings settings;
        final String fakeSeedHost = buildNewFakeTransportAddress().toString();
        if (randomBoolean()) {
            settings = Settings.builder().putList(DISCOVERY_SEED_HOSTS_SETTING.getKey(), fakeSeedHost).build();
            warningDelayMillis = Coordinator.SINGLE_NODE_CLUSTER_SEED_HOSTS_CHECK_INTERVAL_SETTING.get(settings).millis();
        } else {
            warningDelayMillis = randomLongBetween(1, 100000);
            settings = Settings.builder()
                .put(ClusterFormationFailureHelper.DISCOVERY_CLUSTER_FORMATION_WARNING_TIMEOUT_SETTING.getKey(), warningDelayMillis + "ms")
                .putList(DISCOVERY_SEED_HOSTS_SETTING.getKey(), fakeSeedHost)
                .build();
        }
        logger.info("--> emitting warnings every [{}ms]", warningDelayMillis);

        try (Cluster cluster = new Cluster(1, true, settings)) {
            cluster.runRandomly();
            cluster.stabilise();

            for (int i = scaledRandomIntBetween(1, 10); i >= 0; i--) {
                final MockLogAppender mockLogAppender = new MockLogAppender();
                try (var ignored = mockLogAppender.capturing(Coordinator.class)) {
                    mockLogAppender.addExpectation(new MockLogAppender.LoggingExpectation() {
                        String loggedClusterUuid;

                        @Override
                        public void match(LogEvent event) {
                            final String message = event.getMessage().getFormattedMessage();
                            assertThat(message, startsWith("This node is a fully-formed single-node cluster with cluster UUID"));
                            loggedClusterUuid = (String) event.getMessage().getParameters()[0];
                        }

                        @Override
                        public void assertMatched() {
                            final String clusterUuid = cluster.getAnyNode().getLastAppliedClusterState().metadata().clusterUUID();
                            assertThat(loggedClusterUuid + " vs " + clusterUuid, clusterUuid, equalTo(clusterUuid));
                        }
                    });
                    cluster.runFor(warningDelayMillis + DEFAULT_DELAY_VARIABILITY, "waiting for warning to be emitted");
                    mockLogAppender.assertAllExpectationsMatched();
                }
            }
        }
    }

    public void testInvariantWhenTwoNodeClusterBecomesSingleNodeCluster() {
        try (Cluster cluster = new Cluster(2)) {
            cluster.stabilise();
            assertTrue(cluster.getAnyNodeExcept(cluster.getAnyLeader()).disconnect()); // Remove non-leader node
            cluster.stabilise();
        }
    }

    @TestLogging(
        reason = "testing LagDetector and CoordinatorPublication logging",
        value = "org.elasticsearch.cluster.coordination.LagDetector:DEBUG,"
            + "org.elasticsearch.cluster.coordination.Coordinator.CoordinatorPublication:INFO"
    )
    public void testLogsMessagesIfPublicationDelayed() {
        try (Cluster cluster = new Cluster(between(3, 5))) {
            cluster.runRandomly();
            cluster.stabilise();
            final ClusterNode brokenNode = cluster.getAnyNodeExcept(cluster.getAnyLeader());

            final MockLogAppender mockLogAppender = new MockLogAppender();
            try (var ignored = mockLogAppender.capturing(Coordinator.CoordinatorPublication.class, LagDetector.class)) {

                mockLogAppender.addExpectation(
                    new MockLogAppender.SeenEventExpectation(
                        "publication info message",
                        Coordinator.CoordinatorPublication.class.getCanonicalName(),
                        Level.INFO,
                        "after [*] publication of cluster state version [*] is still waiting for "
                            + brokenNode.getLocalNode()
                            + " ["
                            + Publication.PublicationTargetState.SENT_PUBLISH_REQUEST
                            + ']'
                    )
                );

                mockLogAppender.addExpectation(
                    new MockLogAppender.SeenEventExpectation(
                        "publication warning",
                        Coordinator.CoordinatorPublication.class.getCanonicalName(),
                        Level.WARN,
                        "after [*] publication of cluster state version [*] is still waiting for "
                            + brokenNode.getLocalNode()
                            + " ["
                            + Publication.PublicationTargetState.SENT_PUBLISH_REQUEST
                            + ']'
                    )
                );

                mockLogAppender.addExpectation(
                    new MockLogAppender.SeenEventExpectation(
                        "lag warning",
                        LagDetector.class.getCanonicalName(),
                        Level.WARN,
                        "node ["
                            + brokenNode
                            + "] is lagging at cluster state version [*], "
                            + "although publication of cluster state version [*] completed [*] ago"
                    )
                );

                mockLogAppender.addExpectation(
                    new MockLogAppender.SeenEventExpectation(
                        "hot threads from lagging node",
                        LagDetector.class.getCanonicalName(),
                        Level.DEBUG,
                        "hot threads from node ["
                            + brokenNode.getLocalNode().descriptionWithoutAttributes()
                            + "] lagging at version [*] despite commit of cluster state version [*]*"
                    )
                );

                // drop the publication messages to one node, but then restore connectivity so it remains in the cluster and does not fail
                // health checks
                brokenNode.blackhole();
                cluster.deterministicTaskQueue.scheduleAt(
                    cluster.deterministicTaskQueue.getCurrentTimeMillis() + DEFAULT_CLUSTER_STATE_UPDATE_DELAY,
                    new Runnable() {
                        @Override
                        public void run() {
                            brokenNode.heal();
                        }

                        @Override
                        public String toString() {
                            return "healing " + brokenNode;
                        }
                    }
                );
                cluster.getAnyLeader().submitValue(randomLong());
                cluster.runFor(
                    defaultMillis(PUBLISH_TIMEOUT_SETTING) + 2 * DEFAULT_DELAY_VARIABILITY + defaultMillis(
                        LagDetector.CLUSTER_FOLLOWER_LAG_TIMEOUT_SETTING
                    ) + DEFAULT_DELAY_VARIABILITY + 2 * DEFAULT_DELAY_VARIABILITY,
                    "waiting for messages to be emitted"
                );

                mockLogAppender.assertAllExpectationsMatched();
            }
        }
    }

    public void testDoesNotPerformElectionWhenRestartingFollower() {
        try (Cluster cluster = new Cluster(randomIntBetween(2, 5), false, Settings.EMPTY)) {
            cluster.runRandomly();
            cluster.stabilise();

            final ClusterNode leader = cluster.getAnyLeader();
            final long expectedTerm = leader.coordinator.getCurrentTerm();

            if (cluster.clusterNodes.stream().filter(n -> n.getLocalNode().isMasterNode()).count() == 2) {
                // in the 2-node case, auto-shrinking the voting configuration is required to reduce the voting configuration down to just
                // the leader, otherwise restarting the other master-eligible node triggers an election
                leader.submitSetAutoShrinkVotingConfiguration(true);
                cluster.stabilise(2 * DEFAULT_CLUSTER_STATE_UPDATE_DELAY); // 1st delay for the setting update, 2nd for the reconfiguration
            }

            for (final ClusterNode clusterNode : cluster.getAllNodesExcept(leader)) {
                logger.info("--> restarting {}", clusterNode);
                clusterNode.close();
                cluster.clusterNodes.replaceAll(
                    cn -> cn == clusterNode ? cn.restartedNode(Function.identity(), Function.identity(), Settings.EMPTY) : cn
                );
                cluster.stabilise();
                assertThat("term should not change", cluster.getAnyNode().coordinator.getCurrentTerm(), is(expectedTerm));
            }
        }
    }

    public void testImproveConfigurationPerformsVotingConfigExclusionStateCheck() {
        try (Cluster cluster = new Cluster(1)) {
            cluster.runRandomly();
            cluster.stabilise();

            final Coordinator coordinator = cluster.getAnyLeader().coordinator;
            final ClusterState currentState = coordinator.getLastAcceptedState();

            Set<CoordinationMetadata.VotingConfigExclusion> newVotingConfigExclusion1 = new HashSet<>() {
                {
                    add(
                        new CoordinationMetadata.VotingConfigExclusion(
                            "resolvableNodeId",
                            CoordinationMetadata.VotingConfigExclusion.MISSING_VALUE_MARKER
                        )
                    );
                }
            };

            ClusterState newState1 = buildNewClusterStateWithVotingConfigExclusion(currentState, newVotingConfigExclusion1);

            assertFalse(Coordinator.validVotingConfigExclusionState(newState1));

            Set<CoordinationMetadata.VotingConfigExclusion> newVotingConfigExclusion2 = new HashSet<>() {
                {
                    add(
                        new CoordinationMetadata.VotingConfigExclusion(
                            CoordinationMetadata.VotingConfigExclusion.MISSING_VALUE_MARKER,
                            "resolvableNodeName"
                        )
                    );
                }
            };

            ClusterState newState2 = buildNewClusterStateWithVotingConfigExclusion(currentState, newVotingConfigExclusion2);

            assertFalse(Coordinator.validVotingConfigExclusionState(newState2));
        }
    }

    public void testPeerFinderListener() throws Exception {
        try (Cluster cluster = new Cluster(3, true, Settings.EMPTY)) {
            cluster.runRandomly();
            cluster.stabilise();
            ClusterNode leader = cluster.getAnyLeader();
            ClusterNode nodeWithListener = cluster.getAnyNodeExcept(leader);
            AtomicBoolean listenerCalled = new AtomicBoolean(false);
            nodeWithListener.coordinator.addPeerFinderListener(() -> listenerCalled.set(true));
            assertFalse(listenerCalled.get());
            leader.disconnect();
            cluster.runFor(DEFAULT_STABILISATION_TIME, "Letting disconnect take effect");
            cluster.stabilise();
            assertTrue(cluster.clusterNodes.contains(nodeWithListener));
            assertBusy(() -> assertTrue(listenerCalled.get()));
        }
    }

<<<<<<< HEAD
    @TestLogging(
        reason = "nocommit",
        value = "org.elasticsearch.cluster.coordination:TRACE"
            + ",org.elasticsearch.discovery:TRACE"
            + ",org.elasticsearch.common.util.concurrent.DeterministicTaskQueue:TRACE"
    )
    public void testElectionWithSlowPublication() {
        final var delayedActions = new HashSet<>();
        try (Cluster cluster = new Cluster(7, true, Settings.EMPTY) {
            @Override
            protected long transportDelayMillis(String actionName) {
                return delayedActions.contains(actionName) ? between(1000, 2000) : 0;
            }
        }) {
            cluster.runRandomly();
            cluster.stabilise();
            final var leader = cluster.getAnyLeader();

            logger.info("--> marking leader [{}] as blackholed and adding action delays", leader);
            delayedActions.add(PublicationTransportHandler.PUBLISH_STATE_ACTION_NAME);
            delayedActions.add(FollowersChecker.FOLLOWER_CHECK_ACTION_NAME);
            leader.blackhole();
            cluster.stabilise();
            delayedActions.clear();
=======
    public void testElectionSchedulingAfterDiscoveryOutage() {
        try (
            Cluster cluster = new Cluster(
                3,
                true,
                Settings.builder()
                    .put(ELECTION_MAX_TIMEOUT_SETTING.getKey(), TimeValue.timeValueMinutes(10))
                    .put(ELECTION_BACK_OFF_TIME_SETTING.getKey(), TimeValue.timeValueMinutes(1))
                    .build()
            )
        ) {
            cluster.runRandomly();
            cluster.stabilise();

            final long followerCheckMillis = defaultMillis(FOLLOWER_CHECK_INTERVAL_SETTING) + 2 * DEFAULT_DELAY_VARIABILITY;
            final long leaderCheckMillis = defaultMillis(LEADER_CHECK_INTERVAL_SETTING) + 2 * DEFAULT_DELAY_VARIABILITY;
            final long discoveryMillis = defaultMillis(DISCOVERY_FIND_PEERS_INTERVAL_SETTING) + 2 * DEFAULT_DELAY_VARIABILITY;

            final long minOutageMillis =
                // Allow long enough for the leader to stand down
                followerCheckMillis * defaultInt(FOLLOWER_CHECK_RETRY_COUNT_SETTING) + DEFAULT_CLUSTER_STATE_UPDATE_DELAY
                // and then for the followers to detect the leader failure
                    + leaderCheckMillis * defaultInt(LEADER_CHECK_RETRY_COUNT_SETTING)
                    // and then long enough for discovery to stop working
                    + discoveryMillis;

            final var leader = cluster.getAnyLeader();

            // This test is checking for a potential bug where an active election scheduler would remain active, repeatedly failing and
            // backing off, while not even being able to discover a quorum of nodes. In that situation when the discovery problem is
            // resolved it can take far too long for the next election to occur because of the backoff.

            if (randomBoolean()) {
                // STEP 1 (optional): get the cluster into a state where all the election schedulers are active:
                logger.info("--> blocking key actions until cluster falls apart");
                leader.addActionBlock(FollowersChecker.FOLLOWER_CHECK_ACTION_NAME);
                for (ClusterNode clusterNode : cluster.clusterNodes) {
                    clusterNode.addActionBlock(StatefulPreVoteCollector.REQUEST_PRE_VOTE_ACTION_NAME);
                }
                cluster.runFor(
                    randomLongBetween(minOutageMillis, TimeValue.timeValueMinutes(2).millis()),
                    "simulate extended election failure"
                );
                assertTrue(
                    cluster.clusterNodes.stream()
                        .map(n -> n.coordinator)
                        .allMatch(c -> c.getMode() == CANDIDATE && c.electionSchedulerActive())
                );
            }

            // STEP 2: now block discovery:
            logger.info("--> blocking discovery");
            for (ClusterNode clusterNode : cluster.clusterNodes) {
                clusterNode.clearActionBlocks();
                clusterNode.disconnect();
                for (ClusterNode otherNode : cluster.clusterNodes) {
                    clusterNode.transportService.disconnectFromNode(otherNode.getLocalNode());
                }
            }
            cluster.runFor(
                randomLongBetween(minOutageMillis, TimeValue.timeValueHours(2).millis()),
                "simulate extended discovery problems"
            );
            assertTrue(
                cluster.clusterNodes.stream()
                    .map(n -> n.coordinator)
                    .allMatch(
                        c -> c.getMode() == CANDIDATE
                            && c.electionSchedulerActive() == false
                            && c.getFoundPeers().iterator().hasNext() == false
                    )
            );

            // STEP 3: now heal the discovery problem, fix elections (on one node only to avoid election clashes), and see that the cluster
            // stabilises immediately:
            logger.info("--> healing discovery and permitting elections on [{}]", leader);
            for (ClusterNode clusterNode : cluster.clusterNodes) {
                clusterNode.heal();
                if (clusterNode != leader) {
                    clusterNode.addActionBlock(StatefulPreVoteCollector.REQUEST_PRE_VOTE_ACTION_NAME);
                }
            }
            cluster.stabilise(
                // Pinging all peers once should be enough to discover the other nodes
                defaultMillis(DISCOVERY_FIND_PEERS_INTERVAL_SETTING)
                    // Then wait for an election to be scheduled
                    + defaultMillis(ELECTION_INITIAL_TIMEOUT_SETTING)
                    // Allow two round-trips for pre-voting and voting
                    + 4 * DEFAULT_DELAY_VARIABILITY
                    // Then a commit of the new leader's first cluster state
                    + DEFAULT_CLUSTER_STATE_UPDATE_DELAY
                    // Then the remaining node may join
                    + DEFAULT_CLUSTER_STATE_UPDATE_DELAY
            );

            cluster.clusterNodes.forEach(ClusterNode::clearActionBlocks);
>>>>>>> e8932e52
        }
    }

    private ClusterState buildNewClusterStateWithVotingConfigExclusion(
        ClusterState currentState,
        Set<CoordinationMetadata.VotingConfigExclusion> newVotingConfigExclusion
    ) {
        DiscoveryNodes newNodes = DiscoveryNodes.builder(currentState.nodes())
            .add(
                DiscoveryNodeUtils.builder("resolvableNodeId")
                    .name("resolvableNodeName")
                    .roles(Set.of(DiscoveryNodeRole.MASTER_ROLE))
                    .build()
            )
            .build();

        CoordinationMetadata.Builder coordMetadataBuilder = CoordinationMetadata.builder(currentState.coordinationMetadata());
        newVotingConfigExclusion.forEach(coordMetadataBuilder::addVotingConfigExclusion);
        Metadata newMetadata = Metadata.builder(currentState.metadata()).coordinationMetadata(coordMetadataBuilder.build()).build();

        return ClusterState.builder(currentState).nodes(newNodes).metadata(newMetadata).build();
    }

}<|MERGE_RESOLUTION|>--- conflicted
+++ resolved
@@ -1929,32 +1929,6 @@
         }
     }
 
-<<<<<<< HEAD
-    @TestLogging(
-        reason = "nocommit",
-        value = "org.elasticsearch.cluster.coordination:TRACE"
-            + ",org.elasticsearch.discovery:TRACE"
-            + ",org.elasticsearch.common.util.concurrent.DeterministicTaskQueue:TRACE"
-    )
-    public void testElectionWithSlowPublication() {
-        final var delayedActions = new HashSet<>();
-        try (Cluster cluster = new Cluster(7, true, Settings.EMPTY) {
-            @Override
-            protected long transportDelayMillis(String actionName) {
-                return delayedActions.contains(actionName) ? between(1000, 2000) : 0;
-            }
-        }) {
-            cluster.runRandomly();
-            cluster.stabilise();
-            final var leader = cluster.getAnyLeader();
-
-            logger.info("--> marking leader [{}] as blackholed and adding action delays", leader);
-            delayedActions.add(PublicationTransportHandler.PUBLISH_STATE_ACTION_NAME);
-            delayedActions.add(FollowersChecker.FOLLOWER_CHECK_ACTION_NAME);
-            leader.blackhole();
-            cluster.stabilise();
-            delayedActions.clear();
-=======
     public void testElectionSchedulingAfterDiscoveryOutage() {
         try (
             Cluster cluster = new Cluster(
@@ -2051,7 +2025,33 @@
             );
 
             cluster.clusterNodes.forEach(ClusterNode::clearActionBlocks);
->>>>>>> e8932e52
+        }
+    }
+
+    @TestLogging(
+        reason = "nocommit",
+        value = "org.elasticsearch.cluster.coordination:TRACE"
+            + ",org.elasticsearch.discovery:TRACE"
+            + ",org.elasticsearch.common.util.concurrent.DeterministicTaskQueue:TRACE"
+    )
+    public void testElectionWithSlowPublication() {
+        final var delayedActions = new HashSet<>();
+        try (Cluster cluster = new Cluster(7, true, Settings.EMPTY) {
+            @Override
+            protected long transportDelayMillis(String actionName) {
+                return delayedActions.contains(actionName) ? between(1000, 2000) : 0;
+            }
+        }) {
+            cluster.runRandomly();
+            cluster.stabilise();
+            final var leader = cluster.getAnyLeader();
+
+            logger.info("--> marking leader [{}] as blackholed and adding action delays", leader);
+            delayedActions.add(PublicationTransportHandler.PUBLISH_STATE_ACTION_NAME);
+            delayedActions.add(FollowersChecker.FOLLOWER_CHECK_ACTION_NAME);
+            leader.blackhole();
+            cluster.stabilise();
+            delayedActions.clear();
         }
     }
 
