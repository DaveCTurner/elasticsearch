--- conflicted
+++ resolved
@@ -111,17 +111,11 @@
             assertThat(clusterState.routingTable().index("test2").shard(i).replicaShards().get(0).state(), equalTo(UNASSIGNED));
         }
 
-<<<<<<< HEAD
-        logger.info("now, start 1 more node, check that rebalancing will happen (for test1) because we set it to always");
-        clusterState = ClusterState.builder(clusterState).nodes(DiscoveryNodes.builder(clusterState.nodes()).add(newNode("node3"))).build();
-        clusterState = strategy.reroute(clusterState, "reroute", ActionListener.noop());
-=======
         logger.info("now, start 2 more nodes, check that rebalancing will happen (for test1) because we set it to always");
         clusterState = ClusterState.builder(clusterState)
             .nodes(DiscoveryNodes.builder(clusterState.nodes()).add(newNode("node3")).add(newNode("node4")))
             .build();
-        clusterState = strategy.reroute(clusterState, "reroute");
->>>>>>> 3603aa71
+        clusterState = strategy.reroute(clusterState, "reroute", ActionListener.noop());
         RoutingNodes routingNodes = clusterState.getRoutingNodes();
 
         final var newNodesIterator = Iterators.concat(routingNodes.node("node3").iterator(), routingNodes.node("node4").iterator());
