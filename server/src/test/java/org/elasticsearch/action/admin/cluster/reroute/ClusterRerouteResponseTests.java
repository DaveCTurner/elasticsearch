/*
 * Copyright Elasticsearch B.V. and/or licensed to Elasticsearch B.V. under one
 * or more contributor license agreements. Licensed under the Elastic License
 * 2.0 and the Server Side Public License, v 1; you may not use this file except
 * in compliance with, at your election, the Elastic License 2.0 or the Server
 * Side Public License, v 1.
 */

package org.elasticsearch.action.admin.cluster.reroute;

import org.elasticsearch.TransportVersions;
import org.elasticsearch.Version;
import org.elasticsearch.cluster.ClusterName;
import org.elasticsearch.cluster.ClusterState;
import org.elasticsearch.cluster.ClusterStateTests;
import org.elasticsearch.cluster.metadata.IndexMetadata;
import org.elasticsearch.cluster.metadata.Metadata;
import org.elasticsearch.cluster.node.DiscoveryNodeUtils;
import org.elasticsearch.cluster.node.DiscoveryNodes;
import org.elasticsearch.cluster.routing.allocation.RerouteExplanation;
import org.elasticsearch.cluster.routing.allocation.RoutingExplanations;
import org.elasticsearch.cluster.routing.allocation.command.AllocateReplicaAllocationCommand;
import org.elasticsearch.cluster.routing.allocation.decider.Decision;
import org.elasticsearch.common.Strings;
import org.elasticsearch.common.transport.TransportAddress;
import org.elasticsearch.common.xcontent.ChunkedToXContent;
import org.elasticsearch.common.xcontent.XContentHelper;
import org.elasticsearch.index.IndexSettings;
import org.elasticsearch.index.IndexVersion;
import org.elasticsearch.test.AbstractChunkedSerializingTestCase;
import org.elasticsearch.test.ESTestCase;
import org.elasticsearch.xcontent.ToXContent;

import java.io.IOException;
import java.util.Iterator;
import java.util.List;
import java.util.Map;
import java.util.Objects;

import static org.elasticsearch.common.util.CollectionUtils.appendToCopy;
import static org.elasticsearch.xcontent.XContentFactory.jsonBuilder;

public class ClusterRerouteResponseTests extends ESTestCase {

    @Override
    protected List<String> filteredWarnings() {
        return appendToCopy(super.filteredWarnings(), ClusterRerouteResponse.STATE_FIELD_DEPRECATION_MESSAGE);
    }

    public void testToXContent() throws IOException {
        assertXContent(createClusterRerouteResponse(createClusterState()), new ToXContent.MapParams(Map.of("metric", "none")), """
            {
              "acknowledged": true
            }""");
    }

    public void testToXContentWithExplain() {
        var clusterState = createClusterState();
        assertXContent(
            createClusterRerouteResponse(clusterState),
            new ToXContent.MapParams(Map.of("explain", "true", "metric", "none")),
            Strings.format("""
                {
                  "acknowledged": true,
                  "explanations": [
                    {
                      "command": "allocate_replica",
                      "parameters": {
                        "index": "index",
                        "shard": 0,
                        "node": "node0"
                      },
                      "decisions": [
                        {
                          "decider": null,
                          "decision": "YES",
                          "explanation": "none"
                        }
                      ]
                    }
                  ]
                }""", clusterState.stateUUID())
        );
    }

    public void testToXContentWithDeprecatedClusterState() {
        var clusterState = createClusterState();
        assertXContent(
            createClusterRerouteResponse(clusterState),
            ToXContent.EMPTY_PARAMS,
<<<<<<< HEAD
            35,
=======
>>>>>>> 3e3ee425
            Strings.format(
                """
                    {
                      "acknowledged": true,
                      "state": {
                        "cluster_uuid": "_na_",
                        "version": 0,
                        "state_uuid": "%s",
                        "master_node": "node0",
                        "blocks": {},
                        "nodes": {
                          "node0": {
                            "name": "",
                            "ephemeral_id": "%s",
                            "transport_address": "0.0.0.0:9000",
                            "external_id": "",
                            "attributes": {},
                            "roles": [
                              "data",
                              "data_cold",
                              "data_content",
                              "data_frozen",
                              "data_hot",
                              "data_warm",
                              "index",
                              "ingest",
                              "master",
                              "ml",
                              "remote_cluster_client",
                              "search",
                              "transform",
                              "voting_only"
                            ],
                            "version": "%s",
                            "min_index_version": %s,
                            "max_index_version": %s
                          }
                        },
                        "nodes_versions": [
                          {
                            "node_id": "node0",
                            "transport_version": "8000099"
                          }
                        ],
                        "metadata": {
                          "cluster_uuid": "_na_",
                          "cluster_uuid_committed": false,
                          "cluster_coordination": {
                            "term": 0,
                            "last_committed_config": [],
                            "last_accepted_config": [],
                            "voting_config_exclusions": []
                          },
                          "templates": {},
                          "indices": {
                            "index": {
                              "version": 1,
                              "mapping_version": 1,
                              "settings_version": 1,
                              "aliases_version": 1,
                              "routing_num_shards": 1,
                              "state": "open",
                              "settings": {
                                "index": {
                                  "shard": {
                                    "check_on_startup": "true"
                                  },
                                  "number_of_shards": "1",
                                  "number_of_replicas": "0",
                                  "version": {
                                    "created": "%s"
                                  },
                                  "max_script_fields": "10"
                                }
                              },
                              "mappings": {},
                              "aliases": [],
                              "primary_terms": {
                                "0": 0
                              },
                              "in_sync_allocations": {
                                "0": []
                              },
                              "rollover_info": {},
                              "system": false,
                              "timestamp_range": {
                                "shards": []
                              }
                            }
                          },
                          "index-graveyard": {
                            "tombstones": []
                          },
                          "reserved_state":{}
                        },
                        "routing_table": {
                          "indices": {}
                        },
                        "routing_nodes": {
                          "unassigned": [],
                          "nodes": {
                            "node0": []
                          }
                        }
                      }
                    }""",
                clusterState.stateUUID(),
                clusterState.getNodes().get("node0").getEphemeralId(),
                Version.CURRENT,
                IndexVersion.MINIMUM_COMPATIBLE,
                IndexVersion.current(),
                IndexVersion.current()
            ),
            """
                The [state] field in the response to the reroute API is deprecated and will be removed in a future version. \
                Specify ?metric=none to adopt the future behaviour."""
        );
    }

    public void testToXContentWithDeprecatedClusterStateAndMetadata() {
        assertXContent(
            createClusterRerouteResponse(createClusterState()),
            new ToXContent.MapParams(Map.of("metric", "metadata", "settings_filter", "index.number*,index.version.created")),
            """
                {
                  "acknowledged" : true,
                  "state" : {
                    "cluster_uuid" : "_na_",
                    "metadata" : {
                      "cluster_uuid" : "_na_",
                      "cluster_uuid_committed" : false,
                      "cluster_coordination" : {
                        "term" : 0,
                        "last_committed_config" : [ ],
                        "last_accepted_config" : [ ],
                        "voting_config_exclusions" : [ ]
                      },
                      "templates" : { },
                      "indices" : {
                        "index" : {
                          "version" : 1,
                          "mapping_version" : 1,
                          "settings_version" : 1,
                          "aliases_version" : 1,
                          "routing_num_shards" : 1,
                          "state" : "open",
                          "settings" : {
                            "index" : {
                              "max_script_fields" : "10",
                              "shard" : {
                                "check_on_startup" : "true"
                              }
                            }
                          },
                          "mappings" : { },
                          "aliases" : [ ],
                          "primary_terms" : {
                            "0" : 0
                          },
                          "in_sync_allocations" : {
                            "0" : [ ]
                          },
                          "rollover_info" : { },
                          "system" : false,
                          "timestamp_range" : {
                            "shards" : [ ]
                          }
                        }
                      },
                      "index-graveyard" : {
                        "tombstones" : [ ]
                      },
                      "reserved_state":{}
                    }
                  }
                }""",
            """
                The [state] field in the response to the reroute API is deprecated and will be removed in a future version. \
                Specify ?metric=none to adopt the future behaviour."""
        );
    }

    private void assertXContent(
        ClusterRerouteResponse response,
        ToXContent.Params params,
        String expectedBody,
        String... criticalDeprecationWarnings
    ) {
        try {
            var builder = jsonBuilder();
            if (randomBoolean()) {
                builder.prettyPrint();
            }
            ChunkedToXContent.wrapAsToXContent(response).toXContent(builder, params);
            assertEquals(XContentHelper.stripWhitespace(expectedBody), XContentHelper.stripWhitespace(Strings.toString(builder)));
        } catch (IOException e) {
            throw new AssertionError("unexpected", e);
        }

        final var expectedChunks = Objects.equals(params.param("metric"), "none")
            ? 2
            : 4 + ClusterStateTests.expectedChunkCount(params, response.getState());

        AbstractChunkedSerializingTestCase.assertChunkCount(response, params, ignored -> expectedChunks);
        assertCriticalWarnings(criticalDeprecationWarnings);

        // check the v7 API too
        AbstractChunkedSerializingTestCase.assertChunkCount(new ChunkedToXContent() {
            @Override
            public Iterator<? extends ToXContent> toXContentChunked(ToXContent.Params outerParams) {
                return response.toXContentChunkedV7(outerParams);
            }

            @Override
            public boolean isFragment() {
                return response.isFragment();
            }
        }, params, ignored -> expectedChunks);
        // the v7 API should not emit any deprecation warnings
        assertCriticalWarnings();
    }

    private static ClusterRerouteResponse createClusterRerouteResponse(ClusterState clusterState) {
        return new ClusterRerouteResponse(
            true,
            clusterState,
            new RoutingExplanations().add(new RerouteExplanation(new AllocateReplicaAllocationCommand("index", 0, "node0"), Decision.YES))
        );
    }

    private static ClusterState createClusterState() {
        var node0 = DiscoveryNodeUtils.create("node0", new TransportAddress(TransportAddress.META_ADDRESS, 9000));
        return ClusterState.builder(new ClusterName("test"))
            .nodes(new DiscoveryNodes.Builder().add(node0).masterNodeId(node0.getId()).build())
            .putTransportVersion(node0.getId(), TransportVersions.V_8_0_0)
            .metadata(
                Metadata.builder()
                    .put(
                        IndexMetadata.builder("index")
                            .settings(
                                indexSettings(1, 0).put(IndexSettings.INDEX_CHECK_ON_STARTUP.getKey(), true)
                                    .put(IndexSettings.MAX_SCRIPT_FIELDS_SETTING.getKey(), 10)
                                    .put(IndexMetadata.SETTING_VERSION_CREATED, IndexVersion.current())
                                    .build()
                            )
                            .build(),
                        false
                    )
                    .build()
            )
            .build();
    }
}<|MERGE_RESOLUTION|>--- conflicted
+++ resolved
@@ -88,10 +88,6 @@
         assertXContent(
             createClusterRerouteResponse(clusterState),
             ToXContent.EMPTY_PARAMS,
-<<<<<<< HEAD
-            35,
-=======
->>>>>>> 3e3ee425
             Strings.format(
                 """
                     {
