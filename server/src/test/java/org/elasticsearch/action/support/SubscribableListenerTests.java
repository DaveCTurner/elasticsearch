--- conflicted
+++ resolved
@@ -523,7 +523,90 @@
         }
     }
 
-<<<<<<< HEAD
+    public void testAndThenApplySuccess() throws Exception {
+        final var initialListener = new SubscribableListener<>();
+        final var result = new AtomicReference<>();
+
+        final var oResult = new Object();
+        final var chainedListener = initialListener.andThenApply(o -> {
+            result.set(o);
+            return oResult;
+        });
+        assertNull(result.get());
+
+        final var o1 = new Object();
+        initialListener.onResponse(o1);
+        assertSame(o1, result.get());
+        assertTrue(chainedListener.isDone());
+        assertSame(oResult, chainedListener.rawResult());
+    }
+
+    public void testAndThenApplyThrowException() {
+        final var initialListener = new SubscribableListener<>();
+        final var result = new AtomicReference<>();
+
+        final var chainedListener = initialListener.andThenApply(o -> {
+            result.set(o);
+            throw new ElasticsearchException("simulated exception in fn");
+        });
+        assertNull(result.get());
+
+        final var o1 = new Object();
+        initialListener.onResponse(o1);
+        assertSame(o1, result.get());
+        assertComplete(chainedListener, "simulated exception in fn");
+    }
+
+    public void testAndThenApplyFailure() {
+        final var initialListener = new SubscribableListener<>();
+
+        final var chainedListener = initialListener.andThenApply(o -> fail(null, "should not be called"));
+        assertFalse(chainedListener.isDone());
+
+        initialListener.onFailure(new ElasticsearchException("simulated"));
+        assertComplete(chainedListener, "simulated");
+    }
+
+    public void testAndThenAcceptSuccess() throws Exception {
+        final var initialListener = new SubscribableListener<>();
+        final var result = new AtomicReference<>();
+
+        final var chainedListener = initialListener.andThenAccept(result::set);
+        assertNull(result.get());
+
+        final var o1 = new Object();
+        initialListener.onResponse(o1);
+        assertSame(o1, result.get());
+        assertTrue(chainedListener.isDone());
+        assertNull(chainedListener.rawResult());
+    }
+
+    public void testAndThenAcceptThrowException() {
+        final var initialListener = new SubscribableListener<>();
+        final var result = new AtomicReference<>();
+
+        final var chainedListener = initialListener.andThenAccept(o -> {
+            result.set(o);
+            throw new ElasticsearchException("simulated exception in fn");
+        });
+        assertNull(result.get());
+
+        final var o1 = new Object();
+        initialListener.onResponse(o1);
+        assertSame(o1, result.get());
+        assertComplete(chainedListener, "simulated exception in fn");
+    }
+
+    public void testAndThenAcceptFailure() {
+        final var initialListener = new SubscribableListener<>();
+
+        final var chainedListener = initialListener.andThenAccept(o -> fail(null, "should not be called"));
+        assertFalse(chainedListener.isDone());
+
+        initialListener.onFailure(new ElasticsearchException("simulated"));
+        assertComplete(chainedListener, "simulated");
+    }
+
     public void testJavaDocExample() {
         safeAwait(SubscribableListener.<Boolean>newForked(l -> exampleAsyncMethod(randomIdentifier(), List.of(), l)));
     }
@@ -531,36 +614,55 @@
     private void exampleAsyncMethod(String request, List<Long> items, ActionListener<Boolean> finalListener) {
         SubscribableListener
 
-            // Step 1: Start the chain and run the first step by creating a SubscribableListener using newForked().
+            // Start the chain and run the first step by creating a SubscribableListener using newForked():
             .<String>newForked(l -> firstAsyncStep(request, l))
 
-            // Step 2: Run a second step when the first step completes using andThen(); if the first step fails then the exception falls
-            // through to the end without executing the intervening steps.
+            // Run a second step when the first step completes using andThen(); if the first step fails then the exception falls through to
+            // the end without executing the intervening steps.
             .<Integer>andThen((l, firstStepResult) -> secondAsyncStep(request, firstStepResult, l))
 
-            // Step 3: Run another step when the second step completes with another andThen() call; again this only runs if the first two
-            // steps succeed.
+            // Run another step when the second step completes with another andThen() call; as above this only runs if the first two steps
+            // succeed.
             .<Boolean>andThen((l, secondStepResult) -> {
-                // Steps can fan out to multiple subsidiary actions using utilities like RefCountingListener.
+                if (condition) {
+                    // Steps are exception-safe: an exception thrown here will be passed to the listener rather than escaping to the
+                    // caller.
+                    throw new IOException("failure");
+                }
+
+                // Steps can fan out to multiple subsidiary async actions using utilities like RefCountingListener.
                 final var result = new AtomicBoolean();
                 try (var listeners = new RefCountingListener(l.map(v -> result.get()))) {
                     for (final var item : items) {
                         thirdAsyncStep(secondStepResult, item, listeners.acquire());
                     }
-
-                    if (condition) {
-                        // Steps are exception-safe: an exception thrown here will be passed to the listener rather than escaping to the
-                        // caller.
-                        throw new IOException("failure");
-                    }
                 }
             })
 
-            // Step 4: Complete the outer listener with the result of the previous step, or an exception if the chain failed.
+            // Synchronous (non-forking) steps which do not return a result can be expressed using andThenAccept() with a consumer:
+            .andThenAccept(thirdStepResult -> {
+                if (condition) {
+                    // andThenAccept() is also exception-safe
+                    throw new ElasticsearchException("some other problem");
+                }
+                consumeThirdStepResult(thirdStepResult);
+            })
+
+            // Synchronous (non-forking) steps which do return a result can be expressed using andThenApply() with a function:
+            .andThenApply(voidFromStep4 -> {
+                if (condition) {
+                    // andThenApply() is also exception-safe
+                    throw new IllegalArgumentException("failure");
+                }
+                return computeFifthStepResult();
+            })
+
+            // To complete the chain, add the outer listener which will be completed with the result of the previous step if all steps were
+            // successful, or the exception if any step failed.
             .addListener(finalListener);
     }
 
-    private static boolean condition = false;
+    private static final boolean condition = false;
 
     private static void firstAsyncStep(@SuppressWarnings("unused") String request, ActionListener<String> listener) {
         listener.onResponse(null);
@@ -580,89 +682,11 @@
         ActionListener<Void> listener
     ) {
         listener.onResponse(null);
-=======
-    public void testAndThenApplySuccess() throws Exception {
-        final var initialListener = new SubscribableListener<>();
-        final var result = new AtomicReference<>();
-
-        final var oResult = new Object();
-        final var chainedListener = initialListener.andThenApply(o -> {
-            result.set(o);
-            return oResult;
-        });
-        assertNull(result.get());
-
-        final var o1 = new Object();
-        initialListener.onResponse(o1);
-        assertSame(o1, result.get());
-        assertTrue(chainedListener.isDone());
-        assertSame(oResult, chainedListener.rawResult());
-    }
-
-    public void testAndThenApplyThrowException() {
-        final var initialListener = new SubscribableListener<>();
-        final var result = new AtomicReference<>();
-
-        final var chainedListener = initialListener.andThenApply(o -> {
-            result.set(o);
-            throw new ElasticsearchException("simulated exception in fn");
-        });
-        assertNull(result.get());
-
-        final var o1 = new Object();
-        initialListener.onResponse(o1);
-        assertSame(o1, result.get());
-        assertComplete(chainedListener, "simulated exception in fn");
-    }
-
-    public void testAndThenApplyFailure() {
-        final var initialListener = new SubscribableListener<>();
-
-        final var chainedListener = initialListener.andThenApply(o -> fail(null, "should not be called"));
-        assertFalse(chainedListener.isDone());
-
-        initialListener.onFailure(new ElasticsearchException("simulated"));
-        assertComplete(chainedListener, "simulated");
-    }
-
-    public void testAndThenAcceptSuccess() throws Exception {
-        final var initialListener = new SubscribableListener<>();
-        final var result = new AtomicReference<>();
-
-        final var chainedListener = initialListener.andThenAccept(result::set);
-        assertNull(result.get());
-
-        final var o1 = new Object();
-        initialListener.onResponse(o1);
-        assertSame(o1, result.get());
-        assertTrue(chainedListener.isDone());
-        assertNull(chainedListener.rawResult());
-    }
-
-    public void testAndThenAcceptThrowException() {
-        final var initialListener = new SubscribableListener<>();
-        final var result = new AtomicReference<>();
-
-        final var chainedListener = initialListener.andThenAccept(o -> {
-            result.set(o);
-            throw new ElasticsearchException("simulated exception in fn");
-        });
-        assertNull(result.get());
-
-        final var o1 = new Object();
-        initialListener.onResponse(o1);
-        assertSame(o1, result.get());
-        assertComplete(chainedListener, "simulated exception in fn");
-    }
-
-    public void testAndThenAcceptFailure() {
-        final var initialListener = new SubscribableListener<>();
-
-        final var chainedListener = initialListener.andThenAccept(o -> fail(null, "should not be called"));
-        assertFalse(chainedListener.isDone());
-
-        initialListener.onFailure(new ElasticsearchException("simulated"));
-        assertComplete(chainedListener, "simulated");
->>>>>>> cdb3439c
+    }
+
+    private static void consumeThirdStepResult(@SuppressWarnings("unused") boolean flag) {}
+
+    private static boolean computeFifthStepResult() {
+        return false;
     }
 }