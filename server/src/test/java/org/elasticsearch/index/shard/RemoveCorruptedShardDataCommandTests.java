--- conflicted
+++ resolved
@@ -34,10 +34,6 @@
 import org.elasticsearch.common.settings.ClusterSettings;
 import org.elasticsearch.common.settings.Settings;
 import org.elasticsearch.common.unit.ByteSizeValue;
-<<<<<<< HEAD
-=======
-import org.elasticsearch.common.util.BigArrays;
->>>>>>> 12ad399c
 import org.elasticsearch.core.CheckedFunction;
 import org.elasticsearch.core.TimeValue;
 import org.elasticsearch.env.Environment;
@@ -146,26 +142,15 @@
 
         try (NodeEnvironment.NodeLock lock = new NodeEnvironment.NodeLock(logger, environment, Files::exists)) {
             final Path[] dataPaths = Arrays.stream(lock.getNodePaths()).filter(Objects::nonNull).map(p -> p.path).toArray(Path[]::new);
-<<<<<<< HEAD
-            try (PersistedClusterStateService.Writer writer = new PersistedClusterStateService(
-                dataPaths,
-                nodeId,
-                xContentRegistry(),
-                new ClusterSettings(settings, ClusterSettings.BUILT_IN_CLUSTER_SETTINGS),
-                () -> 0L
-            ).createWriter()) {
-=======
             try (
                 PersistedClusterStateService.Writer writer = new PersistedClusterStateService(
                     dataPaths,
                     nodeId,
                     xContentRegistry(),
-                    BigArrays.NON_RECYCLING_INSTANCE,
                     new ClusterSettings(settings, ClusterSettings.BUILT_IN_CLUSTER_SETTINGS),
                     () -> 0L
                 ).createWriter()
             ) {
->>>>>>> 12ad399c
                 writer.writeFullStateAndCommit(1L, clusterState);
             }
         }
