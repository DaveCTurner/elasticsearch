/*
 * Copyright Elasticsearch B.V. and/or licensed to Elasticsearch B.V. under one
 * or more contributor license agreements. Licensed under the "Elastic License
 * 2.0", the "GNU Affero General Public License v3.0 only", and the "Server Side
 * Public License v 1"; you may not use this file except in compliance with, at
 * your election, the "Elastic License 2.0", the "GNU Affero General Public
 * License v3.0 only", or the "Server Side Public License, v 1".
 */

package org.elasticsearch.search.query;

import org.apache.lucene.index.VectorSimilarityFunction;
import org.elasticsearch.action.index.IndexRequestBuilder;
import org.elasticsearch.action.search.SearchRequestBuilder;
import org.elasticsearch.action.search.SearchResponse;
import org.elasticsearch.cluster.metadata.IndexMetadata;
import org.elasticsearch.common.settings.Settings;
import org.elasticsearch.index.IndexVersion;
import org.elasticsearch.index.mapper.vectors.DenseVectorFieldMapper;
import org.elasticsearch.index.mapper.vectors.DenseVectorFieldMapper.BasicVectorIndexType;
import org.elasticsearch.index.mapper.vectors.DenseVectorScriptDocValues;
import org.elasticsearch.index.query.MatchAllQueryBuilder;
import org.elasticsearch.index.query.QueryBuilders;
import org.elasticsearch.index.query.functionscore.ScriptScoreQueryBuilder;
import org.elasticsearch.plugins.Plugin;
import org.elasticsearch.script.MockScriptPlugin;
import org.elasticsearch.script.Script;
import org.elasticsearch.script.ScriptType;
import org.elasticsearch.search.SearchHit;
import org.elasticsearch.search.builder.SearchSourceBuilder;
import org.elasticsearch.search.retriever.KnnRetrieverBuilder;
import org.elasticsearch.search.vectors.KnnSearchBuilder;
import org.elasticsearch.search.vectors.KnnVectorQueryBuilder;
import org.elasticsearch.search.vectors.RescoreVectorBuilder;
import org.elasticsearch.test.ESIntegTestCase;
import org.elasticsearch.xcontent.XContentBuilder;
import org.elasticsearch.xcontent.XContentFactory;
import org.junit.Before;

import java.io.IOException;
import java.util.ArrayList;
import java.util.Arrays;
import java.util.Collection;
import java.util.Collections;
import java.util.List;
import java.util.Locale;
import java.util.Map;
import java.util.function.BiFunction;
import java.util.function.Function;
import java.util.stream.Collectors;

import static org.elasticsearch.test.hamcrest.ElasticsearchAssertions.assertHitCount;
import static org.elasticsearch.test.hamcrest.ElasticsearchAssertions.assertNoFailuresAndResponse;
import static org.hamcrest.Matchers.equalTo;

public class RescoreKnnVectorQueryIT extends ESIntegTestCase {

    public static final String INDEX_NAME = "test";
    public static final String VECTOR_FIELD = "vector";
    public static final String VECTOR_SCORE_SCRIPT = "vector_scoring";
    public static final String QUERY_VECTOR_PARAM = "query_vector";

    @Override
    protected Collection<Class<? extends Plugin>> nodePlugins() {
        return Collections.singleton(CustomScriptPlugin.class);
    }

    public static class CustomScriptPlugin extends MockScriptPlugin {
        private static final VectorSimilarityFunction SIMILARITY_FUNCTION = DenseVectorFieldMapper.VectorSimilarity.L2_NORM
            .vectorSimilarityFunction(IndexVersion.current(), DenseVectorFieldMapper.ElementType.FLOAT);

        @Override
        protected Map<String, Function<Map<String, Object>, Object>> pluginScripts() {
            return Map.of(VECTOR_SCORE_SCRIPT, vars -> {
                Map<?, ?> doc = (Map<?, ?>) vars.get("doc");
                return SIMILARITY_FUNCTION.compare(
                    ((DenseVectorScriptDocValues) doc.get(VECTOR_FIELD)).getVectorValue(),
                    (float[]) vars.get(QUERY_VECTOR_PARAM)
                );
            });
        }
    }

    @Before
    public void setup() throws IOException {
        String type = randomFrom(
<<<<<<< HEAD
            Arrays.stream(BasicVectorIndexType.values())
                .filter(BasicVectorIndexType::isQuantized)
=======
            Arrays.stream(VectorIndexType.values())
                .filter(t -> t.isQuantized() && t.isEnabled())
>>>>>>> 741d55ac
                .map(t -> t.name().toLowerCase(Locale.ROOT))
                .collect(Collectors.toCollection(ArrayList::new))
        );
        XContentBuilder mapping = XContentFactory.jsonBuilder()
            .startObject()
            .startObject("properties")
            .startObject(VECTOR_FIELD)
            .field("type", "dense_vector")
            .field("similarity", "l2_norm")
            .startObject("index_options")
            .field("type", type)
            .endObject()
            .endObject()
            .endObject()
            .endObject();

        Settings settings = Settings.builder()
            .put(IndexMetadata.SETTING_NUMBER_OF_REPLICAS, 0)
            .put(IndexMetadata.SETTING_NUMBER_OF_SHARDS, randomIntBetween(1, 5))
            .build();
        prepareCreate(INDEX_NAME).setMapping(mapping).setSettings(settings).get();
        ensureGreen(INDEX_NAME);
    }

    private record TestParams(
        int numDocs,
        int numDims,
        float[] queryVector,
        int k,
        int numCands,
        RescoreVectorBuilder rescoreVectorBuilder
    ) {
        public static TestParams generate() {
            int numDims = randomIntBetween(32, 512) * 2; // Ensure even dimensions
            int numDocs = randomIntBetween(10, 100);
            int k = randomIntBetween(1, numDocs - 5);
            return new TestParams(
                numDocs,
                numDims,
                randomVector(numDims),
                k,
                (int) (k * randomFloatBetween(1.0f, 10.0f, true)),
                new RescoreVectorBuilder(randomFloatBetween(1.0f, 100f, true))
            );
        }
    }

    public void testKnnSearchRescore() {
        BiFunction<TestParams, SearchRequestBuilder, SearchRequestBuilder> knnSearchGenerator = (testParams, requestBuilder) -> {
            KnnSearchBuilder knnSearch = new KnnSearchBuilder(
                VECTOR_FIELD,
                testParams.queryVector,
                testParams.k,
                testParams.numCands,
                testParams.rescoreVectorBuilder,
                null
            );
            return requestBuilder.setKnnSearch(List.of(knnSearch));
        };
        testKnnRescore(knnSearchGenerator);
    }

    public void testKnnQueryRescore() {
        BiFunction<TestParams, SearchRequestBuilder, SearchRequestBuilder> knnQueryGenerator = (testParams, requestBuilder) -> {
            KnnVectorQueryBuilder knnQuery = new KnnVectorQueryBuilder(
                VECTOR_FIELD,
                testParams.queryVector,
                testParams.k,
                testParams.numCands,
                testParams.rescoreVectorBuilder,
                null
            );
            return requestBuilder.setQuery(knnQuery);
        };
        testKnnRescore(knnQueryGenerator);
    }

    public void testKnnRetriever() {
        BiFunction<TestParams, SearchRequestBuilder, SearchRequestBuilder> knnQueryGenerator = (testParams, requestBuilder) -> {
            KnnRetrieverBuilder knnRetriever = new KnnRetrieverBuilder(
                VECTOR_FIELD,
                testParams.queryVector,
                null,
                testParams.k,
                testParams.numCands,
                testParams.rescoreVectorBuilder,
                null
            );
            return requestBuilder.setSource(new SearchSourceBuilder().retriever(knnRetriever));
        };
        testKnnRescore(knnQueryGenerator);
    }

    private void testKnnRescore(BiFunction<TestParams, SearchRequestBuilder, SearchRequestBuilder> searchRequestGenerator) {
        TestParams testParams = TestParams.generate();

        int numDocs = testParams.numDocs;
        IndexRequestBuilder[] docs = new IndexRequestBuilder[numDocs];

        for (int i = 0; i < numDocs; i++) {
            docs[i] = prepareIndex(INDEX_NAME).setId("" + i).setSource(VECTOR_FIELD, randomVector(testParams.numDims));
        }
        indexRandom(true, docs);

        float[] queryVector = testParams.queryVector;
        float oversample = randomFloatBetween(1.0f, 100f, true);
        RescoreVectorBuilder rescoreVectorBuilder = new RescoreVectorBuilder(oversample);

        SearchRequestBuilder requestBuilder = searchRequestGenerator.apply(
            testParams,
            prepareSearch(INDEX_NAME).setSize(numDocs).setTrackTotalHits(randomBoolean())
        );

        assertNoFailuresAndResponse(requestBuilder, knnResponse -> { compareWithExactSearch(knnResponse, queryVector, numDocs); });
    }

    private static void compareWithExactSearch(SearchResponse knnResponse, float[] queryVector, int docCount) {
        // Do an exact query and compare
        Script script = new Script(
            ScriptType.INLINE,
            CustomScriptPlugin.NAME,
            VECTOR_SCORE_SCRIPT,
            Map.of(QUERY_VECTOR_PARAM, queryVector)
        );
        ScriptScoreQueryBuilder scriptScoreQueryBuilder = QueryBuilders.scriptScoreQuery(new MatchAllQueryBuilder(), script);
        assertNoFailuresAndResponse(prepareSearch(INDEX_NAME).setQuery(scriptScoreQueryBuilder).setSize(docCount), exactResponse -> {
            assertHitCount(exactResponse, docCount);

            int i = 0;
            SearchHit[] exactHits = exactResponse.getHits().getHits();
            for (SearchHit knnHit : knnResponse.getHits().getHits()) {
                while (i < exactHits.length && exactHits[i].getId().equals(knnHit.getId()) == false) {
                    i++;
                }
                if (i >= exactHits.length) {
                    fail("Knn doc not found in exact search");
                }
                assertThat("Real score is not the same as rescored score", knnHit.getScore(), equalTo(exactHits[i].getScore()));
            }
        });
    }

    private static float[] randomVector(int numDimensions) {
        float[] vector = new float[numDimensions];
        for (int j = 0; j < numDimensions; j++) {
            vector[j] = randomFloatBetween(0, 1, true);
        }
        return vector;
    }
}<|MERGE_RESOLUTION|>--- conflicted
+++ resolved
@@ -17,7 +17,7 @@
 import org.elasticsearch.common.settings.Settings;
 import org.elasticsearch.index.IndexVersion;
 import org.elasticsearch.index.mapper.vectors.DenseVectorFieldMapper;
-import org.elasticsearch.index.mapper.vectors.DenseVectorFieldMapper.BasicVectorIndexType;
+import org.elasticsearch.index.mapper.vectors.DenseVectorFieldMapper.VectorIndexType;
 import org.elasticsearch.index.mapper.vectors.DenseVectorScriptDocValues;
 import org.elasticsearch.index.query.MatchAllQueryBuilder;
 import org.elasticsearch.index.query.QueryBuilders;
@@ -84,13 +84,8 @@
     @Before
     public void setup() throws IOException {
         String type = randomFrom(
-<<<<<<< HEAD
-            Arrays.stream(BasicVectorIndexType.values())
-                .filter(BasicVectorIndexType::isQuantized)
-=======
             Arrays.stream(VectorIndexType.values())
                 .filter(t -> t.isQuantized() && t.isEnabled())
->>>>>>> 741d55ac
                 .map(t -> t.name().toLowerCase(Locale.ROOT))
                 .collect(Collectors.toCollection(ArrayList::new))
         );
