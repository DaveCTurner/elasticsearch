/*
 * Copyright Elasticsearch B.V. and/or licensed to Elasticsearch B.V. under one
 * or more contributor license agreements. Licensed under the Elastic License
 * 2.0 and the Server Side Public License, v 1; you may not use this file except
 * in compliance with, at your election, the Elastic License 2.0 or the Server
 * Side Public License, v 1.
 */

package org.elasticsearch.index.snapshots;

import org.elasticsearch.action.ActionListener;
import org.elasticsearch.action.support.SubscribableListener;
import org.elasticsearch.common.Strings;
import org.elasticsearch.core.Releasable;
import org.elasticsearch.core.Releasables;
import org.elasticsearch.repositories.ShardGeneration;
import org.elasticsearch.repositories.ShardSnapshotResult;
import org.elasticsearch.snapshots.AbortedSnapshotException;

import java.util.Objects;
import java.util.concurrent.atomic.AtomicReference;
import java.util.function.Consumer;

/**
 * Represent shard snapshot status
 */
public class IndexShardSnapshotStatus {

    /**
     * Snapshot stage
     */
    public enum Stage {
        /**
         * Snapshot hasn't started yet
         */
        INIT,
        /**
         * Index files are being copied
         */
        STARTED,
        /**
         * Snapshot metadata is being written
         */
        FINALIZE,
        /**
         * Snapshot completed successfully
         */
        DONE,
        /**
         * Snapshot failed
         */
        FAILURE,
        /**
         * Snapshot aborted
         */
        ABORTED
    }

    /**
     * Used to complete listeners added via {@link #addAbortListener} when the shard snapshot is either aborted or it gets past the stages
     * where an abort could have occurred.
     */
    public enum AbortStatus {
        /** The shard snapshot was not aborted */
        NOT_ABORTED,
        /** The shard snapshot was aborted because the snapshot was aborted */
        SNAPSHOT_ABORTED,
        /** The shard snapshot was aborted because the snapshot was removed from the cluster state */
        SNAPSHOT_REMOVED,
        /** The shard snapshot was aborted because the shard closed */
        SHARD_CLOSED,
<<<<<<< HEAD
        /** The shard snapshot was aborted because the node is shutting down */
        NODE_SHUTTING_DOWN
        /* */
=======
        //
>>>>>>> 7fa5b0e5
        ;

        public String getDescription() {
            return switch (this) {
                case NOT_ABORTED -> "not aborted";
                case SNAPSHOT_ABORTED -> "snapshot has been aborted";
                case SNAPSHOT_REMOVED -> "snapshot has been removed in cluster state, aborting";
                case SHARD_CLOSED -> "shard is closing, aborting";
            };
        }
    }

    private final AtomicReference<Stage> stage;
    private final AtomicReference<ShardGeneration> generation;
    private final AtomicReference<ShardSnapshotResult> shardSnapshotResult; // only set in stage DONE
    private long startTime;
    private long totalTime;
    private int incrementalFileCount;
    private int totalFileCount;
    private int processedFileCount;
    private long totalSize;
    private long incrementalSize;
    private long processedSize;
    private String failure;
    private final SubscribableListener<AbortStatus> abortListeners = new SubscribableListener<>();
    private volatile AbortStatus abortStatus = AbortStatus.NOT_ABORTED;

    private IndexShardSnapshotStatus(
        final Stage stage,
        final long startTime,
        final long totalTime,
        final int incrementalFileCount,
        final int totalFileCount,
        final int processedFileCount,
        final long incrementalSize,
        final long totalSize,
        final long processedSize,
        final String failure,
        final ShardGeneration generation
    ) {
        this.stage = new AtomicReference<>(Objects.requireNonNull(stage));
        this.generation = new AtomicReference<>(generation);
        this.shardSnapshotResult = new AtomicReference<>();
        this.startTime = startTime;
        this.totalTime = totalTime;
        this.incrementalFileCount = incrementalFileCount;
        this.totalFileCount = totalFileCount;
        this.processedFileCount = processedFileCount;
        this.totalSize = totalSize;
        this.processedSize = processedSize;
        this.incrementalSize = incrementalSize;
        this.failure = failure;
    }

    public synchronized Copy moveToStarted(
        final long startTime,
        final int incrementalFileCount,
        final int totalFileCount,
        final long incrementalSize,
        final long totalSize
    ) {
        if (stage.compareAndSet(Stage.INIT, Stage.STARTED)) {
            this.startTime = startTime;
            this.incrementalFileCount = incrementalFileCount;
            this.totalFileCount = totalFileCount;
            this.incrementalSize = incrementalSize;
            this.totalSize = totalSize;
        } else if (isAborted()) {
            throw new AbortedSnapshotException();
        } else {
            assert false : "Should not try to move stage [" + stage.get() + "] to [STARTED]";
            throw new IllegalStateException(
                "Unable to move the shard snapshot status to [STARTED]: " + "expecting [INIT] but got [" + stage.get() + "]"
            );
        }
        return asCopy();
    }

    public synchronized Copy moveToFinalize() {
        final var prevStage = stage.compareAndExchange(Stage.STARTED, Stage.FINALIZE);
        return switch (prevStage) {
            case STARTED -> {
                abortListeners.onResponse(AbortStatus.NOT_ABORTED);
                yield asCopy();
            }
            case ABORTED -> throw new AbortedSnapshotException();
            default -> {
                final var message = Strings.format(
                    "Unable to move the shard snapshot status to [FINALIZE]: expecting [STARTED] but got [%s]",
                    prevStage
                );
                assert false : message;
                throw new IllegalStateException(message);
            }
        };
    }

    public synchronized void moveToDone(final long endTime, final ShardSnapshotResult shardSnapshotResult) {
        assert shardSnapshotResult != null;
        assert shardSnapshotResult.getGeneration() != null;
        if (stage.compareAndSet(Stage.FINALIZE, Stage.DONE)) {
            this.totalTime = Math.max(0L, endTime - startTime);
            this.shardSnapshotResult.set(shardSnapshotResult);
            this.generation.set(shardSnapshotResult.getGeneration());
        } else {
            assert false : "Should not try to move stage [" + stage.get() + "] to [DONE]";
            throw new IllegalStateException(
                "Unable to move the shard snapshot status to [DONE]: " + "expecting [FINALIZE] but got [" + stage.get() + "]"
            );
        }
    }

    public void addAbortListener(ActionListener<AbortStatus> listener) {
        abortListeners.addListener(listener);
    }

    public synchronized void abortIfNotCompleted(final AbortStatus abortStatus, final Consumer<ActionListener<Releasable>> notifyRunner) {
        assert abortStatus != AbortStatus.NOT_ABORTED;
        if (stage.compareAndSet(Stage.INIT, Stage.ABORTED) || stage.compareAndSet(Stage.STARTED, Stage.ABORTED)) {
            this.abortStatus = abortStatus;
            this.failure = abortStatus.getDescription();
            notifyRunner.accept(abortListeners.map(r -> {
                Releasables.closeExpectNoException(r);
                return abortStatus;
            }));
        }
    }

    public synchronized void moveToFailed(final long endTime, final String failure) {
        if (stage.getAndSet(Stage.FAILURE) != Stage.FAILURE) {
            abortListeners.onResponse(AbortStatus.NOT_ABORTED);
            this.totalTime = Math.max(0L, endTime - startTime);
            this.failure = failure;
        }
    }

    public ShardGeneration generation() {
        return generation.get();
    }

    public ShardSnapshotResult getShardSnapshotResult() {
        assert stage.get() == Stage.DONE : stage.get();
        return shardSnapshotResult.get();
    }

    public boolean isAborted() {
        return stage.get() == Stage.ABORTED;
    }

    public void ensureNotAborted() {
        if (isAborted()) {
            throw new AbortedSnapshotException();
        }
    }

    public AbortStatus getAbortStatus() {
        return abortStatus;
    }

    /**
     * Increments number of processed files
     */
    public synchronized void addProcessedFile(long size) {
        processedFileCount++;
        processedSize += size;
    }

    public synchronized void addProcessedFiles(int count, long totalSize) {
        processedFileCount += count;
        processedSize += totalSize;
    }

    /**
     * Returns a copy of the current {@link IndexShardSnapshotStatus}. This method is
     * intended to be used when a coherent state of {@link IndexShardSnapshotStatus} is needed.
     *
     * @return a  {@link IndexShardSnapshotStatus.Copy}
     */
    public synchronized IndexShardSnapshotStatus.Copy asCopy() {
        return new IndexShardSnapshotStatus.Copy(
            stage.get(),
            startTime,
            totalTime,
            incrementalFileCount,
            totalFileCount,
            processedFileCount,
            incrementalSize,
            totalSize,
            processedSize,
            failure
        );
    }

    public static IndexShardSnapshotStatus newInitializing(ShardGeneration generation) {
        return new IndexShardSnapshotStatus(Stage.INIT, 0L, 0L, 0, 0, 0, 0, 0, 0, null, generation);
    }

    public static IndexShardSnapshotStatus newFailed(final String failure) {
        assert failure != null : "expecting non null failure for a failed IndexShardSnapshotStatus";
        if (failure == null) {
            throw new IllegalArgumentException("A failure description is required for a failed IndexShardSnapshotStatus");
        }
        return new IndexShardSnapshotStatus(Stage.FAILURE, 0L, 0L, 0, 0, 0, 0, 0, 0, failure, null);
    }

    public static IndexShardSnapshotStatus newDone(
        final long startTime,
        final long totalTime,
        final int incrementalFileCount,
        final int fileCount,
        final long incrementalSize,
        final long size,
        ShardGeneration generation
    ) {
        // The snapshot is done which means the number of processed files is the same as total
        return new IndexShardSnapshotStatus(
            Stage.DONE,
            startTime,
            totalTime,
            incrementalFileCount,
            fileCount,
            incrementalFileCount,
            incrementalSize,
            size,
            incrementalSize,
            null,
            generation
        );
    }

    /**
     * Returns an immutable state of {@link IndexShardSnapshotStatus} at a given point in time.
     */
    public static class Copy {

        private final Stage stage;
        private final long startTime;
        private final long totalTime;
        private final int incrementalFileCount;
        private final int totalFileCount;
        private final int processedFileCount;
        private final long totalSize;
        private final long processedSize;
        private final long incrementalSize;
        private final String failure;

        public Copy(
            final Stage stage,
            final long startTime,
            final long totalTime,
            final int incrementalFileCount,
            final int totalFileCount,
            final int processedFileCount,
            final long incrementalSize,
            final long totalSize,
            final long processedSize,
            final String failure
        ) {
            this.stage = stage;
            this.startTime = startTime;
            this.totalTime = totalTime;
            this.incrementalFileCount = incrementalFileCount;
            this.totalFileCount = totalFileCount;
            this.processedFileCount = processedFileCount;
            this.totalSize = totalSize;
            this.processedSize = processedSize;
            this.incrementalSize = incrementalSize;
            this.failure = failure;
        }

        public Stage getStage() {
            return stage;
        }

        public long getStartTime() {
            return startTime;
        }

        public long getTotalTime() {
            return totalTime;
        }

        public int getIncrementalFileCount() {
            return incrementalFileCount;
        }

        public int getTotalFileCount() {
            return totalFileCount;
        }

        public int getProcessedFileCount() {
            return processedFileCount;
        }

        public long getIncrementalSize() {
            return incrementalSize;
        }

        public long getTotalSize() {
            return totalSize;
        }

        public long getProcessedSize() {
            return processedSize;
        }

        public String getFailure() {
            return failure;
        }

        @Override
        public String toString() {
            return "index shard snapshot status ("
                + "stage="
                + stage
                + ", startTime="
                + startTime
                + ", totalTime="
                + totalTime
                + ", incrementalFileCount="
                + incrementalFileCount
                + ", totalFileCount="
                + totalFileCount
                + ", processedFileCount="
                + processedFileCount
                + ", incrementalSize="
                + incrementalSize
                + ", totalSize="
                + totalSize
                + ", processedSize="
                + processedSize
                + ", failure='"
                + failure
                + '\''
                + ')';
        }
    }
}<|MERGE_RESOLUTION|>--- conflicted
+++ resolved
@@ -69,13 +69,9 @@
         SNAPSHOT_REMOVED,
         /** The shard snapshot was aborted because the shard closed */
         SHARD_CLOSED,
-<<<<<<< HEAD
         /** The shard snapshot was aborted because the node is shutting down */
         NODE_SHUTTING_DOWN
-        /* */
-=======
         //
->>>>>>> 7fa5b0e5
         ;
 
         public String getDescription() {
@@ -84,6 +80,7 @@
                 case SNAPSHOT_ABORTED -> "snapshot has been aborted";
                 case SNAPSHOT_REMOVED -> "snapshot has been removed in cluster state, aborting";
                 case SHARD_CLOSED -> "shard is closing, aborting";
+                case NODE_SHUTTING_DOWN -> "paused for removal of node holding primary";
             };
         }
     }
