/*
 * Copyright Elasticsearch B.V. and/or licensed to Elasticsearch B.V. under one
 * or more contributor license agreements. Licensed under the Elastic License
 * 2.0 and the Server Side Public License, v 1; you may not use this file except
 * in compliance with, at your election, the Elastic License 2.0 or the Server
 * Side Public License, v 1.
 */

package org.elasticsearch.index.shard;

import org.apache.logging.log4j.Logger;
import org.apache.lucene.analysis.Analyzer;
import org.apache.lucene.analysis.DelegatingAnalyzerWrapper;
import org.apache.lucene.index.CheckIndex;
import org.apache.lucene.index.DirectoryReader;
import org.apache.lucene.index.FilterDirectoryReader;
import org.apache.lucene.index.IndexCommit;
import org.apache.lucene.index.LeafReader;
import org.apache.lucene.index.SegmentInfos;
import org.apache.lucene.index.Term;
import org.apache.lucene.search.QueryCachingPolicy;
import org.apache.lucene.search.ReferenceManager;
import org.apache.lucene.search.Sort;
import org.apache.lucene.search.UsageTrackingQueryCachingPolicy;
import org.apache.lucene.store.AlreadyClosedException;
import org.apache.lucene.util.SetOnce;
import org.apache.lucene.util.ThreadInterruptedException;
import org.elasticsearch.ElasticsearchException;
import org.elasticsearch.ExceptionsHelper;
import org.elasticsearch.Version;
import org.elasticsearch.action.ActionListener;
import org.elasticsearch.action.ActionRunnable;
import org.elasticsearch.action.admin.indices.flush.FlushRequest;
import org.elasticsearch.action.admin.indices.forcemerge.ForceMergeRequest;
import org.elasticsearch.action.support.PlainActionFuture;
import org.elasticsearch.action.support.replication.PendingReplicationActions;
import org.elasticsearch.action.support.replication.ReplicationResponse;
import org.elasticsearch.cluster.metadata.DataStream;
import org.elasticsearch.cluster.metadata.IndexMetadata;
import org.elasticsearch.cluster.metadata.MappingMetadata;
import org.elasticsearch.cluster.routing.IndexShardRoutingTable;
import org.elasticsearch.cluster.routing.RecoverySource;
import org.elasticsearch.cluster.routing.RecoverySource.SnapshotRecoverySource;
import org.elasticsearch.cluster.routing.ShardRouting;
import org.elasticsearch.cluster.routing.allocation.decider.DiskThresholdDecider;
import org.elasticsearch.common.UUIDs;
import org.elasticsearch.common.io.stream.BytesStreamOutput;
import org.elasticsearch.common.lucene.Lucene;
import org.elasticsearch.common.lucene.index.ElasticsearchDirectoryReader;
import org.elasticsearch.common.metrics.CounterMetric;
import org.elasticsearch.common.metrics.MeanMetric;
import org.elasticsearch.common.settings.Settings;
import org.elasticsearch.common.util.BigArrays;
import org.elasticsearch.common.util.CollectionUtils;
import org.elasticsearch.common.util.concurrent.AbstractRunnable;
import org.elasticsearch.common.xcontent.XContentHelper;
import org.elasticsearch.core.Assertions;
import org.elasticsearch.core.Booleans;
import org.elasticsearch.core.CheckedConsumer;
import org.elasticsearch.core.CheckedFunction;
import org.elasticsearch.core.CheckedRunnable;
import org.elasticsearch.core.IOUtils;
import org.elasticsearch.core.Nullable;
import org.elasticsearch.core.Releasable;
import org.elasticsearch.core.Releasables;
import org.elasticsearch.core.TimeValue;
import org.elasticsearch.gateway.WriteStateException;
import org.elasticsearch.index.Index;
import org.elasticsearch.index.IndexModule;
import org.elasticsearch.index.IndexNotFoundException;
import org.elasticsearch.index.IndexService;
import org.elasticsearch.index.IndexSettings;
import org.elasticsearch.index.IndexVersion;
import org.elasticsearch.index.VersionType;
import org.elasticsearch.index.bulk.stats.BulkOperationListener;
import org.elasticsearch.index.bulk.stats.BulkStats;
import org.elasticsearch.index.bulk.stats.ShardBulkStats;
import org.elasticsearch.index.cache.IndexCache;
import org.elasticsearch.index.cache.bitset.ShardBitsetFilterCache;
import org.elasticsearch.index.cache.query.TrivialQueryCachingPolicy;
import org.elasticsearch.index.cache.request.ShardRequestCache;
import org.elasticsearch.index.codec.CodecService;
import org.elasticsearch.index.engine.CommitStats;
import org.elasticsearch.index.engine.Engine;
import org.elasticsearch.index.engine.Engine.GetResult;
import org.elasticsearch.index.engine.EngineConfig;
import org.elasticsearch.index.engine.EngineException;
import org.elasticsearch.index.engine.EngineFactory;
import org.elasticsearch.index.engine.ReadOnlyEngine;
import org.elasticsearch.index.engine.RefreshFailedEngineException;
import org.elasticsearch.index.engine.SafeCommitInfo;
import org.elasticsearch.index.engine.Segment;
import org.elasticsearch.index.engine.SegmentsStats;
import org.elasticsearch.index.fielddata.FieldDataStats;
import org.elasticsearch.index.fielddata.ShardFieldData;
import org.elasticsearch.index.flush.FlushStats;
import org.elasticsearch.index.get.GetStats;
import org.elasticsearch.index.get.ShardGetService;
import org.elasticsearch.index.mapper.DateFieldMapper;
import org.elasticsearch.index.mapper.DocumentMapper;
import org.elasticsearch.index.mapper.IdFieldMapper;
import org.elasticsearch.index.mapper.MappedFieldType;
import org.elasticsearch.index.mapper.MapperService;
import org.elasticsearch.index.mapper.Mapping;
import org.elasticsearch.index.mapper.MappingLookup;
import org.elasticsearch.index.mapper.ParsedDocument;
import org.elasticsearch.index.mapper.SourceToParse;
import org.elasticsearch.index.mapper.Uid;
import org.elasticsearch.index.merge.MergeStats;
import org.elasticsearch.index.recovery.RecoveryStats;
import org.elasticsearch.index.refresh.RefreshStats;
import org.elasticsearch.index.search.stats.FieldUsageStats;
import org.elasticsearch.index.search.stats.SearchStats;
import org.elasticsearch.index.search.stats.ShardFieldUsageTracker;
import org.elasticsearch.index.search.stats.ShardSearchStats;
import org.elasticsearch.index.seqno.ReplicationTracker;
import org.elasticsearch.index.seqno.RetentionLease;
import org.elasticsearch.index.seqno.RetentionLeaseStats;
import org.elasticsearch.index.seqno.RetentionLeaseSyncer;
import org.elasticsearch.index.seqno.RetentionLeases;
import org.elasticsearch.index.seqno.SeqNoStats;
import org.elasticsearch.index.seqno.SequenceNumbers;
import org.elasticsearch.index.shard.PrimaryReplicaSyncer.ResyncTask;
import org.elasticsearch.index.similarity.SimilarityService;
import org.elasticsearch.index.store.Store;
import org.elasticsearch.index.store.Store.MetadataSnapshot;
import org.elasticsearch.index.store.StoreFileMetadata;
import org.elasticsearch.index.store.StoreStats;
import org.elasticsearch.index.translog.Translog;
import org.elasticsearch.index.translog.TranslogConfig;
import org.elasticsearch.index.translog.TranslogStats;
import org.elasticsearch.index.warmer.ShardIndexWarmerService;
import org.elasticsearch.index.warmer.WarmerStats;
import org.elasticsearch.indices.IndexingMemoryController;
import org.elasticsearch.indices.IndicesService;
import org.elasticsearch.indices.breaker.CircuitBreakerService;
import org.elasticsearch.indices.cluster.IndicesClusterStateService;
import org.elasticsearch.indices.recovery.PeerRecoveryTargetService;
import org.elasticsearch.indices.recovery.RecoveryFailedException;
import org.elasticsearch.indices.recovery.RecoverySettings;
import org.elasticsearch.indices.recovery.RecoveryState;
import org.elasticsearch.indices.recovery.RecoveryTarget;
import org.elasticsearch.plugins.IndexStorePlugin;
import org.elasticsearch.repositories.RepositoriesService;
import org.elasticsearch.repositories.Repository;
import org.elasticsearch.rest.RestStatus;
import org.elasticsearch.search.internal.FieldUsageTrackingDirectoryReader;
import org.elasticsearch.search.suggest.completion.CompletionStats;
import org.elasticsearch.threadpool.ThreadPool;

import java.io.Closeable;
import java.io.IOException;
import java.io.PrintStream;
import java.nio.channels.ClosedByInterruptException;
import java.nio.charset.StandardCharsets;
import java.util.ArrayList;
import java.util.Collections;
import java.util.Deque;
import java.util.EnumSet;
import java.util.LinkedList;
import java.util.List;
import java.util.Locale;
import java.util.Map;
import java.util.Objects;
import java.util.Optional;
import java.util.Set;
import java.util.concurrent.CopyOnWriteArrayList;
import java.util.concurrent.CountDownLatch;
import java.util.concurrent.Executor;
import java.util.concurrent.TimeUnit;
import java.util.concurrent.TimeoutException;
import java.util.concurrent.atomic.AtomicBoolean;
import java.util.concurrent.atomic.AtomicInteger;
import java.util.concurrent.atomic.AtomicLong;
import java.util.concurrent.atomic.AtomicReference;
import java.util.function.BiConsumer;
import java.util.function.Consumer;
import java.util.function.Function;
import java.util.function.LongSupplier;
import java.util.function.LongUnaryOperator;
import java.util.function.Supplier;

import static org.elasticsearch.cluster.metadata.DataStream.TIMESERIES_LEAF_READERS_SORTER;
import static org.elasticsearch.core.Strings.format;
import static org.elasticsearch.index.seqno.RetentionLeaseActions.RETAIN_ALL;
import static org.elasticsearch.index.seqno.SequenceNumbers.UNASSIGNED_SEQ_NO;

public class IndexShard extends AbstractIndexShardComponent implements IndicesClusterStateService.Shard {

    private final ThreadPool threadPool;
    private final MapperService mapperService;
    private final IndexCache indexCache;
    private final Store store;
    private final InternalIndexingStats internalIndexingStats;
    private final ShardSearchStats searchStats = new ShardSearchStats();
    private final ShardFieldUsageTracker fieldUsageTracker;
    private final String shardUuid = UUIDs.randomBase64UUID();
    private final long shardCreationTime;
    private final ShardGetService getService;
    private final ShardIndexWarmerService shardWarmerService;
    private final ShardRequestCache requestCacheStats;
    private final ShardFieldData shardFieldData;
    private final ShardBitsetFilterCache shardBitsetFilterCache;
    private final Object mutex = new Object();
    private final String checkIndexOnStartup;
    private final CodecService codecService;
    private final Engine.Warmer warmer;
    private final SimilarityService similarityService;
    private final TranslogConfig translogConfig;
    private final IndexEventListener indexEventListener;
    private final QueryCachingPolicy cachingPolicy;
    private final Supplier<Sort> indexSortSupplier;
    // Package visible for testing
    final CircuitBreakerService circuitBreakerService;

    private final SearchOperationListener searchOperationListener;

    private final ShardBulkStats bulkOperationListener;
    private final GlobalCheckpointListeners globalCheckpointListeners;
    private final PendingReplicationActions pendingReplicationActions;
    private final ReplicationTracker replicationTracker;
    private final IndexStorePlugin.SnapshotCommitSupplier snapshotCommitSupplier;
    private final Engine.IndexCommitListener indexCommitListener;

    protected volatile ShardRouting shardRouting;
    protected volatile IndexShardState state;
    // ensure happens-before relation between addRefreshListener() and postRecovery()
    private final Object postRecoveryMutex = new Object();
    private volatile long pendingPrimaryTerm; // see JavaDocs for getPendingPrimaryTerm
    private final Object engineMutex = new Object(); // lock ordering: engineMutex -> mutex
    private final AtomicReference<Engine> currentEngineReference = new AtomicReference<>();
    final EngineFactory engineFactory;

    private final IndexingOperationListener indexingOperationListeners;
    private final GlobalCheckpointSyncer globalCheckpointSyncer;

    private final RetentionLeaseSyncer retentionLeaseSyncer;

    @Nullable
    private volatile RecoveryState recoveryState;

    private final RecoveryStats recoveryStats = new RecoveryStats();
    private final MeanMetric refreshMetric = new MeanMetric();
    private final MeanMetric externalRefreshMetric = new MeanMetric();
    private final MeanMetric flushMetric = new MeanMetric();
    private final CounterMetric periodicFlushMetric = new CounterMetric();

    private final ShardEventListener shardEventListener = new ShardEventListener();

    private final ShardPath path;

    private final IndexShardOperationPermits indexShardOperationPermits;

    private static final EnumSet<IndexShardState> readAllowedStates = EnumSet.of(IndexShardState.STARTED, IndexShardState.POST_RECOVERY);
    // for primaries, we only allow to write when actually started (so the cluster has decided we started)
    // in case we have a relocation of a primary, we also allow to write after phase 2 completed, where the shard may be
    // in state RECOVERING or POST_RECOVERY.
    // for replicas, replication is also allowed while recovering, since we index also during recovery to replicas and rely on
    // version checks to make sure its consistent a relocated shard can also be target of a replication if the relocation target has not
    // been marked as active yet and is syncing it's changes back to the relocation source
    private static final EnumSet<IndexShardState> writeAllowedStates = EnumSet.of(
        IndexShardState.RECOVERING,
        IndexShardState.POST_RECOVERY,
        IndexShardState.STARTED
    );

    private final CheckedFunction<DirectoryReader, DirectoryReader, IOException> readerWrapper;

    /**
     * True if this shard is still indexing (recently) and false if we've been idle for long enough (as periodically checked by {@link
     * IndexingMemoryController}).
     */
    private final AtomicBoolean active = new AtomicBoolean();
    /**
     * Allows for the registration of listeners that are called when a change becomes visible for search.
     */
    private final RefreshListeners refreshListeners;

    private final AtomicLong lastSearcherAccess = new AtomicLong();
    private final AtomicReference<Translog.Location> pendingRefreshLocation = new AtomicReference<>();
    private final RefreshPendingLocationListener refreshPendingLocationListener;
    private volatile boolean useRetentionLeasesInPeerRecovery;
    private final LongSupplier relativeTimeInNanosSupplier;
    private volatile long startedRelativeTimeInNanos;
    private volatile long indexingTimeBeforeShardStartedInNanos;

    // the translog keeps track of the GCP, but unpromotable shards have no translog so we need to track the GCP here instead
    private volatile long globalCheckPointIfUnpromotable;

    public IndexShard(
        final ShardRouting shardRouting,
        final IndexSettings indexSettings,
        final ShardPath path,
        final Store store,
        final Supplier<Sort> indexSortSupplier,
        final IndexCache indexCache,
        final MapperService mapperService,
        final SimilarityService similarityService,
        final EngineFactory engineFactory,
        final IndexEventListener indexEventListener,
        final CheckedFunction<DirectoryReader, DirectoryReader, IOException> indexReaderWrapper,
        final ThreadPool threadPool,
        final BigArrays bigArrays,
        final Engine.Warmer warmer,
        final List<SearchOperationListener> searchOperationListener,
        final List<IndexingOperationListener> listeners,
        final GlobalCheckpointSyncer globalCheckpointSyncer,
        final RetentionLeaseSyncer retentionLeaseSyncer,
        final CircuitBreakerService circuitBreakerService,
        final IndexStorePlugin.SnapshotCommitSupplier snapshotCommitSupplier,
        final LongSupplier relativeTimeInNanosSupplier,
        final Engine.IndexCommitListener indexCommitListener
    ) throws IOException {
        super(shardRouting.shardId(), indexSettings);
        assert shardRouting.initializing();
        this.shardRouting = shardRouting;
        final Settings settings = indexSettings.getSettings();
        this.codecService = new CodecService(mapperService, bigArrays);
        this.warmer = warmer;
        this.similarityService = similarityService;
        Objects.requireNonNull(store, "Store must be provided to the index shard");
        this.engineFactory = Objects.requireNonNull(engineFactory);
        this.snapshotCommitSupplier = Objects.requireNonNull(snapshotCommitSupplier);
        this.store = store;
        this.indexSortSupplier = indexSortSupplier;
        this.indexEventListener = indexEventListener;
        this.threadPool = threadPool;
        this.mapperService = mapperService;
        this.indexCache = indexCache;
        this.internalIndexingStats = new InternalIndexingStats();
        this.indexingOperationListeners = new IndexingOperationListener.CompositeListener(
            CollectionUtils.appendToCopyNoNullElements(listeners, internalIndexingStats),
            logger
        );
        this.bulkOperationListener = new ShardBulkStats();
        this.globalCheckpointSyncer = globalCheckpointSyncer;
        this.retentionLeaseSyncer = Objects.requireNonNull(retentionLeaseSyncer);
        this.searchOperationListener = new SearchOperationListener.CompositeListener(
            CollectionUtils.appendToCopyNoNullElements(searchOperationListener, searchStats),
            logger
        );
        this.getService = new ShardGetService(indexSettings, this, mapperService);
        this.shardWarmerService = new ShardIndexWarmerService(shardId, indexSettings);
        this.requestCacheStats = new ShardRequestCache();
        this.shardFieldData = new ShardFieldData();
        this.shardBitsetFilterCache = new ShardBitsetFilterCache(shardId, indexSettings);
        state = IndexShardState.CREATED;
        this.path = path;
        this.circuitBreakerService = circuitBreakerService;
        /* create engine config */
        logger.debug("state: [CREATED]");

        this.checkIndexOnStartup = indexSettings.getValue(IndexSettings.INDEX_CHECK_ON_STARTUP);
        this.translogConfig = new TranslogConfig(shardId, shardPath().resolveTranslog(), indexSettings, bigArrays);
        final String aId = shardRouting.allocationId().getId();
        final long primaryTerm = indexSettings.getIndexMetadata().primaryTerm(shardId.id());
        this.pendingPrimaryTerm = primaryTerm;
        this.globalCheckpointListeners = new GlobalCheckpointListeners(shardId, threadPool.scheduler(), logger);
        this.pendingReplicationActions = new PendingReplicationActions(shardId, threadPool);
        this.replicationTracker = new ReplicationTracker(
            shardId,
            aId,
            indexSettings,
            primaryTerm,
            UNASSIGNED_SEQ_NO,
            globalCheckpointListeners::globalCheckpointUpdated,
            threadPool::absoluteTimeInMillis,
            (retentionLeases, listener) -> retentionLeaseSyncer.sync(shardId, aId, getPendingPrimaryTerm(), retentionLeases, listener),
            this::getSafeCommitInfo,
            pendingReplicationActions
        );
        fieldUsageTracker = new ShardFieldUsageTracker();
        shardCreationTime = threadPool.absoluteTimeInMillis();

        // the query cache is a node-level thing, however we want the most popular filters
        // to be computed on a per-shard basis
        if (IndexModule.INDEX_QUERY_CACHE_EVERYTHING_SETTING.get(settings)) {
            cachingPolicy = TrivialQueryCachingPolicy.ALWAYS;
        } else {
            cachingPolicy = new UsageTrackingQueryCachingPolicy();
        }
        indexShardOperationPermits = new IndexShardOperationPermits(shardId, threadPool);
        readerWrapper = indexReaderWrapper;
        refreshListeners = new RefreshListeners(
            indexSettings::getMaxRefreshListeners,
            () -> refresh("too_many_listeners"),
            logger,
            threadPool.getThreadContext(),
            externalRefreshMetric
        );
        lastSearcherAccess.set(threadPool.relativeTimeInMillis());
        persistMetadata(path, indexSettings, shardRouting, null, logger);
        this.useRetentionLeasesInPeerRecovery = replicationTracker.hasAllPeerRecoveryRetentionLeases();
        this.refreshPendingLocationListener = new RefreshPendingLocationListener();
        this.relativeTimeInNanosSupplier = relativeTimeInNanosSupplier;
        this.indexCommitListener = indexCommitListener;
    }

    public ThreadPool getThreadPool() {
        return this.threadPool;
    }

    public Store store() {
        return this.store;
    }

    /**
     * Return the sort order of this index, or null if the index has no sort.
     */
    public Sort getIndexSort() {
        return indexSortSupplier.get();
    }

    public ShardGetService getService() {
        return this.getService;
    }

    public ShardBitsetFilterCache shardBitsetFilterCache() {
        return shardBitsetFilterCache;
    }

    public MapperService mapperService() {
        return mapperService;
    }

    public SearchOperationListener getSearchOperationListener() {
        return this.searchOperationListener;
    }

    public BulkOperationListener getBulkOperationListener() {
        return this.bulkOperationListener;
    }

    public ShardIndexWarmerService warmerService() {
        return this.shardWarmerService;
    }

    public ShardRequestCache requestCache() {
        return this.requestCacheStats;
    }

    public ShardFieldData fieldData() {
        return this.shardFieldData;
    }

    public boolean isSystem() {
        return indexSettings.getIndexMetadata().isSystem();
    }

    /**
     * USE THIS METHOD WITH CARE!
     * Returns the primary term the index shard is supposed to be on. In case of primary promotion or when a replica learns about
     * a new term due to a new primary, the term that's exposed here will not be the term that the shard internally uses to assign
     * to operations. The shard will auto-correct its internal operation term, but this might take time.
     * See {@link org.elasticsearch.cluster.metadata.IndexMetadata#primaryTerm(int)}
     */
    public long getPendingPrimaryTerm() {
        return this.pendingPrimaryTerm;
    }

    /** Returns the primary term that is currently being used to assign to operations */
    public long getOperationPrimaryTerm() {
        return replicationTracker.getOperationPrimaryTerm();
    }

    /**
     * Returns a unique UUID that identifies this IndexShard instance
     */
    public String getShardUuid() {
        return shardUuid;
    }

    /**
     * Returns the timestamp at which this IndexShard instance was created
     */
    public long getShardCreationTime() {
        return shardCreationTime;
    }

    /**
     * Returns the latest cluster routing entry received with this shard.
     */
    @Override
    public ShardRouting routingEntry() {
        return this.shardRouting;
    }

    @Override
    public void updateShardState(
        final ShardRouting newRouting,
        final long newPrimaryTerm,
        final BiConsumer<IndexShard, ActionListener<ResyncTask>> primaryReplicaSyncer,
        final long applyingClusterStateVersion,
        final Set<String> inSyncAllocationIds,
        final IndexShardRoutingTable routingTable
    ) throws IOException {
        final ShardRouting currentRouting;
        synchronized (mutex) {
            currentRouting = this.shardRouting;
            assert currentRouting != null;

            if (newRouting.shardId().equals(shardId()) == false) {
                throw new IllegalArgumentException(
                    "Trying to set a routing entry with shardId " + newRouting.shardId() + " on a shard with shardId " + shardId()
                );
            }
            if (newRouting.isSameAllocation(currentRouting) == false) {
                throw new IllegalArgumentException(
                    "Trying to set a routing entry with a different allocation. Current " + currentRouting + ", new " + newRouting
                );
            }
            if (currentRouting.primary() && newRouting.primary() == false) {
                throw new IllegalArgumentException(
                    "illegal state: trying to move shard from primary mode to replica mode. Current "
                        + currentRouting
                        + ", new "
                        + newRouting
                );
            }

            if (newRouting.primary()) {
                replicationTracker.updateFromMaster(applyingClusterStateVersion, inSyncAllocationIds, routingTable);
            }

            if (state == IndexShardState.POST_RECOVERY && newRouting.active()) {
                assert currentRouting.active() == false : "we are in POST_RECOVERY, but our shard routing is active " + currentRouting;
                assert currentRouting.isRelocationTarget() == false
                    || currentRouting.primary() == false
                    || replicationTracker.isPrimaryMode()
                    : "a primary relocation is completed by the master, but primary mode is not active " + currentRouting;

                changeState(IndexShardState.STARTED, "global state is [" + newRouting.state() + "]");
                startedRelativeTimeInNanos = getRelativeTimeInNanos();
                indexingTimeBeforeShardStartedInNanos = internalIndexingStats.totalIndexingTimeInNanos();
            } else if (currentRouting.primary()
                && currentRouting.relocating()
                && replicationTracker.isRelocated()
                && (newRouting.relocating() == false || newRouting.equalsIgnoringMetadata(currentRouting) == false)) {
                    // if the shard is not in primary mode anymore (after primary relocation) we have to fail when any changes in shard
                    // routing occur (e.g. due to recovery failure / cancellation). The reason is that at the moment we cannot safely
                    // reactivate primary mode without risking two active primaries.
                    throw new IndexShardRelocatedException(
                        shardId(),
                        "Shard is marked as relocated, cannot safely move to state " + newRouting.state()
                    );
                }

            if (newRouting.active() && state != IndexShardState.STARTED && state != IndexShardState.CLOSED) {
                // If cluster.no_master_block: all then we remove all shards locally whenever there's no master, but there might still be
                // a shard-started message in flight. When the new master is elected we start to recover our shards again and the stale
                // shard-started message could arrive and move this shard to STARTED in the cluster state too soon. This is pretty rare so
                // we fix it by just failing the shard and starting the recovery again.
                //
                // NB this can only happen on replicas - if it happened to a primary then we'd move to a new primary term and ignore the
                // stale shard-started message.
                assert newRouting.primary() == false
                    : "primary routing is active, but local shard state isn't. routing: " + newRouting + ", local state: " + state;
                throw new IllegalIndexShardStateException(shardId, state, "master processed stale shard-started event, failing shard");
            }

            persistMetadata(path, indexSettings, newRouting, currentRouting, logger);
            final CountDownLatch shardStateUpdated = new CountDownLatch(1);

            if (newRouting.primary()) {
                if (newPrimaryTerm == pendingPrimaryTerm) {
                    if (currentRouting.initializing() && currentRouting.isRelocationTarget() == false && newRouting.active()) {
                        // the master started a recovering primary, activate primary mode.
                        replicationTracker.activatePrimaryMode(getLocalCheckpoint());
                        ensurePeerRecoveryRetentionLeasesExist();
                    }
                } else {
                    assert currentRouting.primary() == false : "term is only increased as part of primary promotion";
                    /* Note that due to cluster state batching an initializing primary shard term can failed and re-assigned
                     * in one state causing it's term to be incremented. Note that if both current shard state and new
                     * shard state are initializing, we could replace the current shard and reinitialize it. It is however
                     * possible that this shard is being started. This can happen if:
                     * 1) Shard is post recovery and sends shard started to the master
                     * 2) Node gets disconnected and rejoins
                     * 3) Master assigns the shard back to the node
                     * 4) Master processes the shard started and starts the shard
                     * 5) The node process the cluster state where the shard is both started and primary term is incremented.
                     *
                     * We could fail the shard in that case, but this will cause it to be removed from the insync allocations list
                     * potentially preventing re-allocation.
                     */
                    assert newRouting.initializing() == false
                        : "a started primary shard should never update its term; "
                            + "shard "
                            + newRouting
                            + ", "
                            + "current term ["
                            + pendingPrimaryTerm
                            + "], "
                            + "new term ["
                            + newPrimaryTerm
                            + "]";
                    assert newPrimaryTerm > pendingPrimaryTerm
                        : "primary terms can only go up; current term [" + pendingPrimaryTerm + "], new term [" + newPrimaryTerm + "]";
                    /*
                     * Before this call returns, we are guaranteed that all future operations are delayed and so this happens before we
                     * increment the primary term. The latch is needed to ensure that we do not unblock operations before the primary
                     * term is incremented.
                     */
                    // to prevent primary relocation handoff while resync is not completed
                    boolean resyncStarted = primaryReplicaResyncInProgress.compareAndSet(false, true);
                    if (resyncStarted == false) {
                        throw new IllegalStateException("cannot start resync while it's already in progress");
                    }
                    bumpPrimaryTerm(newPrimaryTerm, () -> {
                        shardStateUpdated.await();
                        assert pendingPrimaryTerm == newPrimaryTerm
                            : "shard term changed on primary. expected ["
                                + newPrimaryTerm
                                + "] but was ["
                                + pendingPrimaryTerm
                                + "]"
                                + ", current routing: "
                                + currentRouting
                                + ", new routing: "
                                + newRouting;
                        assert getOperationPrimaryTerm() == newPrimaryTerm;
                        try {
                            replicationTracker.activatePrimaryMode(getLocalCheckpoint());
                            ensurePeerRecoveryRetentionLeasesExist();
                            /*
                             * If this shard was serving as a replica shard when another shard was promoted to primary then
                             * its Lucene index was reset during the primary term transition. In particular, the Lucene index
                             * on this shard was reset to the global checkpoint and the operations above the local checkpoint
                             * were reverted. If the other shard that was promoted to primary subsequently fails before the
                             * primary/replica re-sync completes successfully and we are now being promoted, we have to restore
                             * the reverted operations on this shard by replaying the translog to avoid losing acknowledged writes.
                             */
                            final Engine engine = getEngine();
                            engine.restoreLocalHistoryFromTranslog(
                                (resettingEngine, snapshot) -> runTranslogRecovery(
                                    resettingEngine,
                                    snapshot,
                                    Engine.Operation.Origin.LOCAL_RESET,
                                    () -> {}
                                )
                            );
                            /* Rolling the translog generation is not strictly needed here (as we will never have collisions between
                             * sequence numbers in a translog generation in a new primary as it takes the last known sequence number
                             * as a starting point), but it simplifies reasoning about the relationship between primary terms and
                             * translog generations.
                             */
                            engine.rollTranslogGeneration();
                            engine.fillSeqNoGaps(newPrimaryTerm);
                            replicationTracker.updateLocalCheckpoint(currentRouting.allocationId().getId(), getLocalCheckpoint());
                            primaryReplicaSyncer.accept(this, new ActionListener<ResyncTask>() {
                                @Override
                                public void onResponse(ResyncTask resyncTask) {
                                    logger.info("primary-replica resync completed with {} operations", resyncTask.getResyncedOperations());
                                    boolean resyncCompleted = primaryReplicaResyncInProgress.compareAndSet(true, false);
                                    assert resyncCompleted : "primary-replica resync finished but was not started";
                                }

                                @Override
                                public void onFailure(Exception e) {
                                    boolean resyncCompleted = primaryReplicaResyncInProgress.compareAndSet(true, false);
                                    assert resyncCompleted : "primary-replica resync finished but was not started";
                                    if (state == IndexShardState.CLOSED) {
                                        // ignore, shutting down
                                    } else {
                                        try {
                                            failShard("exception during primary-replica resync", e);
                                        } catch (AlreadyClosedException ace) {
                                            // okay, the index was deleted
                                        }
                                    }
                                }
                            });
                        } catch (final AlreadyClosedException e) {
                            // okay, the index was deleted
                        }
                    }, null);
                }
            }
            // set this last, once we finished updating all internal state.
            this.shardRouting = newRouting;

            assert this.shardRouting.primary() == false || this.shardRouting.started() == false || // note that we use started and not
                                                                                                   // active to avoid relocating shards
                this.indexShardOperationPermits.isBlocked() || // if permits are blocked, we are still transitioning
                this.replicationTracker.isPrimaryMode()
                : "a started primary with non-pending operation term must be in primary mode " + this.shardRouting;
            shardStateUpdated.countDown();
        }
        if (currentRouting.active() == false && newRouting.active()) {
            indexEventListener.afterIndexShardStarted(this);
        }
        if (newRouting.equals(currentRouting) == false) {
            indexEventListener.shardRoutingChanged(this, currentRouting, newRouting);
        }

        if (indexSettings.isSoftDeleteEnabled() && useRetentionLeasesInPeerRecovery == false) {
            final RetentionLeases retentionLeases = replicationTracker.getRetentionLeases();
            boolean allShardsUseRetentionLeases = true;
            for (int copy = 0; copy < routingTable.size(); copy++) {
                ShardRouting shardRouting = routingTable.shard(copy);
                if (shardRouting.isPromotableToPrimary()) {
                    if (shardRouting.assignedToNode() == false
                        || retentionLeases.contains(ReplicationTracker.getPeerRecoveryRetentionLeaseId(shardRouting)) == false) {
                        allShardsUseRetentionLeases = false;
                        break;
                    }
                    if (this.shardRouting.relocating()) {
                        ShardRouting shardRoutingReloc = this.shardRouting.getTargetRelocatingShard();
                        if (shardRoutingReloc.assignedToNode() == false
                            || retentionLeases.contains(ReplicationTracker.getPeerRecoveryRetentionLeaseId(shardRoutingReloc)) == false) {
                            allShardsUseRetentionLeases = false;
                            break;
                        }
                    }
                }
            }
            useRetentionLeasesInPeerRecovery = allShardsUseRetentionLeases;
        }
    }

    /**
     * Marks the shard as recovering based on a recovery state, fails with exception is recovering is not allowed to be set.
     */
    public IndexShardState markAsRecovering(String reason, RecoveryState recoveryState) throws IndexShardStartedException,
        IndexShardRelocatedException, IndexShardRecoveringException, IndexShardClosedException {
        synchronized (mutex) {
            if (state == IndexShardState.CLOSED) {
                throw new IndexShardClosedException(shardId);
            }
            if (state == IndexShardState.STARTED) {
                throw new IndexShardStartedException(shardId);
            }
            if (state == IndexShardState.RECOVERING) {
                throw new IndexShardRecoveringException(shardId);
            }
            if (state == IndexShardState.POST_RECOVERY) {
                throw new IndexShardRecoveringException(shardId);
            }
            this.recoveryState = recoveryState;
            return changeState(IndexShardState.RECOVERING, reason);
        }
    }

    private final AtomicBoolean primaryReplicaResyncInProgress = new AtomicBoolean();

    /**
     * Completes the relocation. Operations are blocked and current operations are drained before changing state to relocated. The provided
     * {@link BiConsumer} is executed after all operations are successfully blocked.
     *
     * @param consumer a {@link BiConsumer} that is executed after operations are blocked and that consumes the primary context as well as
     *                 a listener to resolve once it finished
     * @param listener listener to resolve once this method actions including executing {@code consumer} in the non-failure case complete
     * @throws IllegalIndexShardStateException if the shard is not relocating due to concurrent cancellation
     * @throws IllegalStateException           if the relocation target is no longer part of the replication group
     */
    public void relocated(
        final String targetAllocationId,
        final BiConsumer<ReplicationTracker.PrimaryContext, ActionListener<Void>> consumer,
        final ActionListener<Void> listener
    ) throws IllegalIndexShardStateException, IllegalStateException {
        assert shardRouting.primary() : "only primaries can be marked as relocated: " + shardRouting;
        try (Releasable forceRefreshes = refreshListeners.forceRefreshes()) {
            indexShardOperationPermits.blockOperations(new ActionListener<>() {
                @Override
                public void onResponse(Releasable releasable) {
                    boolean success = false;
                    try {
                        forceRefreshes.close();
                        // no shard operation permits are being held here, move state from started to relocated
                        assert indexShardOperationPermits.getActiveOperationsCount() == OPERATIONS_BLOCKED
                            : "in-flight operations in progress while moving shard state to relocated";
                        /*
                         * We should not invoke the runnable under the mutex as the expected implementation is to handoff the primary
                         * context via a network operation. Doing this under the mutex can implicitly block the cluster state update thread
                         * on network operations.
                         */
                        verifyRelocatingState();
                        final ReplicationTracker.PrimaryContext primaryContext = replicationTracker.startRelocationHandoff(
                            targetAllocationId
                        );
                        // make sure we release all permits before we resolve the final listener
                        final ActionListener<Void> wrappedInnerListener = ActionListener.runBefore(
                            listener,
                            Releasables.releaseOnce(releasable)::close
                        );
                        final ActionListener<Void> wrappedListener = new ActionListener<>() {
                            @Override
                            public void onResponse(Void unused) {
                                try {
                                    // make changes to primaryMode and relocated flag only under mutex
                                    synchronized (mutex) {
                                        verifyRelocatingState();
                                        replicationTracker.completeRelocationHandoff();
                                    }
                                    wrappedInnerListener.onResponse(null);
                                } catch (Exception e) {
                                    onFailure(e);
                                }
                            }

                            @Override
                            public void onFailure(Exception e) {
                                try {
                                    replicationTracker.abortRelocationHandoff();
                                } catch (final Exception inner) {
                                    e.addSuppressed(inner);
                                }
                                wrappedInnerListener.onFailure(e);
                            }
                        };
                        try {
                            consumer.accept(primaryContext, wrappedListener);
                        } catch (final Exception e) {
                            wrappedListener.onFailure(e);
                        }
                        success = true;
                    } catch (Exception e) {
                        listener.onFailure(e);
                    } finally {
                        if (success == false) {
                            releasable.close();
                        }
                    }
                }

                @Override
                public void onFailure(Exception e) {
                    if (e instanceof TimeoutException) {
                        logger.warn("timed out waiting for relocation hand-off to complete");
                        // This is really bad as ongoing replication operations are preventing this shard from completing relocation
                        // hand-off.
                        // Fail primary relocation source and target shards.
                        failShard("timed out waiting for relocation hand-off to complete", null);
                        listener.onFailure(
                            new IndexShardClosedException(shardId(), "timed out waiting for relocation hand-off to complete")
                        );
                    } else {
                        listener.onFailure(e);
                    }
                }
            }, 30L, TimeUnit.MINUTES, ThreadPool.Names.SAME); // Wait on SAME (current thread) because this execution is wrapped by
                                                              // CancellableThreads and we want to be able to safely interrupt it
        }
    }

    private void verifyRelocatingState() {
        if (state != IndexShardState.STARTED) {
            throw new IndexShardNotStartedException(shardId, state);
        }
        /*
         * If the master cancelled recovery, the target will be removed and the recovery will be cancelled. However, it is still possible
         * that we concurrently end up here and therefore have to protect that we do not mark the shard as relocated when its shard routing
         * says otherwise.
         */

        if (shardRouting.relocating() == false) {
            throw new IllegalIndexShardStateException(shardId, IndexShardState.STARTED, ": shard is no longer relocating " + shardRouting);
        }

        if (primaryReplicaResyncInProgress.get()) {
            throw new IllegalIndexShardStateException(
                shardId,
                IndexShardState.STARTED,
                ": primary relocation is forbidden while primary-replica resync is in progress " + shardRouting
            );
        }
    }

    @Override
    public IndexShardState state() {
        return state;
    }

    /**
     * Changes the state of the current shard
     *
     * @param newState the new shard state
     * @param reason   the reason for the state change
     * @return the previous shard state
     */
    private IndexShardState changeState(IndexShardState newState, String reason) {
        assert Thread.holdsLock(mutex);
        logger.debug("state: [{}]->[{}], reason [{}]", state, newState, reason);
        IndexShardState previousState = state;
        state = newState;
        this.indexEventListener.indexShardStateChanged(this, previousState, newState, reason);
        return previousState;
    }

    public Engine.IndexResult applyIndexOperationOnPrimary(
        long version,
        VersionType versionType,
        SourceToParse sourceToParse,
        long ifSeqNo,
        long ifPrimaryTerm,
        long autoGeneratedTimestamp,
        boolean isRetry
    ) throws IOException {
        assert versionType.validateVersionForWrites(version);
        return applyIndexOperation(
            getEngine(),
            UNASSIGNED_SEQ_NO,
            getOperationPrimaryTerm(),
            version,
            versionType,
            ifSeqNo,
            ifPrimaryTerm,
            autoGeneratedTimestamp,
            isRetry,
            Engine.Operation.Origin.PRIMARY,
            sourceToParse
        );
    }

    public Engine.IndexResult applyIndexOperationOnReplica(
        long seqNo,
        long opPrimaryTerm,
        long version,
        long autoGeneratedTimeStamp,
        boolean isRetry,
        SourceToParse sourceToParse
    ) throws IOException {
        return applyIndexOperation(
            getEngine(),
            seqNo,
            opPrimaryTerm,
            version,
            null,
            UNASSIGNED_SEQ_NO,
            0,
            autoGeneratedTimeStamp,
            isRetry,
            Engine.Operation.Origin.REPLICA,
            sourceToParse
        );
    }

    private Engine.IndexResult applyIndexOperation(
        Engine engine,
        long seqNo,
        long opPrimaryTerm,
        long version,
        @Nullable VersionType versionType,
        long ifSeqNo,
        long ifPrimaryTerm,
        long autoGeneratedTimeStamp,
        boolean isRetry,
        Engine.Operation.Origin origin,
        SourceToParse sourceToParse
    ) throws IOException {
        assert opPrimaryTerm <= getOperationPrimaryTerm()
            : "op term [ " + opPrimaryTerm + " ] > shard term [" + getOperationPrimaryTerm() + "]";
        ensureWriteAllowed(origin);
        Engine.Index operation;
        try {
            operation = prepareIndex(
                mapperService,
                sourceToParse,
                seqNo,
                opPrimaryTerm,
                version,
                versionType,
                origin,
                autoGeneratedTimeStamp,
                isRetry,
                ifSeqNo,
                ifPrimaryTerm,
                getRelativeTimeInNanos()
            );
            Mapping update = operation.parsedDoc().dynamicMappingsUpdate();
            if (update != null) {
                return new Engine.IndexResult(update, operation.parsedDoc().id());
            }
        } catch (Exception e) {
            // We treat any exception during parsing and or mapping update as a document level failure
            // with the exception side effects of closing the shard. Since we don't have the shard, we
            // can not raise an exception that may block any replication of previous operations to the
            // replicas
            verifyNotClosed(e);
            return new Engine.IndexResult(e, version, opPrimaryTerm, seqNo, sourceToParse.id());
        }

        return index(engine, operation);
    }

    public static Engine.Index prepareIndex(
        MapperService mapperService,
        SourceToParse source,
        long seqNo,
        long primaryTerm,
        long version,
        VersionType versionType,
        Engine.Operation.Origin origin,
        long autoGeneratedIdTimestamp,
        boolean isRetry,
        long ifSeqNo,
        long ifPrimaryTerm,
        long startTimeInNanos
    ) {
        assert source.dynamicTemplates().isEmpty() || origin == Engine.Operation.Origin.PRIMARY
            : "dynamic_templates parameter can only be associated with primary operations";
        DocumentMapper documentMapper = mapperService.documentMapper();
        Mapping mapping = null;
        if (documentMapper == null) {
            documentMapper = DocumentMapper.createEmpty(mapperService);
            mapping = documentMapper.mapping();
        }
        ParsedDocument doc = documentMapper.parse(source);
        if (mapping != null) {
            // If we are indexing but there is no mapping we create one. This is to ensure that whenever at least a document is indexed
            // some mappings do exist. It covers for the case of indexing an empty doc (`{}`).
            // TODO this can be removed if we eagerly create mappings as soon as a new index is created, regardless of
            // whether mappings were provided or not.
            doc.addDynamicMappingsUpdate(mapping);
        }
        Term uid = new Term(IdFieldMapper.NAME, Uid.encodeId(doc.id()));
        return new Engine.Index(
            uid,
            doc,
            seqNo,
            primaryTerm,
            version,
            versionType,
            origin,
            startTimeInNanos,
            autoGeneratedIdTimestamp,
            isRetry,
            ifSeqNo,
            ifPrimaryTerm
        );
    }

    private Engine.IndexResult index(Engine engine, Engine.Index index) throws IOException {
        active.set(true);
        final Engine.IndexResult result;
        final Engine.Index preIndex = indexingOperationListeners.preIndex(shardId, index);
        try {
            if (logger.isTraceEnabled()) {
                // don't use index.source().utf8ToString() here source might not be valid UTF-8
                logger.trace(
                    "index [{}] seq# [{}] allocation-id [{}] primaryTerm [{}] operationPrimaryTerm [{}] origin [{}]",
                    preIndex.id(),
                    preIndex.seqNo(),
                    routingEntry().allocationId(),
                    preIndex.primaryTerm(),
                    getOperationPrimaryTerm(),
                    preIndex.origin()
                );
            }
            result = engine.index(preIndex);
            if (logger.isTraceEnabled()) {
                logger.trace(
                    "index-done [{}] seq# [{}] allocation-id [{}] primaryTerm [{}] operationPrimaryTerm [{}] origin [{}] "
                        + "result-seq# [{}] result-term [{}] failure [{}]",
                    preIndex.id(),
                    preIndex.seqNo(),
                    routingEntry().allocationId(),
                    preIndex.primaryTerm(),
                    getOperationPrimaryTerm(),
                    preIndex.origin(),
                    result.getSeqNo(),
                    result.getTerm(),
                    result.getFailure()
                );
            }
        } catch (Exception e) {
            if (logger.isTraceEnabled()) {
                logger.trace(
                    () -> format(
                        "index-fail [%s] seq# [%s] allocation-id [%s] primaryTerm [%s] operationPrimaryTerm [%s] origin [%s]",
                        preIndex.id(),
                        preIndex.seqNo(),
                        routingEntry().allocationId(),
                        preIndex.primaryTerm(),
                        getOperationPrimaryTerm(),
                        preIndex.origin()
                    ),
                    e
                );
            }
            indexingOperationListeners.postIndex(shardId, preIndex, e);
            throw e;
        }
        indexingOperationListeners.postIndex(shardId, preIndex, result);
        return result;
    }

    public Engine.NoOpResult markSeqNoAsNoop(long seqNo, long opPrimaryTerm, String reason) throws IOException {
        return markSeqNoAsNoop(getEngine(), seqNo, opPrimaryTerm, reason, Engine.Operation.Origin.REPLICA);
    }

    private Engine.NoOpResult markSeqNoAsNoop(Engine engine, long seqNo, long opPrimaryTerm, String reason, Engine.Operation.Origin origin)
        throws IOException {
        assert opPrimaryTerm <= getOperationPrimaryTerm()
            : "op term [ " + opPrimaryTerm + " ] > shard term [" + getOperationPrimaryTerm() + "]";
        long startTime = System.nanoTime();
        ensureWriteAllowed(origin);
        final Engine.NoOp noOp = new Engine.NoOp(seqNo, opPrimaryTerm, origin, startTime, reason);
        return noOp(engine, noOp);
    }

    private Engine.NoOpResult noOp(Engine engine, Engine.NoOp noOp) throws IOException {
        active.set(true);
        if (logger.isTraceEnabled()) {
            logger.trace("noop (seq# [{}])", noOp.seqNo());
        }
        return engine.noOp(noOp);
    }

    public Engine.IndexResult getFailedIndexResult(Exception e, long version, String id) {
        return new Engine.IndexResult(e, version, id);
    }

    public Engine.DeleteResult getFailedDeleteResult(Exception e, long version, String id) {
        return new Engine.DeleteResult(e, version, getOperationPrimaryTerm(), id);
    }

    public Engine.DeleteResult applyDeleteOperationOnPrimary(
        long version,
        String id,
        VersionType versionType,
        long ifSeqNo,
        long ifPrimaryTerm
    ) throws IOException {
        assert versionType.validateVersionForWrites(version);
        return applyDeleteOperation(
            getEngine(),
            UNASSIGNED_SEQ_NO,
            getOperationPrimaryTerm(),
            version,
            id,
            versionType,
            ifSeqNo,
            ifPrimaryTerm,
            Engine.Operation.Origin.PRIMARY
        );
    }

    public Engine.DeleteResult applyDeleteOperationOnReplica(long seqNo, long opPrimaryTerm, long version, String id) throws IOException {
        return applyDeleteOperation(
            getEngine(),
            seqNo,
            opPrimaryTerm,
            version,
            id,
            null,
            UNASSIGNED_SEQ_NO,
            0,
            Engine.Operation.Origin.REPLICA
        );
    }

    private Engine.DeleteResult applyDeleteOperation(
        Engine engine,
        long seqNo,
        long opPrimaryTerm,
        long version,
        String id,
        @Nullable VersionType versionType,
        long ifSeqNo,
        long ifPrimaryTerm,
        Engine.Operation.Origin origin
    ) throws IOException {
        assert opPrimaryTerm <= getOperationPrimaryTerm()
            : "op term [ " + opPrimaryTerm + " ] > shard term [" + getOperationPrimaryTerm() + "]";
        ensureWriteAllowed(origin);
        active.set(true);
        Engine.Delete delete = indexingOperationListeners.preDelete(
            shardId,
            prepareDelete(id, seqNo, opPrimaryTerm, version, versionType, origin, ifSeqNo, ifPrimaryTerm)
        );
        final Engine.DeleteResult result;
        try {
            if (logger.isTraceEnabled()) {
                logger.trace("delete [{}] (seq no [{}])", delete.uid().text(), delete.seqNo());
            }
            result = engine.delete(delete);
        } catch (Exception e) {
            indexingOperationListeners.postDelete(shardId, delete, e);
            throw e;
        }
        indexingOperationListeners.postDelete(shardId, delete, result);
        return result;
    }

    public static Engine.Delete prepareDelete(
        String id,
        long seqNo,
        long primaryTerm,
        long version,
        VersionType versionType,
        Engine.Operation.Origin origin,
        long ifSeqNo,
        long ifPrimaryTerm
    ) {
        long startTime = System.nanoTime();
        final Term uid = new Term(IdFieldMapper.NAME, Uid.encodeId(id));
        return new Engine.Delete(id, uid, seqNo, primaryTerm, version, versionType, origin, startTime, ifSeqNo, ifPrimaryTerm);
    }

    public Engine.GetResult get(Engine.Get get) {
        return innerGet(get, false);
    }

    public Engine.GetResult getFromTranslog(Engine.Get get) {
        assert get.realtime();
        return innerGet(get, true);
    }

    private Engine.GetResult innerGet(Engine.Get get, boolean translogOnly) {
        readAllowed();
        MappingLookup mappingLookup = mapperService.mappingLookup();
        if (mappingLookup.hasMappings() == false) {
            return GetResult.NOT_EXISTS;
        }
        if (indexSettings.getIndexVersionCreated().isLegacyIndexVersion()) {
            throw new IllegalStateException("get operations not allowed on a legacy index");
        }
        if (translogOnly) {
            return getEngine().getFromTranslog(get, mappingLookup, mapperService.documentParser(), this::wrapSearcher);
        }
        return getEngine().get(get, mappingLookup, mapperService.documentParser(), this::wrapSearcher);
    }

    /**
     * Writes all indexing changes to disk and opens a new searcher reflecting all changes.  This can throw {@link AlreadyClosedException}.
     */
    public Engine.RefreshResult refresh(String source) {
        verifyNotClosed();
        logger.trace("refresh with source [{}]", source);
        return getEngine().refresh(source);
    }

    public void externalRefresh(String source, ActionListener<Engine.RefreshResult> listener) {
        verifyNotClosed();
        getEngine().externalRefresh(source, listener);
    }

    /**
     * Returns how many bytes we are currently moving from heap to disk
     */
    public long getWritingBytes() {
        Engine engine = getEngineOrNull();
        if (engine == null) {
            return 0;
        }
        return engine.getWritingBytes();
    }

    public RefreshStats refreshStats() {
        int listeners = refreshListeners.pendingCount();
        return new RefreshStats(
            refreshMetric.count(),
            TimeUnit.NANOSECONDS.toMillis(refreshMetric.sum()),
            externalRefreshMetric.count(),
            TimeUnit.NANOSECONDS.toMillis(externalRefreshMetric.sum()),
            listeners
        );
    }

    public FlushStats flushStats() {
        return new FlushStats(flushMetric.count(), periodicFlushMetric.count(), TimeUnit.NANOSECONDS.toMillis(flushMetric.sum()));
    }

    public DocsStats docStats() {
        readAllowed();
        return getEngine().docStats();
    }

    /**
     * @return {@link CommitStats}
     * @throws AlreadyClosedException if shard is closed
     */
    public CommitStats commitStats() {
        return getEngine().commitStats();
    }

    /**
     * @return {@link SeqNoStats}
     * @throws AlreadyClosedException if shard is closed
     */
    public SeqNoStats seqNoStats() {
        return getEngine().getSeqNoStats(replicationTracker.getGlobalCheckpoint());
    }

    public IndexingStats indexingStats() {
        Engine engine = getEngineOrNull();
        final boolean throttled;
        final long throttleTimeInMillis;
        if (engine == null) {
            throttled = false;
            throttleTimeInMillis = 0;
        } else {
            throttled = engine.isThrottled();
            throttleTimeInMillis = engine.getIndexThrottleTimeInMillis();
        }

        return internalIndexingStats.stats(
            throttled,
            throttleTimeInMillis,
            indexingTimeBeforeShardStartedInNanos,
            getRelativeTimeInNanos() - startedRelativeTimeInNanos
        );
    }

    public SearchStats searchStats(String... groups) {
        return searchStats.stats(groups);
    }

    public FieldUsageStats fieldUsageStats(String... fields) {
        return fieldUsageTracker.stats(fields);
    }

    public GetStats getStats() {
        return getService.stats();
    }

    public StoreStats storeStats() {
        try {
            final RecoveryState recoveryState = this.recoveryState;
            if (DiskThresholdDecider.SETTING_IGNORE_DISK_WATERMARKS.get(indexSettings.getSettings())) {
                // if this shard has no disk footprint then its local size is reported as 0
                return store.stats(0, size -> 0);
            } else {
                final long bytesStillToRecover = recoveryState == null ? -1L : recoveryState.getIndex().bytesStillToRecover();
                final long reservedBytes = bytesStillToRecover == -1 ? StoreStats.UNKNOWN_RESERVED_BYTES : bytesStillToRecover;
                return store.stats(reservedBytes, LongUnaryOperator.identity());
            }
        } catch (IOException e) {
            failShard("Failing shard because of exception during storeStats", e);
            throw new ElasticsearchException("io exception while building 'store stats'", e);
        }
    }

    public MergeStats mergeStats() {
        final Engine engine = getEngineOrNull();
        if (engine == null) {
            return new MergeStats();
        }
        return engine.getMergeStats();
    }

    public SegmentsStats segmentStats(boolean includeSegmentFileSizes, boolean includeUnloadedSegments) {
        SegmentsStats segmentsStats = getEngine().segmentsStats(includeSegmentFileSizes, includeUnloadedSegments);
        segmentsStats.addBitsetMemoryInBytes(shardBitsetFilterCache.getMemorySizeInBytes());
        return segmentsStats;
    }

    public WarmerStats warmerStats() {
        return shardWarmerService.stats();
    }

    public FieldDataStats fieldDataStats(String... fields) {
        return shardFieldData.stats(fields);
    }

    public TranslogStats translogStats() {
        return getEngine().getTranslogStats();
    }

    public CompletionStats completionStats(String... fields) {
        readAllowed();
        return getEngine().completionStats(fields);
    }

    public BulkStats bulkStats() {
        return bulkOperationListener.stats();
    }

    /**
     * Executes the given flush request against the engine.
     *
     * @param request the flush request
     * @return <code>false</code> if <code>waitIfOngoing==false</code> and an ongoing request is detected, else <code>true</code>.
     *         If <code>false</code> is returned, no flush happened.
     */
    public boolean flush(FlushRequest request) {
        final boolean waitIfOngoing = request.waitIfOngoing();
        final boolean force = request.force();
        logger.trace("flush with {}", request);
        /*
         * We allow flushes while recovery since we allow operations to happen while recovering and we want to keep the translog under
         * control (up to deletes, which we do not GC). Yet, we do not use flush internally to clear deletes and flush the index writer
         * since we use Engine#writeIndexingBuffer for this now.
         */
        verifyNotClosed();
        final long time = System.nanoTime();
        // TODO: Transition this method to async to support async flush
        PlainActionFuture<Engine.FlushResult> future = PlainActionFuture.newFuture();
        getEngine().flush(force, waitIfOngoing, future);
        Engine.FlushResult flushResult = future.actionGet();
        flushMetric.inc(System.nanoTime() - time);
        return flushResult.flushPerformed();
    }

    /**
     * checks and removes translog files that no longer need to be retained. See
     * {@link org.elasticsearch.index.translog.TranslogDeletionPolicy} for details
     */
    public void trimTranslog() {
        verifyNotClosed();
        final Engine engine = getEngine();
        engine.trimUnreferencedTranslogFiles();
    }

    /**
     * Rolls the tranlog generation and cleans unneeded.
     */
    public void rollTranslogGeneration() {
        final Engine engine = getEngine();
        engine.rollTranslogGeneration();
    }

    public void forceMerge(ForceMergeRequest forceMerge) throws IOException {
        IndexShardState state = this.state; // one time volatile read
        if (state != IndexShardState.STARTED) {
            throw new IllegalIndexShardStateException(shardId, state, "operation only allowed when shard is active");
        }
        logger.trace("force merge with {}", forceMerge);
        Engine engine = getEngine();
        engine.forceMerge(forceMerge.flush(), forceMerge.maxNumSegments(), forceMerge.onlyExpungeDeletes(), forceMerge.forceMergeUUID());
    }

    /**
     * Creates a new {@link IndexCommit} snapshot from the currently running engine. All resources referenced by this
     * commit won't be freed until the commit / snapshot is closed.
     *
     * @param flushFirst <code>true</code> if the index should first be flushed to disk / a low level lucene commit should be executed
     */
    public Engine.IndexCommitRef acquireLastIndexCommit(boolean flushFirst) throws EngineException {
        final IndexShardState state = this.state; // one time volatile read
        // we allow snapshot on closed index shard, since we want to do one after we close the shard and before we close the engine
        if (state == IndexShardState.STARTED || state == IndexShardState.CLOSED) {
            return getEngine().acquireLastIndexCommit(flushFirst);
        } else {
            throw new IllegalIndexShardStateException(shardId, state, "snapshot is not allowed");
        }
    }

    /**
     * Acquires the {@link IndexCommit} which should be included in a snapshot.
     */
    public Engine.IndexCommitRef acquireIndexCommitForSnapshot() throws EngineException {
        final IndexShardState state = this.state; // one time volatile read
        if (state == IndexShardState.STARTED) {
            // unlike acquireLastIndexCommit(), there's no need to acquire a snapshot on a shard that is shutting down
            return getEngine().acquireIndexCommitForSnapshot();
        } else {
            throw new IllegalIndexShardStateException(shardId, state, "snapshot is not allowed");
        }
    }

    /**
     * Snapshots the most recent safe index commit from the currently running engine.
     * All index files referenced by this index commit won't be freed until the commit/snapshot is closed.
     */
    public Engine.IndexCommitRef acquireSafeIndexCommit() throws EngineException {
        final IndexShardState state = this.state; // one time volatile read
        // we allow snapshot on closed index shard, since we want to do one after we close the shard and before we close the engine
        if (state == IndexShardState.STARTED || state == IndexShardState.CLOSED) {
            return getEngine().acquireSafeIndexCommit();
        } else {
            throw new IllegalIndexShardStateException(shardId, state, "snapshot is not allowed");
        }
    }

    /**
     * gets a {@link Store.MetadataSnapshot} for the current directory. This method is safe to call in all lifecycle of the index shard,
     * without having to worry about the current state of the engine and concurrent flushes.
     *
     * @throws org.apache.lucene.index.IndexNotFoundException     if no index is found in the current directory
     * @throws org.apache.lucene.index.CorruptIndexException      if the lucene index is corrupted. This can be caused by a checksum
     *                                                            mismatch or an unexpected exception when opening the index reading the
     *                                                            segments file.
     * @throws org.apache.lucene.index.IndexFormatTooOldException if the lucene index is too old to be opened.
     * @throws org.apache.lucene.index.IndexFormatTooNewException if the lucene index is too new to be opened.
     * @throws java.io.FileNotFoundException                      if one or more files referenced by a commit are not present.
     * @throws java.nio.file.NoSuchFileException                  if one or more files referenced by a commit are not present.
     */
    public Store.MetadataSnapshot snapshotStoreMetadata() throws IOException {
        assert Thread.holdsLock(mutex) == false : "snapshotting store metadata under mutex";
        Engine.IndexCommitRef indexCommit = null;
        store.incRef();
        try {
            synchronized (engineMutex) {
                // if the engine is not running, we can access the store directly, but we need to make sure no one starts
                // the engine on us. If the engine is running, we can get a snapshot via the deletion policy of the engine.
                final Engine engine = getEngineOrNull();
                if (engine != null) {
                    indexCommit = engine.acquireLastIndexCommit(false);
                }
                if (indexCommit == null) {
                    return store.getMetadata(null, true);
                }
            }
            return store.getMetadata(indexCommit.getIndexCommit());
        } finally {
            store.decRef();
            IOUtils.close(indexCommit);
        }
    }

    /**
     * Fails the shard and marks the shard store as corrupted if
     * <code>e</code> is caused by index corruption
     */
    public void failShard(String reason, @Nullable Exception e) {
        // fail the engine. This will cause this shard to also be removed from the node's index service.
        getEngine().failEngine(reason, e);
    }

    /**
     * Acquires a point-in-time reader that can be used to create {@link Engine.Searcher}s on demand.
     */
    public Engine.SearcherSupplier acquireSearcherSupplier() {
        return acquireSearcherSupplier(Engine.SearcherScope.EXTERNAL);
    }

    /**
     * Acquires a point-in-time reader that can be used to create {@link Engine.Searcher}s on demand.
     */
    public Engine.SearcherSupplier acquireSearcherSupplier(Engine.SearcherScope scope) {
        readAllowed();
        markSearcherAccessed();
        final Engine engine = getEngine();
        return engine.acquireSearcherSupplier(this::wrapSearcher, scope);
    }

    public Engine.Searcher acquireSearcher(String source) {
        readAllowed();
        markSearcherAccessed();
        final Engine engine = getEngine();
        return engine.acquireSearcher(source, Engine.SearcherScope.EXTERNAL, this::wrapSearcher);
    }

    private void markSearcherAccessed() {
        lastSearcherAccess.lazySet(threadPool.relativeTimeInMillis());
    }

    private Engine.Searcher wrapSearcher(Engine.Searcher searcher) {
        assert ElasticsearchDirectoryReader.unwrap(searcher.getDirectoryReader()) != null
            : "DirectoryReader must be an instance or ElasticsearchDirectoryReader";
        boolean success = false;
        try {
            final Engine.Searcher newSearcher = wrapSearcher(searcher, fieldUsageTracker.createSession(), readerWrapper);
            assert newSearcher != null;
            success = true;
            return newSearcher;
        } catch (IOException ex) {
            throw new ElasticsearchException("failed to wrap searcher", ex);
        } finally {
            if (success == false) {
                Releasables.closeWhileHandlingException(searcher);
            }
        }
    }

    static Engine.Searcher wrapSearcher(
        Engine.Searcher engineSearcher,
        ShardFieldUsageTracker.FieldUsageStatsTrackingSession fieldUsageStatsTrackingSession,
        @Nullable CheckedFunction<DirectoryReader, DirectoryReader, IOException> readerWrapper
    ) throws IOException {
        final ElasticsearchDirectoryReader elasticsearchDirectoryReader = ElasticsearchDirectoryReader.getElasticsearchDirectoryReader(
            engineSearcher.getDirectoryReader()
        );
        if (elasticsearchDirectoryReader == null) {
            throw new IllegalStateException("Can't wrap non elasticsearch directory reader");
        }
        if (readerWrapper == null) {
            readerWrapper = r -> r;
        }
        NonClosingReaderWrapper nonClosingReaderWrapper = new NonClosingReaderWrapper(engineSearcher.getDirectoryReader());
        // first apply field usage stats wrapping before applying other wrappers so that it can track the effects of these wrappers
        DirectoryReader reader = readerWrapper.apply(
            new FieldUsageTrackingDirectoryReader(nonClosingReaderWrapper, fieldUsageStatsTrackingSession)
        );
        if (reader.getReaderCacheHelper() != elasticsearchDirectoryReader.getReaderCacheHelper()) {
            throw new IllegalStateException(
                "wrapped directory reader doesn't delegate IndexReader#getCoreCacheKey,"
                    + " wrappers must override this method and delegate to the original readers core cache key. Wrapped readers can't be "
                    + "used as cache keys since their are used only per request which would lead to subtle bugs"
            );
        }
        if (ElasticsearchDirectoryReader.getElasticsearchDirectoryReader(reader) != elasticsearchDirectoryReader) {
            // prevent that somebody wraps with a non-filter reader
            throw new IllegalStateException("wrapped directory reader hides actual ElasticsearchDirectoryReader but shouldn't");
        }

        // we close the reader to make sure wrappers can release resources if needed....
        // our NonClosingReaderWrapper makes sure that our reader is not closed
        return new Engine.Searcher(
            engineSearcher.source(),
            reader,
            engineSearcher.getSimilarity(),
            engineSearcher.getQueryCache(),
            engineSearcher.getQueryCachingPolicy(),
            () -> IOUtils.close(
                reader, // this will close the wrappers excluding the NonClosingReaderWrapper
                engineSearcher, // this will run the closeable on the wrapped engine reader
                fieldUsageStatsTrackingSession
            )
        ); // completes stats recording
    }

    public void setGlobalCheckpointIfUnpromotable(long globalCheckpoint) {
        assert shardRouting.isPromotableToPrimary() == false : "must only call this on unpromotable shards";
        globalCheckPointIfUnpromotable = globalCheckpoint;
    }

    private static final class NonClosingReaderWrapper extends FilterDirectoryReader {

        private NonClosingReaderWrapper(DirectoryReader in) throws IOException {
            super(in, new SubReaderWrapper() {
                @Override
                public LeafReader wrap(LeafReader reader) {
                    return reader;
                }
            });
        }

        @Override
        protected DirectoryReader doWrapDirectoryReader(DirectoryReader in) throws IOException {
            return new NonClosingReaderWrapper(in);
        }

        @Override
        protected void doClose() {
            // don't close here - mimic the MultiReader#doClose = false behavior that FilterDirectoryReader doesn't have
        }

        @Override
        public CacheHelper getReaderCacheHelper() {
            return in.getReaderCacheHelper();
        }

    }

    public void close(String reason, boolean flushEngine) throws IOException {
        synchronized (engineMutex) {
            try {
                synchronized (mutex) {
                    changeState(IndexShardState.CLOSED, reason);
                }
            } finally {
                final Engine engine = this.currentEngineReference.getAndSet(null);
                try {
                    if (engine != null && flushEngine) {
                        engine.flushAndClose();
                    }
                } finally {
                    // playing safe here and close the engine even if the above succeeds - close can be called multiple times
                    // Also closing refreshListeners to prevent us from accumulating any more listeners
                    IOUtils.close(engine, globalCheckpointListeners, refreshListeners, pendingReplicationActions);
                    indexShardOperationPermits.close();
                }
            }
        }
    }

    public void preRecovery(ActionListener<Void> listener) {
        final IndexShardState currentState = this.state; // single volatile read
        if (currentState == IndexShardState.CLOSED) {
            throw new IndexShardNotRecoveringException(shardId, currentState);
        }
        assert currentState == IndexShardState.RECOVERING : "expected a recovering shard " + shardId + " but got " + currentState;
        indexEventListener.beforeIndexShardRecovery(this, indexSettings, listener);
    }

    public void postRecovery(String reason) throws IndexShardStartedException, IndexShardRelocatedException, IndexShardClosedException {
        synchronized (postRecoveryMutex) {
            // we need to refresh again to expose all operations that were index until now. Otherwise
            // we may not expose operations that were indexed with a refresh listener that was immediately
            // responded to in addRefreshListener. The refresh must happen under the same mutex used in addRefreshListener
            // and before moving this shard to POST_RECOVERY state (i.e., allow to read from this shard).
            getEngine().refresh("post_recovery");
            synchronized (mutex) {
                if (state == IndexShardState.CLOSED) {
                    throw new IndexShardClosedException(shardId);
                }
                if (state == IndexShardState.STARTED) {
                    throw new IndexShardStartedException(shardId);
                }
                recoveryState.setStage(RecoveryState.Stage.DONE);
                changeState(IndexShardState.POST_RECOVERY, reason);
            }
        }
    }

    /**
     * called before starting to copy index files over
     */
    public void prepareForIndexRecovery() {
        if (state != IndexShardState.RECOVERING) {
            throw new IndexShardNotRecoveringException(shardId, state);
        }
        recoveryState.setStage(RecoveryState.Stage.INDEX);
        assert currentEngineReference.get() == null;
    }

    /**
     * A best effort to bring up this shard to the global checkpoint using the local translog before performing a peer recovery.
     *
     * @return a sequence number that an operation-based peer recovery can start with.
     * This is the first operation after the local checkpoint of the safe commit if exists.
     */
    public long recoverLocallyUpToGlobalCheckpoint() {
        assert Thread.holdsLock(mutex) == false : "recover locally under mutex";
        if (state != IndexShardState.RECOVERING) {
            throw new IndexShardNotRecoveringException(shardId, state);
        }
        recoveryState.validateCurrentStage(RecoveryState.Stage.INDEX);
        assert routingEntry().recoverySource().getType() == RecoverySource.Type.PEER : "not a peer recovery [" + routingEntry() + "]";
        final Optional<SequenceNumbers.CommitInfo> safeCommit;
        final long globalCheckpoint;
        try {
            final String translogUUID = store.readLastCommittedSegmentsInfo().getUserData().get(Translog.TRANSLOG_UUID_KEY);
            globalCheckpoint = Translog.readGlobalCheckpoint(translogConfig.getTranslogPath(), translogUUID);
            safeCommit = store.findSafeIndexCommit(globalCheckpoint);
        } catch (org.apache.lucene.index.IndexNotFoundException e) {
            logger.trace("skip local recovery as no index commit found");
            return UNASSIGNED_SEQ_NO;
        } catch (Exception e) {
            logger.debug("skip local recovery as failed to find the safe commit", e);
            return UNASSIGNED_SEQ_NO;
        }
        try {
            maybeCheckIndex(); // check index here and won't do it again if ops-based recovery occurs
            recoveryState.setLocalTranslogStage();
            if (safeCommit.isPresent() == false) {
                logger.trace("skip local recovery as no safe commit found");
                return UNASSIGNED_SEQ_NO;
            }
            assert safeCommit.get().localCheckpoint <= globalCheckpoint : safeCommit.get().localCheckpoint + " > " + globalCheckpoint;
            if (safeCommit.get().localCheckpoint == globalCheckpoint) {
                logger.trace(
                    "skip local recovery as the safe commit is up to date; safe commit {} global checkpoint {}",
                    safeCommit.get(),
                    globalCheckpoint
                );
                recoveryState.getTranslog().totalLocal(0);
                return globalCheckpoint + 1;
            }
            if (indexSettings.getIndexMetadata().getState() == IndexMetadata.State.CLOSE
                || IndexMetadata.INDEX_BLOCKS_WRITE_SETTING.get(indexSettings.getSettings())) {
                logger.trace(
                    "skip local recovery as the index was closed or not allowed to write; safe commit {} global checkpoint {}",
                    safeCommit.get(),
                    globalCheckpoint
                );
                recoveryState.getTranslog().totalLocal(0);
                return safeCommit.get().localCheckpoint + 1;
            }
            try {
                final Engine.TranslogRecoveryRunner translogRecoveryRunner = (engine, snapshot) -> {
                    recoveryState.getTranslog().totalLocal(snapshot.totalOperations());
                    final int recoveredOps = runTranslogRecovery(
                        engine,
                        snapshot,
                        Engine.Operation.Origin.LOCAL_TRANSLOG_RECOVERY,
                        recoveryState.getTranslog()::incrementRecoveredOperations
                    );
                    recoveryState.getTranslog().totalLocal(recoveredOps); // adjust the total local to reflect the actual count
                    return recoveredOps;
                };
                innerOpenEngineAndTranslog(() -> globalCheckpoint);
                getEngine().recoverFromTranslog(translogRecoveryRunner, globalCheckpoint);
                logger.trace("shard locally recovered up to {}", getEngine().getSeqNoStats(globalCheckpoint));
            } finally {
                synchronized (engineMutex) {
                    IOUtils.close(currentEngineReference.getAndSet(null));
                }
            }
        } catch (Exception e) {
            logger.debug(() -> format("failed to recover shard locally up to global checkpoint %s", globalCheckpoint), e);
            return UNASSIGNED_SEQ_NO;
        }
        try {
            // we need to find the safe commit again as we should have created a new one during the local recovery
            final Optional<SequenceNumbers.CommitInfo> newSafeCommit = store.findSafeIndexCommit(globalCheckpoint);
            assert newSafeCommit.isPresent() : "no safe commit found after local recovery";
            return newSafeCommit.get().localCheckpoint + 1;
        } catch (Exception e) {
            logger.debug(
                () -> format("failed to find the safe commit after recovering shard locally up to global checkpoint %s", globalCheckpoint),
                e
            );
            return UNASSIGNED_SEQ_NO;
        }
    }

    public void trimOperationOfPreviousPrimaryTerms(long aboveSeqNo) {
        getEngine().trimOperationsFromTranslog(getOperationPrimaryTerm(), aboveSeqNo);
    }

    /**
     * Returns the maximum auto_id_timestamp of all append-only requests have been processed by this shard or the auto_id_timestamp received
     * from the primary via {@link #updateMaxUnsafeAutoIdTimestamp(long)} at the beginning of a peer-recovery or a primary-replica resync.
     *
     * @see #updateMaxUnsafeAutoIdTimestamp(long)
     */
    public long getMaxSeenAutoIdTimestamp() {
        return getEngine().getMaxSeenAutoIdTimestamp();
    }

    /**
     * Since operations stored in soft-deletes do not have max_auto_id_timestamp, the primary has to propagate its max_auto_id_timestamp
     * (via {@link #getMaxSeenAutoIdTimestamp()} of all processed append-only requests to replicas at the beginning of a peer-recovery
     * or a primary-replica resync to force a replica to disable optimization for all append-only requests which are replicated via
     * replication while its retry variants are replicated via recovery without auto_id_timestamp.
     * <p>
     * Without this force-update, a replica can generate duplicate documents (for the same id) if it first receives
     * a retry append-only (without timestamp) via recovery, then an original append-only (with timestamp) via replication.
     */
    public void updateMaxUnsafeAutoIdTimestamp(long maxSeenAutoIdTimestampFromPrimary) {
        getEngine().updateMaxUnsafeAutoIdTimestamp(maxSeenAutoIdTimestampFromPrimary);
    }

    public Engine.Result applyTranslogOperation(Translog.Operation operation, Engine.Operation.Origin origin) throws IOException {
        return applyTranslogOperation(getEngine(), operation, origin);
    }

    private Engine.Result applyTranslogOperation(Engine engine, Translog.Operation operation, Engine.Operation.Origin origin)
        throws IOException {
        // If a translog op is replayed on the primary (eg. ccr), we need to use external instead of null for its version type.
        final VersionType versionType = (origin == Engine.Operation.Origin.PRIMARY) ? VersionType.EXTERNAL : null;
        final Engine.Result result;
        switch (operation.opType()) {
            case INDEX -> {
                final Translog.Index index = (Translog.Index) operation;
                // we set canHaveDuplicates to true all the time such that we de-optimze the translog case and ensure that all
                // autoGeneratedID docs that are coming from the primary are updated correctly.
                result = applyIndexOperation(
                    engine,
                    index.seqNo(),
                    index.primaryTerm(),
                    index.version(),
                    versionType,
                    UNASSIGNED_SEQ_NO,
                    0,
                    index.getAutoGeneratedIdTimestamp(),
                    true,
                    origin,
                    new SourceToParse(index.id(), index.source(), XContentHelper.xContentType(index.source()), index.routing(), Map.of())
                );
            }
            case DELETE -> {
                final Translog.Delete delete = (Translog.Delete) operation;
                result = applyDeleteOperation(
                    engine,
                    delete.seqNo(),
                    delete.primaryTerm(),
                    delete.version(),
                    delete.id(),
                    versionType,
                    UNASSIGNED_SEQ_NO,
                    0,
                    origin
                );
            }
            case NO_OP -> {
                final Translog.NoOp noOp = (Translog.NoOp) operation;
                result = markSeqNoAsNoop(engine, noOp.seqNo(), noOp.primaryTerm(), noOp.reason(), origin);
            }
            default -> throw new IllegalStateException("No operation defined for [" + operation + "]");
        }
        return result;
    }

    /**
     * Replays translog operations from the provided translog {@code snapshot} to the current engine using the given {@code origin}.
     * The callback {@code onOperationRecovered} is notified after each translog operation is replayed successfully.
     */
    int runTranslogRecovery(Engine engine, Translog.Snapshot snapshot, Engine.Operation.Origin origin, Runnable onOperationRecovered)
        throws IOException {
        int opsRecovered = 0;
        Translog.Operation operation;
        while ((operation = snapshot.next()) != null) {
            try {
                logger.trace("[translog] recover op {}", operation);
                Engine.Result result = applyTranslogOperation(engine, operation, origin);
                switch (result.getResultType()) {
                    case FAILURE:
                        throw result.getFailure();
                    case MAPPING_UPDATE_REQUIRED:
                        throw new IllegalArgumentException("unexpected mapping update: " + result.getRequiredMappingUpdate());
                    case SUCCESS:
                        break;
                    default:
                        throw new AssertionError("Unknown result type [" + result.getResultType() + "]");
                }

                opsRecovered++;
                onOperationRecovered.run();
            } catch (Exception e) {
                // TODO: Don't enable this leniency unless users explicitly opt-in
                if (origin == Engine.Operation.Origin.LOCAL_TRANSLOG_RECOVERY && ExceptionsHelper.status(e) == RestStatus.BAD_REQUEST) {
                    // mainly for MapperParsingException and Failure to detect xcontent
                    logger.info("ignoring recovery of a corrupt translog entry", e);
                } else {
                    throw ExceptionsHelper.convertToRuntime(e);
                }
            }
        }
        return opsRecovered;
    }

    private void loadGlobalCheckpointToReplicationTracker() throws IOException {
        if (shardRouting.isPromotableToPrimary()) {
            // we have to set it before we open an engine and recover from the translog because
            // acquiring a snapshot from the translog causes a sync which causes the global checkpoint to be pulled in,
            // and an engine can be forced to close in ctor which also causes the global checkpoint to be pulled in.
            final String translogUUID = store.readLastCommittedSegmentsInfo().getUserData().get(Translog.TRANSLOG_UUID_KEY);
            final long globalCheckpoint = Translog.readGlobalCheckpoint(translogConfig.getTranslogPath(), translogUUID);
            replicationTracker.updateGlobalCheckpointOnReplica(globalCheckpoint, "read from translog checkpoint");
        } else {
            replicationTracker.updateGlobalCheckpointOnReplica(globalCheckPointIfUnpromotable, "from CleanFilesRequest");
        }
    }

    /**
     * opens the engine on top of the existing lucene engine and translog.
     * Operations from the translog will be replayed to bring lucene up to date.
     **/
    public void openEngineAndRecoverFromTranslog() throws IOException {
        recoveryState.validateCurrentStage(RecoveryState.Stage.INDEX);
        maybeCheckIndex();
        recoveryState.setLocalTranslogStage();
        final RecoveryState.Translog translogRecoveryStats = recoveryState.getTranslog();
        final Engine.TranslogRecoveryRunner translogRecoveryRunner = (engine, snapshot) -> {
            translogRecoveryStats.totalOperations(snapshot.totalOperations());
            translogRecoveryStats.totalOperationsOnStart(snapshot.totalOperations());
            return runTranslogRecovery(
                engine,
                snapshot,
                Engine.Operation.Origin.LOCAL_TRANSLOG_RECOVERY,
                translogRecoveryStats::incrementRecoveredOperations
            );
        };
        loadGlobalCheckpointToReplicationTracker();
        innerOpenEngineAndTranslog(replicationTracker);
        getEngine().recoverFromTranslog(translogRecoveryRunner, Long.MAX_VALUE);
    }

    /**
     * Opens the engine on top of the existing lucene engine and translog.
     * The translog is kept but its operations won't be replayed.
     */
    public void openEngineAndSkipTranslogRecovery() throws IOException {
        assert routingEntry().recoverySource().getType() == RecoverySource.Type.PEER : "not a peer recovery [" + routingEntry() + "]";
        recoveryState.validateCurrentStage(RecoveryState.Stage.TRANSLOG);
        loadGlobalCheckpointToReplicationTracker();
        innerOpenEngineAndTranslog(replicationTracker);
        getEngine().skipTranslogRecovery();
    }

    private void innerOpenEngineAndTranslog(LongSupplier globalCheckpointSupplier) throws IOException {
        assert Thread.holdsLock(mutex) == false : "opening engine under mutex";
        if (state != IndexShardState.RECOVERING) {
            throw new IndexShardNotRecoveringException(shardId, state);
        }
        final EngineConfig config = newEngineConfig(globalCheckpointSupplier);

        // we disable deletes since we allow for operations to be executed against the shard while recovering
        // but we need to make sure we don't loose deletes until we are done recovering
        config.setEnableGcDeletes(false);
        updateRetentionLeasesOnReplica(loadRetentionLeases());
        assert recoveryState.getRecoverySource().expectEmptyRetentionLeases() == false || getRetentionLeases().leases().isEmpty()
            : "expected empty set of retention leases with recovery source ["
                + recoveryState.getRecoverySource()
                + "] but got "
                + getRetentionLeases();
        synchronized (engineMutex) {
            assert currentEngineReference.get() == null : "engine is running";
            verifyNotClosed();
            // we must create a new engine under mutex (see IndexShard#snapshotStoreMetadata).
            final Engine newEngine = engineFactory.newReadWriteEngine(config);
            onNewEngine(newEngine);
            currentEngineReference.set(newEngine);
            // We set active because we are now writing operations to the engine; this way,
            // we can flush if we go idle after some time and become inactive.
            active.set(true);
        }
        // time elapses after the engine is created above (pulling the config settings) until we set the engine reference, during
        // which settings changes could possibly have happened, so here we forcefully push any config changes to the new engine.
        onSettingsChanged();
        assert assertSequenceNumbersInCommit();
        recoveryState.validateCurrentStage(RecoveryState.Stage.TRANSLOG);
    }

    private boolean assertSequenceNumbersInCommit() throws IOException {
        final SegmentInfos segmentCommitInfos = SegmentInfos.readLatestCommit(store.directory());
        final Map<String, String> userData = segmentCommitInfos.getUserData();
        assert userData.containsKey(SequenceNumbers.LOCAL_CHECKPOINT_KEY) : "commit point doesn't contains a local checkpoint";
        assert userData.containsKey(SequenceNumbers.MAX_SEQ_NO) : "commit point doesn't contains a maximum sequence number";
        assert userData.containsKey(Engine.HISTORY_UUID_KEY) : "commit point doesn't contains a history uuid";
        assert userData.get(Engine.HISTORY_UUID_KEY).equals(getHistoryUUID())
            : "commit point history uuid ["
                + userData.get(Engine.HISTORY_UUID_KEY)
                + "] is different than engine ["
                + getHistoryUUID()
                + "]";
        assert userData.containsKey(Engine.MAX_UNSAFE_AUTO_ID_TIMESTAMP_COMMIT_ID)
            : "opening index which was created post 5.5.0 but " + Engine.MAX_UNSAFE_AUTO_ID_TIMESTAMP_COMMIT_ID + " is not found in commit";
        final org.apache.lucene.util.Version commitLuceneVersion = segmentCommitInfos.getCommitLuceneVersion();
        // This relies in the previous minor having another lucene version
        assert commitLuceneVersion.onOrAfter(RecoverySettings.SEQ_NO_SNAPSHOT_RECOVERIES_SUPPORTED_VERSION.luceneVersion()) == false
            || userData.containsKey(Engine.ES_VERSION) && Version.fromString(userData.get(Engine.ES_VERSION)).onOrBefore(Version.CURRENT)
            : "commit point has an invalid ES_VERSION value. commit point lucene version ["
                + commitLuceneVersion
                + "],"
                + " ES_VERSION ["
                + userData.get(Engine.ES_VERSION)
                + "]";
        return true;
    }

    private void onNewEngine(Engine newEngine) {
        assert Thread.holdsLock(engineMutex);
        refreshListeners.setCurrentRefreshLocationSupplier(newEngine::getTranslogLastWriteLocation);
        refreshListeners.setCurrentProcessedCheckpointSupplier(newEngine::getProcessedLocalCheckpoint);
        refreshListeners.setMaxIssuedSeqNoSupplier(newEngine::getMaxSeqNo);
    }

    /**
     * called if recovery has to be restarted after network error / delay **
     */
    public void performRecoveryRestart() throws IOException {
        assert Thread.holdsLock(mutex) == false : "restart recovery under mutex";
        synchronized (engineMutex) {
            assert refreshListeners.pendingCount() == 0 : "we can't restart with pending listeners";
            IOUtils.close(currentEngineReference.getAndSet(null));
            resetRecoveryStage();
        }
    }

    /**
     * If a file-based recovery occurs, a recovery target calls this method to reset the recovery stage.
     */
    public void resetRecoveryStage() {
        assert routingEntry().recoverySource().getType() == RecoverySource.Type.PEER : "not a peer recovery [" + routingEntry() + "]";
        assert currentEngineReference.get() == null;
        if (state != IndexShardState.RECOVERING) {
            throw new IndexShardNotRecoveringException(shardId, state);
        }
        synchronized (mutex) {
            this.recoveryState = recoveryState().reset();
        }
    }

    /**
     * returns stats about ongoing recoveries, both source and target
     */
    public RecoveryStats recoveryStats() {
        return recoveryStats;
    }

    /**
     * Returns the current {@link RecoveryState} if this shard is recovering or has been recovering.
     * Returns null if the recovery has not yet started or shard was not recovered (created via an API).
     */
    @Override
    public RecoveryState recoveryState() {
        return this.recoveryState;
    }

    @Override
    public ShardLongFieldRange getTimestampRange() {
        if (mapperService() == null) {
            return ShardLongFieldRange.UNKNOWN; // no mapper service, no idea if the field even exists
        }
        final MappedFieldType mappedFieldType = mapperService().fieldType(DataStream.TimestampField.FIXED_TIMESTAMP_FIELD);
        if (mappedFieldType instanceof DateFieldMapper.DateFieldType == false) {
            return ShardLongFieldRange.UNKNOWN; // field missing or not a date
        }
        if (mappedFieldType.isIndexed() == false) {
            return ShardLongFieldRange.UNKNOWN; // range information missing
        }

        final ShardLongFieldRange rawTimestampFieldRange;
        try {
            rawTimestampFieldRange = getEngine().getRawFieldRange(DataStream.TimestampField.FIXED_TIMESTAMP_FIELD);
            assert rawTimestampFieldRange != null;
        } catch (IOException | AlreadyClosedException e) {
            logger.debug("exception obtaining range for timestamp field", e);
            return ShardLongFieldRange.UNKNOWN;
        }
        if (rawTimestampFieldRange == ShardLongFieldRange.UNKNOWN) {
            return ShardLongFieldRange.UNKNOWN;
        }
        if (rawTimestampFieldRange == ShardLongFieldRange.EMPTY) {
            return ShardLongFieldRange.EMPTY;
        }

        return ShardLongFieldRange.of(rawTimestampFieldRange.getMin(), rawTimestampFieldRange.getMax());
    }

    /**
     * perform the last stages of recovery once all translog operations are done.
     * note that you should still call {@link #postRecovery(String)}.
     */
    public void finalizeRecovery() {
        recoveryState().setStage(RecoveryState.Stage.FINALIZE);
        Engine engine = getEngine();
        engine.refresh("recovery_finalization");
        engine.config().setEnableGcDeletes(true);
    }

    /**
     * Returns {@code true} if this shard can ignore a recovery attempt made to it (since the already doing/done it)
     */
    public boolean ignoreRecoveryAttempt() {
        IndexShardState state = state(); // one time volatile read
        return state == IndexShardState.POST_RECOVERY
            || state == IndexShardState.RECOVERING
            || state == IndexShardState.STARTED
            || state == IndexShardState.CLOSED;
    }

    public void readAllowed() throws IllegalIndexShardStateException {
        IndexShardState state = this.state; // one time volatile read
        if (readAllowedStates.contains(state) == false) {
            throw new IllegalIndexShardStateException(
                shardId,
                state,
                "operations only allowed when shard state is one of " + readAllowedStates.toString()
            );
        }
    }

    /** returns true if the {@link IndexShardState} allows reading */
    public boolean isReadAllowed() {
        return readAllowedStates.contains(state);
    }

    private void ensureWriteAllowed(Engine.Operation.Origin origin) throws IllegalIndexShardStateException {
        IndexShardState state = this.state; // one time volatile read

        if (origin.isRecovery()) {
            if (state != IndexShardState.RECOVERING) {
                throw new IllegalIndexShardStateException(
                    shardId,
                    state,
                    "operation only allowed when recovering, origin [" + origin + "]"
                );
            }
        } else {
            if (origin == Engine.Operation.Origin.PRIMARY) {
                assert assertPrimaryMode();
                // We only do indexing into primaries that are started since:
                // * TransportReplicationAction.ReroutePhase only allows to index into active primaries.
                // * A relocation will retry the reroute phase.
                // * Allocation ids protect against spurious requests towards old allocations.
                // * We apply the cluster state on IndexShard instances before making it available for routing
                assert state == IndexShardState.STARTED : "must be started to do primary indexing";
            } else if (origin == Engine.Operation.Origin.REPLICA) {
                assert assertReplicationTarget();
            } else {
                assert origin == Engine.Operation.Origin.LOCAL_RESET;
                assert getActiveOperationsCount() == OPERATIONS_BLOCKED
                    : "locally resetting without blocking operations, active operations [" + getActiveOperationsCount() + "]";
            }
            if (writeAllowedStates.contains(state) == false) {
                throw new IllegalIndexShardStateException(
                    shardId,
                    state,
                    "operation only allowed when shard state is one of " + writeAllowedStates + ", origin [" + origin + "]"
                );
            }
        }
    }

    private boolean assertPrimaryMode() {
        assert shardRouting.primary() && replicationTracker.isPrimaryMode()
            : "shard " + shardRouting + " is not a primary shard in primary mode";
        return true;
    }

    private boolean assertReplicationTarget() {
        assert replicationTracker.isPrimaryMode() == false : "shard " + shardRouting + " in primary mode cannot be a replication target";
        return true;
    }

    private void verifyNotClosed() throws IllegalIndexShardStateException {
        verifyNotClosed(null);
    }

    private void verifyNotClosed(Exception suppressed) throws IllegalIndexShardStateException {
        IndexShardState state = this.state; // one time volatile read
        if (state == IndexShardState.CLOSED) {
            final IllegalIndexShardStateException exc = new IndexShardClosedException(shardId, "operation only allowed when not closed");
            if (suppressed != null) {
                exc.addSuppressed(suppressed);
            }
            throw exc;
        }
    }

    /**
     * Returns number of heap bytes used by the indexing buffer for this shard, or 0 if the shard is closed
     */
    public long getIndexBufferRAMBytesUsed() {
        Engine engine = getEngineOrNull();
        if (engine == null) {
            return 0;
        }
        try {
            return engine.getIndexBufferRAMBytesUsed();
        } catch (AlreadyClosedException ex) {
            return 0;
        }
    }

    public void addShardFailureCallback(Consumer<ShardFailure> onShardFailure) {
        this.shardEventListener.delegates.add(onShardFailure);
    }

    /**
     * Called by {@link IndexingMemoryController} to check whether more than {@code inactiveTimeNS} has passed since the last
     * indexing operation, so we can flush the index.
     */
    public void flushOnIdle(long inactiveTimeNS) {
        Engine engineOrNull = getEngineOrNull();
        if (engineOrNull != null && System.nanoTime() - engineOrNull.getLastWriteNanos() >= inactiveTimeNS) {
            boolean wasActive = active.getAndSet(false);
            if (wasActive) {
                logger.debug("flushing shard on inactive");
                threadPool.executor(ThreadPool.Names.FLUSH).execute(new AbstractRunnable() {
                    @Override
                    public void onFailure(Exception e) {
                        if (state != IndexShardState.CLOSED) {
                            logger.warn("failed to flush shard on inactive", e);
                        }
                    }

                    @Override
                    protected void doRun() {
                        if (flush(new FlushRequest().waitIfOngoing(false).force(false)) == false) {
                            // In case an ongoing flush was detected, revert active flag so that a next flushOnIdle request
                            // will retry (#87888)
                            active.set(true);
                        }
                        periodicFlushMetric.inc();
                    }
                });
            }
        }
    }

    public boolean isActive() {
        return active.get();
    }

    public ShardPath shardPath() {
        return path;
    }

    void recoverFromLocalShards(
        BiConsumer<MappingMetadata, ActionListener<Void>> mappingUpdateConsumer,
        List<IndexShard> localShards,
        ActionListener<Boolean> listener
    ) throws IOException {
        assert shardRouting.primary() : "recover from local shards only makes sense if the shard is a primary shard";
        assert recoveryState.getRecoverySource().getType() == RecoverySource.Type.LOCAL_SHARDS
            : "invalid recovery type: " + recoveryState.getRecoverySource();
        final List<LocalShardSnapshot> snapshots = new ArrayList<>();
        final ActionListener<Boolean> recoveryListener = ActionListener.runBefore(listener, () -> IOUtils.close(snapshots));
        boolean success = false;
        try {
            for (IndexShard shard : localShards) {
                snapshots.add(new LocalShardSnapshot(shard));
            }
            // we are the first primary, recover from the gateway
            // if its post api allocation, the index should exists
            assert shardRouting.primary() : "recover from local shards only makes sense if the shard is a primary shard";
            StoreRecovery storeRecovery = new StoreRecovery(shardId, logger);
            storeRecovery.recoverFromLocalShards(mappingUpdateConsumer, this, snapshots, recoveryListener);
            success = true;
        } finally {
            if (success == false) {
                IOUtils.close(snapshots);
            }
        }
    }

    public void recoverFromStore(ActionListener<Boolean> listener) {
        // we are the first primary, recover from the gateway
        // if its post api allocation, the index should exists
        assert shardRouting.primary() : "recover from store only makes sense if the shard is a primary shard";
        assert shardRouting.initializing() : "can only start recovery on initializing shard";
        StoreRecovery storeRecovery = new StoreRecovery(shardId, logger);
        storeRecovery.recoverFromStore(this, listener);
    }

    public void restoreFromRepository(Repository repository, ActionListener<Boolean> listener) {
        try {
            assert shardRouting.primary() : "recover from store only makes sense if the shard is a primary shard";
            assert recoveryState.getRecoverySource().getType() == RecoverySource.Type.SNAPSHOT
                : "invalid recovery type: " + recoveryState.getRecoverySource();
            StoreRecovery storeRecovery = new StoreRecovery(shardId, logger);
            storeRecovery.recoverFromRepository(this, repository, listener);
        } catch (Exception e) {
            listener.onFailure(e);
        }
    }

    /**
     * Tests whether or not the engine should be flushed periodically.
     * This test is based on the current size of the translog compared to the configured flush threshold size.
     *
     * @return {@code true} if the engine should be flushed
     */
    boolean shouldPeriodicallyFlush() {
        final Engine engine = getEngineOrNull();
        if (engine != null) {
            try {
                return engine.shouldPeriodicallyFlush();
            } catch (final AlreadyClosedException e) {
                // we are already closed, no need to flush or roll
            }
        }
        return false;
    }

    /**
     * Tests whether or not the translog generation should be rolled to a new generation. This test is based on the size of the current
     * generation compared to the configured generation threshold size.
     *
     * @return {@code true} if the current generation should be rolled to a new generation
     */
    boolean shouldRollTranslogGeneration() {
        final Engine engine = getEngineOrNull();
        if (engine != null) {
            try {
                return engine.shouldRollTranslogGeneration();
            } catch (final AlreadyClosedException e) {
                // we are already closed, no need to flush or roll
            }
        }
        return false;
    }

    public void onSettingsChanged() {
        Engine engineOrNull = getEngineOrNull();
        if (engineOrNull != null) {
            engineOrNull.onSettingsChanged();
        }
    }

    /**
     * Acquires a lock on the translog files and Lucene soft-deleted documents to prevent them from being trimmed
     */
    public Closeable acquireHistoryRetentionLock() {
        return getEngine().acquireHistoryRetentionLock();
    }

    /**
     * Checks if we have a completed history of operations since the given starting seqno (inclusive).
     * This method should be called after acquiring the retention lock; See {@link #acquireHistoryRetentionLock()}
     */
    public boolean hasCompleteHistoryOperations(String reason, long startingSeqNo) {
        return getEngine().hasCompleteOperationHistory(reason, startingSeqNo);
    }

    /**
     * Gets the minimum retained sequence number for this engine.
     *
     * @return the minimum retained sequence number
     */
    public long getMinRetainedSeqNo() {
        return getEngine().getMinRetainedSeqNo();
    }

    /**
     * Counts the number of operations in the range of the given sequence numbers.
     *
     * @param source    the source of the request
     * @param fromSeqNo the start sequence number (inclusive)
     * @param toSeqNo   the end sequence number (inclusive)
     * @see #newChangesSnapshot(String, long, long, boolean, boolean, boolean)
     */
    public int countChanges(String source, long fromSeqNo, long toSeqNo) throws IOException {
        return getEngine().countChanges(source, fromSeqNo, toSeqNo);
    }

    /**
     * Creates a new changes snapshot for reading operations whose seq_no are between {@code fromSeqNo}(inclusive)
     * and {@code toSeqNo}(inclusive). The caller has to close the returned snapshot after finishing the reading.
     *
     * @param source            the source of the request
     * @param fromSeqNo         the from seq_no (inclusive) to read
     * @param toSeqNo           the to seq_no (inclusive) to read
     * @param requiredFullRange if {@code true} then {@link Translog.Snapshot#next()} will throw {@link IllegalStateException}
     *                          if any operation between {@code fromSeqNo} and {@code toSeqNo} is missing.
     *                          This parameter should be only enabled when the entire requesting range is below the global checkpoint.
     * @param singleConsumer    true if the snapshot is accessed by only the thread that creates the snapshot. In this case, the
     *                          snapshot can enable some optimizations to improve the performance.
     * @param accessStats       true if the stats of the snapshot is accessed via {@link Translog.Snapshot#totalOperations()}
     */
    public Translog.Snapshot newChangesSnapshot(
        String source,
        long fromSeqNo,
        long toSeqNo,
        boolean requiredFullRange,
        boolean singleConsumer,
        boolean accessStats
    ) throws IOException {
        return getEngine().newChangesSnapshot(source, fromSeqNo, toSeqNo, requiredFullRange, singleConsumer, accessStats);
    }

    public List<Segment> segments() {
        return getEngine().segments();
    }

    public String getHistoryUUID() {
        return getEngine().getHistoryUUID();
    }

    public IndexEventListener getIndexEventListener() {
        return indexEventListener;
    }

    public void activateThrottling() {
        try {
            getEngine().activateThrottling();
        } catch (AlreadyClosedException ex) {
            // ignore
        }
    }

    public void deactivateThrottling() {
        try {
            getEngine().deactivateThrottling();
        } catch (AlreadyClosedException ex) {
            // ignore
        }
    }

    private void handleRefreshException(Exception e) {
        if (e instanceof AlreadyClosedException) {
            // ignore
        } else if (e instanceof RefreshFailedEngineException rfee) {
            if (rfee.getCause() instanceof InterruptedException) {
                // ignore, we are being shutdown
            } else if (rfee.getCause() instanceof ClosedByInterruptException) {
                // ignore, we are being shutdown
            } else if (rfee.getCause() instanceof ThreadInterruptedException) {
                // ignore, we are being shutdown
            } else {
                if (state != IndexShardState.CLOSED) {
                    logger.warn("Failed to perform engine refresh", e);
                }
            }
        } else {
            if (state != IndexShardState.CLOSED) {
                logger.warn("Failed to perform engine refresh", e);
            }
        }
    }

    /**
     * Called when our shard is using too much heap and should move buffered indexed/deleted documents to disk.
     */
    public void writeIndexingBuffer() {
        try {
            Engine engine = getEngine();
            engine.writeIndexingBuffer();
        } catch (Exception e) {
            handleRefreshException(e);
        }
    }

    /**
     * Notifies the service to update the local checkpoint for the shard with the provided allocation ID. See
     * {@link ReplicationTracker#updateLocalCheckpoint(String, long)} for
     * details.
     *
     * @param allocationId the allocation ID of the shard to update the local checkpoint for
     * @param checkpoint   the local checkpoint for the shard
     */
    public void updateLocalCheckpointForShard(final String allocationId, final long checkpoint) {
        assert assertPrimaryMode();
        verifyNotClosed();
        replicationTracker.updateLocalCheckpoint(allocationId, checkpoint);
    }

    /**
     * Update the local knowledge of the persisted global checkpoint for the specified allocation ID.
     *
     * @param allocationId     the allocation ID to update the global checkpoint for
     * @param globalCheckpoint the global checkpoint
     */
    public void updateGlobalCheckpointForShard(final String allocationId, final long globalCheckpoint) {
        assert assertPrimaryMode();
        verifyNotClosed();
        replicationTracker.updateGlobalCheckpointForShard(allocationId, globalCheckpoint);
    }

    /**
     * Add a global checkpoint listener. If the global checkpoint is equal to or above the global checkpoint the listener is waiting for,
     * then the listener will be notified immediately via an executor (so possibly not on the current thread). If the specified timeout
     * elapses before the listener is notified, the listener will be notified with an {@link TimeoutException}. A caller may pass null to
     * specify no timeout.
     *
     * @param waitingForGlobalCheckpoint the global checkpoint the listener is waiting for
     * @param listener                   the listener
     * @param timeout                    the timeout
     */
    public void addGlobalCheckpointListener(
        final long waitingForGlobalCheckpoint,
        final GlobalCheckpointListeners.GlobalCheckpointListener listener,
        final TimeValue timeout
    ) {
        this.globalCheckpointListeners.add(waitingForGlobalCheckpoint, listener, timeout);
    }

    private void ensureSoftDeletesEnabled() {
        if (indexSettings.isSoftDeleteEnabled() == false) {
            String message = "retention leases requires soft deletes but "
                + indexSettings.getIndex()
                + " does not have soft deletes enabled";
            assert false : message;
            throw new IllegalStateException(message);
        }
    }

    /**
     * Get all retention leases tracked on this shard.
     *
     * @return the retention leases
     */
    public RetentionLeases getRetentionLeases() {
        return getRetentionLeases(false);
    }

    /**
     * If the expire leases parameter is false, gets all retention leases tracked on this shard and otherwise first calculates
     * expiration of existing retention leases, and then gets all non-expired retention leases tracked on this shard. Note that only the
     * primary shard calculates which leases are expired, and if any have expired, syncs the retention leases to any replicas. If the
     * expire leases parameter is true, this replication tracker must be in primary mode.
     *
     * @return the non-expired retention leases
     */
    public RetentionLeases getRetentionLeases(final boolean expireLeases) {
        assert expireLeases == false || assertPrimaryMode();
        verifyNotClosed();
        return replicationTracker.getRetentionLeases(expireLeases);
    }

    public RetentionLeaseStats getRetentionLeaseStats() {
        verifyNotClosed();
        return new RetentionLeaseStats(getRetentionLeases());
    }

    /**
     * Adds a new retention lease.
     *
     * @param id                      the identifier of the retention lease
     * @param retainingSequenceNumber the retaining sequence number
     * @param source                  the source of the retention lease
     * @param listener                the callback when the retention lease is successfully added and synced to replicas
     * @return the new retention lease
     * @throws IllegalArgumentException if the specified retention lease already exists
     */
    public RetentionLease addRetentionLease(
        final String id,
        final long retainingSequenceNumber,
        final String source,
        final ActionListener<ReplicationResponse> listener
    ) {
        Objects.requireNonNull(listener);
        assert assertPrimaryMode();
        verifyNotClosed();
        ensureSoftDeletesEnabled();
        try (Closeable ignore = acquireHistoryRetentionLock()) {
            final long actualRetainingSequenceNumber = retainingSequenceNumber == RETAIN_ALL
                ? getMinRetainedSeqNo()
                : retainingSequenceNumber;
            return replicationTracker.addRetentionLease(id, actualRetainingSequenceNumber, source, listener);
        } catch (final IOException e) {
            throw new AssertionError(e);
        }
    }

    /**
     * Renews an existing retention lease.
     *
     * @param id                      the identifier of the retention lease
     * @param retainingSequenceNumber the retaining sequence number
     * @param source                  the source of the retention lease
     * @return the renewed retention lease
     * @throws IllegalArgumentException if the specified retention lease does not exist
     */
    public RetentionLease renewRetentionLease(final String id, final long retainingSequenceNumber, final String source) {
        assert assertPrimaryMode();
        verifyNotClosed();
        ensureSoftDeletesEnabled();
        try (Closeable ignore = acquireHistoryRetentionLock()) {
            final long actualRetainingSequenceNumber = retainingSequenceNumber == RETAIN_ALL
                ? getMinRetainedSeqNo()
                : retainingSequenceNumber;
            return replicationTracker.renewRetentionLease(id, actualRetainingSequenceNumber, source);
        } catch (final IOException e) {
            throw new AssertionError(e);
        }
    }

    /**
     * Removes an existing retention lease.
     *
     * @param id       the identifier of the retention lease
     * @param listener the callback when the retention lease is successfully removed and synced to replicas
     */
    public void removeRetentionLease(final String id, final ActionListener<ReplicationResponse> listener) {
        Objects.requireNonNull(listener);
        assert assertPrimaryMode();
        verifyNotClosed();
        ensureSoftDeletesEnabled();
        replicationTracker.removeRetentionLease(id, listener);
    }

    /**
     * Updates retention leases on a replica.
     *
     * @param retentionLeases the retention leases
     */
    public void updateRetentionLeasesOnReplica(final RetentionLeases retentionLeases) {
        assert assertReplicationTarget();
        verifyNotClosed();
        replicationTracker.updateRetentionLeasesOnReplica(retentionLeases);
    }

    /**
     * Loads the latest retention leases from their dedicated state file.
     *
     * @return the retention leases
     * @throws IOException if an I/O exception occurs reading the retention leases
     */
    public RetentionLeases loadRetentionLeases() throws IOException {
        verifyNotClosed();
        return replicationTracker.loadRetentionLeases(path.getShardStatePath());
    }

    /**
     * Persists the current retention leases to their dedicated state file.
     *
     * @throws WriteStateException if an exception occurs writing the state file
     */
    public void persistRetentionLeases() throws WriteStateException {
        verifyNotClosed();
        replicationTracker.persistRetentionLeases(path.getShardStatePath());
    }

    public boolean assertRetentionLeasesPersisted() throws IOException {
        return replicationTracker.assertRetentionLeasesPersisted(path.getShardStatePath());
    }

    /**
     * Syncs the current retention leases to all replicas.
     */
    public void syncRetentionLeases() {
        assert assertPrimaryMode();
        verifyNotClosed();
        replicationTracker.renewPeerRecoveryRetentionLeases();
        final RetentionLeases retentionLeases = getRetentionLeases(true);
        logger.trace("background syncing retention leases [{}] after expiration check", retentionLeases);
        retentionLeaseSyncer.backgroundSync(shardId, shardRouting.allocationId().getId(), getPendingPrimaryTerm(), retentionLeases);
    }

    /**
     * Called when the recovery process for a shard has opened the engine on the target shard. Ensures that the right data structures
     * have been set up locally to track local checkpoint information for the shard and that the shard is added to the replication group.
     *
     * @param allocationId  the allocation ID of the shard for which recovery was initiated
     */
    public void initiateTracking(final String allocationId) {
        assert assertPrimaryMode();
        replicationTracker.initiateTracking(allocationId);
    }

    /**
     * Marks the shard with the provided allocation ID as in-sync with the primary shard. See
     * {@link ReplicationTracker#markAllocationIdAsInSync(String, long)}
     * for additional details.
     *
     * @param allocationId    the allocation ID of the shard to mark as in-sync
     * @param localCheckpoint the current local checkpoint on the shard
     */
    public void markAllocationIdAsInSync(final String allocationId, final long localCheckpoint) throws InterruptedException {
        assert assertPrimaryMode();
        replicationTracker.markAllocationIdAsInSync(allocationId, localCheckpoint);
    }

    /**
     * Returns the persisted local checkpoint for the shard.
     *
     * @return the local checkpoint
     */
    public long getLocalCheckpoint() {
        return getEngine().getPersistedLocalCheckpoint();
    }

    /**
     * Returns the global checkpoint for the shard.
     *
     * @return the global checkpoint
     */
    public long getLastKnownGlobalCheckpoint() {
        return replicationTracker.getGlobalCheckpoint();
    }

    /**
     * Returns the latest global checkpoint value that has been persisted in the underlying storage (i.e. translog's checkpoint)
     */
    public long getLastSyncedGlobalCheckpoint() {
        return getEngine().getLastSyncedGlobalCheckpoint();
    }

    /**
     * Get the local knowledge of the global checkpoints for all in-sync allocation IDs.
     *
     * @return a map from allocation ID to the local knowledge of the global checkpoint for that allocation ID
     */
    public Map<String, Long> getInSyncGlobalCheckpoints() {
        assert assertPrimaryMode();
        verifyNotClosed();
        return replicationTracker.getInSyncGlobalCheckpoints();
    }

    /**
     * Syncs the global checkpoint to the replicas if the global checkpoint on at least one replica is behind the global checkpoint on the
     * primary.
     */
    public void maybeSyncGlobalCheckpoint(final String reason) {
        verifyNotClosed();
        assert shardRouting.primary() : "only call maybeSyncGlobalCheckpoint on primary shard";
        if (isPrimaryMode() == false) {
            return;
        }
        assert assertPrimaryMode();
        // only sync if there are no operations in flight, or when using async durability
        final SeqNoStats stats = getEngine().getSeqNoStats(replicationTracker.getGlobalCheckpoint());
        final boolean asyncDurability = indexSettings().getTranslogDurability() == Translog.Durability.ASYNC;
        if (stats.getMaxSeqNo() == stats.getGlobalCheckpoint() || asyncDurability) {
            final var trackedGlobalCheckpointsNeedSync = replicationTracker.trackedGlobalCheckpointsNeedSync();
            // async durability means that the local checkpoint might lag (as it is only advanced on fsync)
            // periodically ask for the newest local checkpoint by syncing the global checkpoint, so that ultimately the global
            // checkpoint can be synced. Also take into account that a shard might be pending sync, which means that it isn't
            // in the in-sync set just yet but might be blocked on waiting for its persisted local checkpoint to catch up to
            // the global checkpoint.
            final boolean syncNeeded = (asyncDurability
                && (stats.getGlobalCheckpoint() < stats.getMaxSeqNo() || replicationTracker.pendingInSync()))
                || trackedGlobalCheckpointsNeedSync;
            // only sync if index is not closed and there is a shard lagging the primary
            if (syncNeeded && indexSettings.getIndexMetadata().getState() == IndexMetadata.State.OPEN) {
                syncGlobalCheckpoints(reason);
            }
        }
    }

    private void syncGlobalCheckpoints(String reason) {
        logger.trace("syncing global checkpoint for [{}]", reason);
        globalCheckpointSyncer.syncGlobalCheckpoints(shardId);
    }

    // exposed for tests
    GlobalCheckpointSyncer getGlobalCheckpointSyncer() {
        return globalCheckpointSyncer;
    }

    /**
     * Returns the current replication group for the shard.
     *
     * @return the replication group
     */
    public ReplicationGroup getReplicationGroup() {
        assert assertPrimaryMode();
        verifyNotClosed();
        ReplicationGroup replicationGroup = replicationTracker.getReplicationGroup();
        // PendingReplicationActions is dependent on ReplicationGroup. Every time we expose ReplicationGroup,
        // ensure PendingReplicationActions is updated with the newest version to prevent races.
        pendingReplicationActions.accept(replicationGroup);
        return replicationGroup;
    }

    /**
     * Returns the pending replication actions for the shard.
     *
     * @return the pending replication actions
     */
    public PendingReplicationActions getPendingReplicationActions() {
        assert assertPrimaryMode();
        verifyNotClosed();
        return pendingReplicationActions;
    }

    /**
     * Updates the global checkpoint on a replica shard after it has been updated by the primary.
     *
     * @param globalCheckpoint the global checkpoint
     * @param reason           the reason the global checkpoint was updated
     */
    public void updateGlobalCheckpointOnReplica(final long globalCheckpoint, final String reason) {
        assert assertReplicationTarget();
        final long localCheckpoint = getLocalCheckpoint();
        if (globalCheckpoint > localCheckpoint) {
            /*
             * This can happen during recovery when the shard has started its engine but recovery is not finalized and is receiving global
             * checkpoint updates. However, since this shard is not yet contributing to calculating the global checkpoint, it can be the
             * case that the global checkpoint update from the primary is ahead of the local checkpoint on this shard. In this case, we
             * ignore the global checkpoint update. This can happen if we are in the translog stage of recovery. Prior to this, the engine
             * is not opened and this shard will not receive global checkpoint updates, and after this the shard will be contributing to
             * calculations of the global checkpoint. However, we can not assert that we are in the translog stage of recovery here as
             * while the global checkpoint update may have emanated from the primary when we were in that state, we could subsequently move
             * to recovery finalization, or even finished recovery before the update arrives here.
             */
            assert state() != IndexShardState.POST_RECOVERY && state() != IndexShardState.STARTED
                : "supposedly in-sync shard copy received a global checkpoint ["
                    + globalCheckpoint
                    + "] "
                    + "that is higher than its local checkpoint ["
                    + localCheckpoint
                    + "]";
            return;
        }
        replicationTracker.updateGlobalCheckpointOnReplica(globalCheckpoint, reason);
    }

    private final AtomicInteger outstandingCleanFilesConditions = new AtomicInteger(0);

    private final Deque<Runnable> afterCleanFilesActions = new LinkedList<>();

    /**
     * Creates a {@link Runnable} that must be executed before the clean files step in peer recovery can complete.
     *
     * @return runnable that must be executed during the clean files step in peer recovery
     */
    public Runnable addCleanFilesDependency() {
        logger.trace("adding clean files dependency for [{}]", shardRouting);
        outstandingCleanFilesConditions.incrementAndGet();
        return () -> {
            if (outstandingCleanFilesConditions.decrementAndGet() == 0) {
                runAfterCleanFilesActions();
            }
        };
    }

    /**
     * Execute a {@link Runnable} on the generic pool once all dependencies added via {@link #addCleanFilesDependency()} have finished.
     * If there are no dependencies to wait for then the {@code Runnable} will be executed on the calling thread.
     */
    public void afterCleanFiles(Runnable runnable) {
        if (outstandingCleanFilesConditions.get() == 0) {
            runnable.run();
        } else {
            synchronized (afterCleanFilesActions) {
                afterCleanFilesActions.add(runnable);
            }
            if (outstandingCleanFilesConditions.get() == 0) {
                runAfterCleanFilesActions();
            }
        }
    }

    // for tests
    public int outstandingCleanFilesConditions() {
        return outstandingCleanFilesConditions.get();
    }

    private void runAfterCleanFilesActions() {
        synchronized (afterCleanFilesActions) {
            final Executor executor = threadPool.generic();
            Runnable afterCleanFilesAction;
            while ((afterCleanFilesAction = afterCleanFilesActions.poll()) != null) {
                executor.execute(afterCleanFilesAction);
            }
        }
    }

    /**
     * Updates the known allocation IDs and the local checkpoints for the corresponding allocations from a primary relocation source.
     *
     * @param primaryContext the sequence number context
     */
    public void activateWithPrimaryContext(final ReplicationTracker.PrimaryContext primaryContext) {
        assert shardRouting.primary() && shardRouting.isRelocationTarget()
            : "only primary relocation target can update allocation IDs from primary context: " + shardRouting;
        assert primaryContext.getCheckpointStates().containsKey(routingEntry().allocationId().getId())
            : "primary context [" + primaryContext + "] does not contain relocation target [" + routingEntry() + "]";
        assert getLocalCheckpoint() == primaryContext.getCheckpointStates().get(routingEntry().allocationId().getId()).getLocalCheckpoint()
            || indexSettings().getTranslogDurability() == Translog.Durability.ASYNC
            : "local checkpoint [" + getLocalCheckpoint() + "] does not match checkpoint from primary context [" + primaryContext + "]";
        synchronized (mutex) {
            replicationTracker.activateWithPrimaryContext(primaryContext); // make changes to primaryMode flag only under mutex
        }
        ensurePeerRecoveryRetentionLeasesExist();
    }

    private void ensurePeerRecoveryRetentionLeasesExist() {
        threadPool.generic()
            .execute(
                () -> replicationTracker.createMissingPeerRecoveryRetentionLeases(
                    ActionListener.wrap(
                        r -> logger.trace("created missing peer recovery retention leases"),
                        e -> logger.debug("failed creating missing peer recovery retention leases", e)
                    )
                )
            );
    }

    /**
     * Check if there are any recoveries pending in-sync.
     *
     * @return {@code true} if there is at least one shard pending in-sync, otherwise false
     */
    public boolean pendingInSync() {
        assert assertPrimaryMode();
        return replicationTracker.pendingInSync();
    }

    /**
     * Should be called for each no-op update operation to increment relevant statistics.
     */
    public void noopUpdate() {
        internalIndexingStats.noopUpdate();
    }

    public void maybeCheckIndex() {
        recoveryState.setStage(RecoveryState.Stage.VERIFY_INDEX);
        if (Booleans.isTrue(checkIndexOnStartup) || "checksum".equals(checkIndexOnStartup)) {
            logger.warn(
                "performing expensive diagnostic checks during shard startup [{}={}]; "
                    + "these checks should only be enabled temporarily, you must remove this index setting as soon as possible",
                IndexSettings.INDEX_CHECK_ON_STARTUP.getKey(),
                checkIndexOnStartup
            );
            try {
                checkIndex();
            } catch (IOException ex) {
                throw new RecoveryFailedException(recoveryState, "check index failed", ex);
            }
        }
    }

    void checkIndex() throws IOException {
        if (store.tryIncRef()) {
            try {
                doCheckIndex();
            } catch (IOException e) {
                store.markStoreCorrupted(e);
                throw e;
            } finally {
                store.decRef();
            }
        }
    }

    private void doCheckIndex() throws IOException {
        long timeNS = System.nanoTime();
        if (Lucene.indexExists(store.directory()) == false) {
            return;
        }

        if ("checksum".equals(checkIndexOnStartup)) {
            // physical verification only: verify all checksums for the latest commit
            IOException corrupt = null;
            final MetadataSnapshot metadata;
            try {
                metadata = snapshotStoreMetadata();
            } catch (IOException e) {
                logger.warn("check index [failure]", e);
                throw e;
            }
            final List<String> checkedFiles = new ArrayList<>(metadata.size());
            for (Map.Entry<String, StoreFileMetadata> entry : metadata.fileMetadataMap().entrySet()) {
                try {
                    Store.checkIntegrity(entry.getValue(), store.directory());
                    if (corrupt == null) {
                        checkedFiles.add(entry.getKey());
                    } else {
                        logger.info("check index [ok]: checksum check passed on [{}]", entry.getKey());
                    }
                } catch (IOException ioException) {
                    for (final String checkedFile : checkedFiles) {
                        logger.info("check index [ok]: checksum check passed on [{}]", checkedFile);
                    }
                    checkedFiles.clear();
                    logger.warn(() -> "check index [failure]: checksum failed on [" + entry.getKey() + "]", ioException);
                    corrupt = ioException;
                }
            }
            if (corrupt != null) {
                throw corrupt;
            }
            if (logger.isDebugEnabled()) {
                for (final String checkedFile : checkedFiles) {
                    logger.debug("check index [ok]: checksum check passed on [{}]", checkedFile);
                }
            }
        } else {
            // full checkindex
            final BytesStreamOutput os = new BytesStreamOutput();
            final PrintStream out = new PrintStream(os, false, StandardCharsets.UTF_8.name());
            final CheckIndex.Status status = store.checkIndex(out);
            out.flush();
            if (status.clean == false) {
                if (state == IndexShardState.CLOSED) {
                    // ignore if closed....
                    return;
                }
                logger.warn("check index [failure]");
                // report details in a separate message, it might contain control characters which mess up detection of the failure message
                logger.warn("{}", os.bytes().utf8ToString());
                throw new IOException("index check failure");
            }

            if (logger.isDebugEnabled()) {
                logger.debug("check index [success]\n{}", os.bytes().utf8ToString());
            }
        }

        recoveryState.getVerifyIndex().checkIndexTime(Math.max(0, TimeValue.nsecToMSec(System.nanoTime() - timeNS)));
    }

    Engine getEngine() {
        Engine engine = getEngineOrNull();
        if (engine == null) {
            throw new AlreadyClosedException("engine is closed");
        }
        return engine;
    }

    /**
     * NOTE: returns null if engine is not yet started (e.g. recovery phase 1, copying over index files, is still running), or if engine is
     * closed.
     */
    public Engine getEngineOrNull() {
        return this.currentEngineReference.get();
    }

    public void startRecovery(
        RecoveryState recoveryState,
        PeerRecoveryTargetService recoveryTargetService,
        PeerRecoveryTargetService.RecoveryListener recoveryListener,
        RepositoriesService repositoriesService,
        BiConsumer<MappingMetadata, ActionListener<Void>> mappingUpdateConsumer,
        IndicesService indicesService
    ) {
        // TODO: Create a proper object to encapsulate the recovery context
        // all of the current methods here follow a pattern of:
        // resolve context which isn't really dependent on the local shards and then async
        // call some external method with this pointer.
        // with a proper recovery context object we can simply change this to:
        // startRecovery(RecoveryState recoveryState, ShardRecoverySource source ) {
        // markAsRecovery("from " + source.getShortDescription(), recoveryState);
        // threadPool.generic().execute() {
        // onFailure () { listener.failure() };
        // doRun() {
        // if (source.recover(this)) {
        // recoveryListener.onRecoveryDone(recoveryState);
        // }
        // }
        // }}
        // }
        assert recoveryState.getRecoverySource().equals(shardRouting.recoverySource());
        switch (recoveryState.getRecoverySource().getType()) {
            case EMPTY_STORE, EXISTING_STORE -> executeRecovery("from store", recoveryState, recoveryListener, this::recoverFromStore);
            case PEER -> {
                try {
                    markAsRecovering("from " + recoveryState.getSourceNode(), recoveryState);
                    recoveryTargetService.startRecovery(this, recoveryState.getSourceNode(), recoveryListener);
                } catch (Exception e) {
                    failShard("corrupted preexisting index", e);
                    recoveryListener.onRecoveryFailure(new RecoveryFailedException(recoveryState, null, e), true);
                }
            }
            case SNAPSHOT -> {
                final String repo = ((SnapshotRecoverySource) recoveryState.getRecoverySource()).snapshot().getRepository();
                executeRecovery(
                    "from snapshot",
                    recoveryState,
                    recoveryListener,
                    l -> restoreFromRepository(repositoriesService.repository(repo), l)
                );
            }
            case LOCAL_SHARDS -> {
                final IndexMetadata indexMetadata = indexSettings().getIndexMetadata();
                final Index resizeSourceIndex = indexMetadata.getResizeSourceIndex();
                final List<IndexShard> startedShards = new ArrayList<>();
                final IndexService sourceIndexService = indicesService.indexService(resizeSourceIndex);
                final Set<ShardId> requiredShards;
                final int numShards;
                if (sourceIndexService != null) {
                    requiredShards = IndexMetadata.selectRecoverFromShards(
                        shardId().id(),
                        sourceIndexService.getMetadata(),
                        indexMetadata.getNumberOfShards()
                    );
                    for (IndexShard shard : sourceIndexService) {
                        if (shard.state() == IndexShardState.STARTED && requiredShards.contains(shard.shardId())) {
                            startedShards.add(shard);
                        }
                    }
                    numShards = requiredShards.size();
                } else {
                    numShards = -1;
                    requiredShards = Collections.emptySet();
                }
                if (numShards == startedShards.size()) {
                    assert requiredShards.isEmpty() == false;
                    executeRecovery(
                        "from local shards",
                        recoveryState,
                        recoveryListener,
                        l -> recoverFromLocalShards(
                            mappingUpdateConsumer,
                            startedShards.stream().filter((s) -> requiredShards.contains(s.shardId())).toList(),
                            l
                        )
                    );
                } else {
                    final RuntimeException e;
                    if (numShards == -1) {
                        e = new IndexNotFoundException(resizeSourceIndex);
                    } else {
                        e = new IllegalStateException(
                            "not all required shards of index "
                                + resizeSourceIndex
                                + " are started yet, expected "
                                + numShards
                                + " found "
                                + startedShards.size()
                                + " can't recover shard "
                                + shardId()
                        );
                    }
                    throw e;
                }
            }
            default -> throw new IllegalArgumentException("Unknown recovery source " + recoveryState.getRecoverySource());
        }
    }

    private void executeRecovery(
        String reason,
        RecoveryState recoveryState,
        PeerRecoveryTargetService.RecoveryListener recoveryListener,
        CheckedConsumer<ActionListener<Boolean>, Exception> action
    ) {
        markAsRecovering(reason, recoveryState); // mark the shard as recovering on the cluster state thread
        threadPool.generic().execute(ActionRunnable.wrap(ActionListener.wrap(r -> {
            if (r) {
                recoveryListener.onRecoveryDone(recoveryState, getTimestampRange());
            }
        }, e -> recoveryListener.onRecoveryFailure(new RecoveryFailedException(recoveryState, null, e), true)), action));
    }

    /**
     * Returns whether the shard is a relocated primary, i.e. not in charge anymore of replicating changes (see {@link ReplicationTracker}).
     */
    public boolean isRelocatedPrimary() {
        assert shardRouting.primary() : "only call isRelocatedPrimary on primary shard";
        return replicationTracker.isRelocated();
    }

    public RetentionLease addPeerRecoveryRetentionLease(
        String nodeId,
        long globalCheckpoint,
        ActionListener<ReplicationResponse> listener
    ) {
        assert assertPrimaryMode();
        // only needed for BWC reasons involving rolling upgrades from versions that do not support PRRLs:
        assert indexSettings.getIndexVersionCreated().before(IndexVersion.V_7_4_0) || indexSettings.isSoftDeleteEnabled() == false;
        return replicationTracker.addPeerRecoveryRetentionLease(nodeId, globalCheckpoint, listener);
    }

    public RetentionLease cloneLocalPeerRecoveryRetentionLease(String nodeId, ActionListener<ReplicationResponse> listener) {
        assert assertPrimaryMode();
        return replicationTracker.cloneLocalPeerRecoveryRetentionLease(nodeId, listener);
    }

    public void removePeerRecoveryRetentionLease(String nodeId, ActionListener<ReplicationResponse> listener) {
        assert assertPrimaryMode();
        replicationTracker.removePeerRecoveryRetentionLease(nodeId, listener);
    }

    /**
     * Returns a list of retention leases for peer recovery installed in this shard copy.
     */
    public List<RetentionLease> getPeerRecoveryRetentionLeases() {
        return replicationTracker.getPeerRecoveryRetentionLeases();
    }

    public boolean useRetentionLeasesInPeerRecovery() {
        return useRetentionLeasesInPeerRecovery;
    }

    private SafeCommitInfo getSafeCommitInfo() {
        final Engine engine = getEngineOrNull();
        return engine == null ? SafeCommitInfo.EMPTY : engine.getSafeCommitInfo();
    }

    class ShardEventListener implements Engine.EventListener {
        private final CopyOnWriteArrayList<Consumer<ShardFailure>> delegates = new CopyOnWriteArrayList<>();

        // called by the current engine
        @Override
        public void onFailedEngine(String reason, @Nullable Exception failure) {
            final ShardFailure shardFailure = new ShardFailure(shardRouting, reason, failure);
            for (Consumer<ShardFailure> listener : delegates) {
                try {
                    listener.accept(shardFailure);
                } catch (Exception inner) {
                    inner.addSuppressed(failure);
                    logger.warn("exception while notifying engine failure", inner);
                }
            }
        }
    }

    private static void persistMetadata(
        final ShardPath shardPath,
        final IndexSettings indexSettings,
        final ShardRouting newRouting,
        final @Nullable ShardRouting currentRouting,
        final Logger logger
    ) throws IOException {
        assert newRouting != null : "newRouting must not be null";

        // only persist metadata if routing information that is persisted in shard state metadata actually changed
        final ShardId shardId = newRouting.shardId();
        if (currentRouting == null
            || currentRouting.primary() != newRouting.primary()
            || currentRouting.allocationId().equals(newRouting.allocationId()) == false) {
            assert currentRouting == null || currentRouting.isSameAllocation(newRouting);
            if (logger.isTraceEnabled()) {
                final String writeReason;
                if (currentRouting == null) {
                    writeReason = "initial state with allocation id [" + newRouting.allocationId() + "]";
                } else {
                    writeReason = "routing changed from " + currentRouting + " to " + newRouting;
                }
                logger.trace("{} writing shard state, reason [{}]", shardId, writeReason);
            }
            final ShardStateMetadata newShardStateMetadata = new ShardStateMetadata(
                newRouting.primary(),
                indexSettings.getUUID(),
                newRouting.allocationId()
            );
            ShardStateMetadata.FORMAT.writeAndCleanup(newShardStateMetadata, shardPath.getShardStatePath());
        } else {
            logger.trace("{} skip writing shard state, has been written before", shardId);
        }
    }

    public static Analyzer buildIndexAnalyzer(MapperService mapperService) {
        if (mapperService == null) {
            return null;
        }
        return new DelegatingAnalyzerWrapper(Analyzer.PER_FIELD_REUSE_STRATEGY) {
            @Override
            protected Analyzer getWrappedAnalyzer(String fieldName) {
                return mapperService.indexAnalyzer(
                    fieldName,
                    f -> { throw new IllegalArgumentException("Field [" + f + "] has no associated analyzer"); }
                );
            }
        };
    }

    private EngineConfig newEngineConfig(LongSupplier globalCheckpointSupplier) {
        final Sort indexSort = indexSortSupplier.get();
        final Engine.Warmer warmer = reader -> {
            assert Thread.holdsLock(mutex) == false : "warming engine under mutex";
            assert reader != null;
            if (this.warmer != null) {
                this.warmer.warm(reader);
            }
        };
        final boolean isTimeBasedIndex = mapperService == null ? false : mapperService.mappingLookup().hasTimestampField();
        return new EngineConfig(
            shardId,
            threadPool,
            indexSettings,
            warmer,
            store,
            indexSettings.getMergePolicy(isTimeBasedIndex),
            buildIndexAnalyzer(mapperService),
            similarityService.similarity(mapperService == null ? null : mapperService::fieldType),
            codecService,
            shardEventListener,
            indexCache != null ? indexCache.query() : null,
            cachingPolicy,
            translogConfig,
            IndexingMemoryController.SHARD_INACTIVE_TIME_SETTING.get(indexSettings.getSettings()),
            List.of(refreshListeners, refreshPendingLocationListener),
            Collections.singletonList(new RefreshMetricUpdater(refreshMetric)),
            indexSort,
            circuitBreakerService,
            globalCheckpointSupplier,
            replicationTracker::getRetentionLeases,
            this::getOperationPrimaryTerm,
            snapshotCommitSupplier,
            isTimeBasedIndex ? TIMESERIES_LEAF_READERS_SORTER : null,
            relativeTimeInNanosSupplier,
            indexCommitListener,
            routingEntry().isPromotableToPrimary()
        );
    }

    /**
     * Acquire a primary operation permit whenever the shard is ready for indexing. If a permit is directly available, the provided
     * ActionListener will be called on the calling thread. During relocation hand-off, permit acquisition can be delayed. The provided
     * ActionListener will then be called using the provided executor.
     *
     */
    public void acquirePrimaryOperationPermit(ActionListener<Releasable> onPermitAcquired, String executorOnDelay) {
        acquirePrimaryOperationPermit(onPermitAcquired, executorOnDelay, false);
    }

    public void acquirePrimaryOperationPermit(ActionListener<Releasable> onPermitAcquired, String executorOnDelay, boolean forceExecution) {
        verifyNotClosed();
        assert shardRouting.primary() : "acquirePrimaryOperationPermit should only be called on primary shard: " + shardRouting;
        indexShardOperationPermits.acquire(wrapPrimaryOperationPermitListener(onPermitAcquired), executorOnDelay, forceExecution);
    }

    public boolean isPrimaryMode() {
<<<<<<< HEAD
        assert indexShardOperationPermits.getActiveOperationsCount() > 0 : "must hold permit to check primary mode";
=======
        assert indexShardOperationPermits.getActiveOperationsCount() != 0 : "must hold permit to check primary mode";
>>>>>>> 0d554041
        return replicationTracker.isPrimaryMode();
    }

    /**
     * Acquire all primary operation permits. Once all permits are acquired, the provided ActionListener is called.
     * It is the responsibility of the caller to close the {@link Releasable}.
     */
    public void acquireAllPrimaryOperationsPermits(final ActionListener<Releasable> onPermitAcquired, final TimeValue timeout) {
        verifyNotClosed();
        assert shardRouting.primary() : "acquireAllPrimaryOperationsPermits should only be called on primary shard: " + shardRouting;

        asyncBlockOperations(wrapPrimaryOperationPermitListener(onPermitAcquired), timeout.duration(), timeout.timeUnit());
    }

    /**
     * Wraps the action to run on a primary after acquiring permit. This wrapping is used to check if the shard is in primary mode before
     * executing the action.
     *
     * @param listener the listener to wrap
     * @return the wrapped listener
     */
    private ActionListener<Releasable> wrapPrimaryOperationPermitListener(final ActionListener<Releasable> listener) {
        return listener.delegateFailure((l, r) -> {
            if (isPrimaryMode()) {
                l.onResponse(r);
            } else {
                r.close();
                l.onFailure(new ShardNotInPrimaryModeException(shardId, state));
            }
        });
    }

    private void asyncBlockOperations(ActionListener<Releasable> onPermitAcquired, long timeout, TimeUnit timeUnit) {
        final Releasable forceRefreshes = refreshListeners.forceRefreshes();
        final ActionListener<Releasable> wrappedListener = ActionListener.wrap(r -> {
            forceRefreshes.close();
            onPermitAcquired.onResponse(r);
        }, e -> {
            forceRefreshes.close();
            onPermitAcquired.onFailure(e);
        });
        try {
            indexShardOperationPermits.blockOperations(wrappedListener, timeout, timeUnit, ThreadPool.Names.GENERIC);
        } catch (Exception e) {
            forceRefreshes.close();
            throw e;
        }
    }

    /**
     * Runs the specified runnable under a permit and otherwise calling back the specified failure callback. This method is really a
     * convenience for {@link #acquirePrimaryOperationPermit(ActionListener, String)} where the listener equates to
     * try-with-resources closing the releasable after executing the runnable on successfully acquiring the permit, an otherwise calling
     * back the failure callback.
     *
     * @param runnable the runnable to execute under permit
     * @param onFailure the callback on failure
     * @param executorOnDelay the executor to execute the runnable on if permit acquisition is blocked
     */
    public void runUnderPrimaryPermit(final Runnable runnable, final Consumer<Exception> onFailure, final String executorOnDelay) {
        verifyNotClosed();
        assert shardRouting.primary() : "runUnderPrimaryPermit should only be called on primary shard but was " + shardRouting;
        final ActionListener<Releasable> onPermitAcquired = ActionListener.wrap(releasable -> {
            try (Releasable ignore = releasable) {
                runnable.run();
            }
        }, onFailure);
        acquirePrimaryOperationPermit(onPermitAcquired, executorOnDelay);
    }

    private <E extends Exception> void bumpPrimaryTerm(
        final long newPrimaryTerm,
        final CheckedRunnable<E> onBlocked,
        @Nullable ActionListener<Releasable> combineWithAction
    ) {
        assert Thread.holdsLock(mutex);
        assert newPrimaryTerm > pendingPrimaryTerm || (newPrimaryTerm >= pendingPrimaryTerm && combineWithAction != null);
        assert getOperationPrimaryTerm() <= pendingPrimaryTerm;
        final CountDownLatch termUpdated = new CountDownLatch(1);
        asyncBlockOperations(new ActionListener<Releasable>() {
            @Override
            public void onFailure(final Exception e) {
                try {
                    innerFail(e);
                } finally {
                    if (combineWithAction != null) {
                        combineWithAction.onFailure(e);
                    }
                }
            }

            private void innerFail(final Exception e) {
                try {
                    failShard("exception during primary term transition", e);
                } catch (AlreadyClosedException ace) {
                    // ignore, shard is already closed
                }
            }

            @Override
            public void onResponse(final Releasable releasable) {
                final Releasable releaseOnce = Releasables.releaseOnce(releasable);
                try {
                    assert getOperationPrimaryTerm() <= pendingPrimaryTerm;
                    termUpdated.await();
                    // indexShardOperationPermits doesn't guarantee that async submissions are executed
                    // in the order submitted. We need to guard against another term bump
                    if (getOperationPrimaryTerm() < newPrimaryTerm) {
                        replicationTracker.setOperationPrimaryTerm(newPrimaryTerm);
                        onBlocked.run();
                    }
                } catch (final Exception e) {
                    if (combineWithAction == null) {
                        // otherwise leave it to combineWithAction to release the permit
                        releaseOnce.close();
                    }
                    innerFail(e);
                } finally {
                    if (combineWithAction != null) {
                        combineWithAction.onResponse(releasable);
                    } else {
                        releaseOnce.close();
                    }
                }
            }
        }, 30, TimeUnit.MINUTES);
        pendingPrimaryTerm = newPrimaryTerm;
        termUpdated.countDown();
    }

    /**
     * Acquire a replica operation permit whenever the shard is ready for indexing (see
     * {@link #acquirePrimaryOperationPermit(ActionListener, String)}). If the given primary term is lower than then one in
     * {@link #shardRouting}, the {@link ActionListener#onFailure(Exception)} method of the provided listener is invoked with an
     * {@link IllegalStateException}. If permit acquisition is delayed, the listener will be invoked on the executor with the specified
     * name.
     *
     * @param opPrimaryTerm              the operation primary term
     * @param globalCheckpoint           the global checkpoint associated with the request
     * @param maxSeqNoOfUpdatesOrDeletes the max seq_no of updates (index operations overwrite Lucene) or deletes captured on the primary
     *                                   after this replication request was executed on it (see {@link #getMaxSeqNoOfUpdatesOrDeletes()}
     * @param onPermitAcquired           the listener for permit acquisition
     * @param executorOnDelay            the name of the executor to invoke the listener on if permit acquisition is delayed
     */
    public void acquireReplicaOperationPermit(
        final long opPrimaryTerm,
        final long globalCheckpoint,
        final long maxSeqNoOfUpdatesOrDeletes,
        final ActionListener<Releasable> onPermitAcquired,
        final String executorOnDelay
    ) {
        innerAcquireReplicaOperationPermit(
            opPrimaryTerm,
            globalCheckpoint,
            maxSeqNoOfUpdatesOrDeletes,
            onPermitAcquired,
            false,
            (listener) -> indexShardOperationPermits.acquire(listener, executorOnDelay, true)
        );
    }

    /**
     * Acquire all replica operation permits whenever the shard is ready for indexing (see
     * {@link #acquireAllPrimaryOperationsPermits(ActionListener, TimeValue)}. If the given primary term is lower than then one in
     * {@link #shardRouting}, the {@link ActionListener#onFailure(Exception)} method of the provided listener is invoked with an
     * {@link IllegalStateException}.
     *
     * @param opPrimaryTerm              the operation primary term
     * @param globalCheckpoint           the global checkpoint associated with the request
     * @param maxSeqNoOfUpdatesOrDeletes the max seq_no of updates (index operations overwrite Lucene) or deletes captured on the primary
     *                                   after this replication request was executed on it (see {@link #getMaxSeqNoOfUpdatesOrDeletes()}
     * @param onPermitAcquired           the listener for permit acquisition
     * @param timeout                    the maximum time to wait for the in-flight operations block
     */
    public void acquireAllReplicaOperationsPermits(
        final long opPrimaryTerm,
        final long globalCheckpoint,
        final long maxSeqNoOfUpdatesOrDeletes,
        final ActionListener<Releasable> onPermitAcquired,
        final TimeValue timeout
    ) {
        innerAcquireReplicaOperationPermit(
            opPrimaryTerm,
            globalCheckpoint,
            maxSeqNoOfUpdatesOrDeletes,
            onPermitAcquired,
            true,
            listener -> asyncBlockOperations(listener, timeout.duration(), timeout.timeUnit())
        );
    }

    private void innerAcquireReplicaOperationPermit(
        final long opPrimaryTerm,
        final long globalCheckpoint,
        final long maxSeqNoOfUpdatesOrDeletes,
        final ActionListener<Releasable> onPermitAcquired,
        final boolean allowCombineOperationWithPrimaryTermUpdate,
        final Consumer<ActionListener<Releasable>> operationExecutor
    ) {
        verifyNotClosed();

        // This listener is used for the execution of the operation. If the operation requires all the permits for its
        // execution and the primary term must be updated first, we can combine the operation execution with the
        // primary term update. Since indexShardOperationPermits doesn't guarantee that async submissions are executed
        // in the order submitted, combining both operations ensure that the term is updated before the operation is
        // executed. It also has the side effect of acquiring all the permits one time instead of two.
        final ActionListener<Releasable> operationListener = onPermitAcquired.delegateFailure((delegatedListener, releasable) -> {
            if (opPrimaryTerm < getOperationPrimaryTerm()) {
                releasable.close();
                final String message = String.format(
                    Locale.ROOT,
                    "%s operation primary term [%d] is too old (current [%d])",
                    shardId,
                    opPrimaryTerm,
                    getOperationPrimaryTerm()
                );
                delegatedListener.onFailure(new IllegalStateException(message));
            } else {
                assert assertReplicationTarget();
                try {
                    updateGlobalCheckpointOnReplica(globalCheckpoint, "operation");
                    advanceMaxSeqNoOfUpdatesOrDeletes(maxSeqNoOfUpdatesOrDeletes);
                } catch (Exception e) {
                    releasable.close();
                    delegatedListener.onFailure(e);
                    return;
                }
                delegatedListener.onResponse(releasable);
            }
        });

        if (requirePrimaryTermUpdate(opPrimaryTerm, allowCombineOperationWithPrimaryTermUpdate)) {
            synchronized (mutex) {
                if (requirePrimaryTermUpdate(opPrimaryTerm, allowCombineOperationWithPrimaryTermUpdate)) {
                    final IndexShardState shardState = state();
                    // only roll translog and update primary term if shard has made it past recovery
                    // Having a new primary term here means that the old primary failed and that there is a new primary, which again
                    // means that the master will fail this shard as all initializing shards are failed when a primary is selected
                    // We abort early here to prevent an ongoing recovery from the failed primary to mess with the global / local checkpoint
                    if (shardState != IndexShardState.POST_RECOVERY && shardState != IndexShardState.STARTED) {
                        throw new IndexShardNotStartedException(shardId, shardState);
                    }

                    bumpPrimaryTerm(opPrimaryTerm, () -> {
                        updateGlobalCheckpointOnReplica(globalCheckpoint, "primary term transition");
                        final long currentGlobalCheckpoint = getLastKnownGlobalCheckpoint();
                        final long maxSeqNo = seqNoStats().getMaxSeqNo();
                        logger.info(
                            "detected new primary with primary term [{}], global checkpoint [{}], max_seq_no [{}]",
                            opPrimaryTerm,
                            currentGlobalCheckpoint,
                            maxSeqNo
                        );
                        if (currentGlobalCheckpoint < maxSeqNo) {
                            resetEngineToGlobalCheckpoint();
                        } else {
                            getEngine().rollTranslogGeneration();
                        }
                    }, allowCombineOperationWithPrimaryTermUpdate ? operationListener : null);

                    if (allowCombineOperationWithPrimaryTermUpdate) {
                        logger.debug("operation execution has been combined with primary term update");
                        return;
                    }
                }
            }
        }
        assert opPrimaryTerm <= pendingPrimaryTerm
            : "operation primary term [" + opPrimaryTerm + "] should be at most [" + pendingPrimaryTerm + "]";
        operationExecutor.accept(operationListener);
    }

    private boolean requirePrimaryTermUpdate(final long opPrimaryTerm, final boolean allPermits) {
        return (opPrimaryTerm > pendingPrimaryTerm) || (allPermits && opPrimaryTerm > getOperationPrimaryTerm());
    }

    public static final int OPERATIONS_BLOCKED = -1;

    /**
     * Obtain the active operation count, or {@link IndexShard#OPERATIONS_BLOCKED} if all permits are held (even if there are
     * outstanding operations in flight).
     *
     * @return the active operation count, or {@link IndexShard#OPERATIONS_BLOCKED} when all permits are held.
     */
    public int getActiveOperationsCount() {
        return indexShardOperationPermits.getActiveOperationsCount();
    }

    /**
     * Syncs the given location with the underlying storage unless already synced. This method might return immediately without
     * actually fsyncing the location until the sync listener is called. Yet, unless there is already another thread fsyncing
     * the transaction log the caller thread will be hijacked to run the fsync for all pending fsync operations.
     * This method allows indexing threads to continue indexing without blocking on fsync calls. We ensure that there is only
     * one thread blocking on the sync an all others can continue indexing.
     * NOTE: if the syncListener throws an exception when it's processed the exception will only be logged. Users should make sure that the
     * listener handles all exception cases internally.
     */
    public final void sync(Translog.Location location, Consumer<Exception> syncListener) {
        verifyNotClosed();
        getEngine().asyncEnsureTranslogSynced(location, syncListener);
    }

    /**
     * This method provides the same behavior as #sync but for persisting the global checkpoint. It will initiate a sync
     * if the request global checkpoint is greater than the currently persisted global checkpoint. However, same as #sync it
     * will not ensure that the request global checkpoint is available to be synced. It is the caller's duty to only call this
     * method with a valid processed global checkpoint that is available to sync.
     */
    public void syncGlobalCheckpoint(long globalCheckpoint, Consumer<Exception> syncListener) {
        verifyNotClosed();
        getEngine().asyncEnsureGlobalCheckpointSynced(globalCheckpoint, syncListener);
    }

    public void sync() throws IOException {
        verifyNotClosed();
        getEngine().syncTranslog();
    }

    /**
     * Checks if the underlying storage sync is required.
     */
    public boolean isSyncNeeded() {
        return getEngine().isTranslogSyncNeeded();
    }

    /**
     * Returns the current translog durability mode
     */
    public Translog.Durability getTranslogDurability() {
        return indexSettings.getTranslogDurability();
    }

    // we can not protect with a lock since we "release" on a different thread
    private final AtomicBoolean flushOrRollRunning = new AtomicBoolean();

    /**
     * Schedules a flush or translog generation roll if needed but will not schedule more than one concurrently. The operation will be
     * executed asynchronously on the flush thread pool.
     */
    public void afterWriteOperation() {
        if (shouldPeriodicallyFlush() || shouldRollTranslogGeneration()) {
            if (flushOrRollRunning.compareAndSet(false, true)) {
                /*
                 * We have to check again since otherwise there is a race when a thread passes the first check next to another thread which
                 * performs the operation quickly enough to  finish before the current thread could flip the flag. In that situation, we
                 * have an extra operation.
                 *
                 * Additionally, a flush implicitly executes a translog generation roll so if we execute a flush then we do not need to
                 * check if we should roll the translog generation.
                 */
                if (shouldPeriodicallyFlush()) {
                    logger.debug("submitting async flush request");
                    final AbstractRunnable flush = new AbstractRunnable() {
                        @Override
                        public void onFailure(final Exception e) {
                            if (state != IndexShardState.CLOSED) {
                                logger.warn("failed to flush index", e);
                            }
                        }

                        @Override
                        protected void doRun() {
                            flush(new FlushRequest());
                            periodicFlushMetric.inc();
                        }

                        @Override
                        public void onAfter() {
                            flushOrRollRunning.compareAndSet(true, false);
                            afterWriteOperation();
                        }
                    };
                    threadPool.executor(ThreadPool.Names.FLUSH).execute(flush);
                } else if (shouldRollTranslogGeneration()) {
                    logger.debug("submitting async roll translog generation request");
                    final AbstractRunnable roll = new AbstractRunnable() {
                        @Override
                        public void onFailure(final Exception e) {
                            if (state != IndexShardState.CLOSED) {
                                logger.warn("failed to roll translog generation", e);
                            }
                        }

                        @Override
                        protected void doRun() {
                            rollTranslogGeneration();
                        }

                        @Override
                        public void onAfter() {
                            flushOrRollRunning.compareAndSet(true, false);
                            afterWriteOperation();
                        }
                    };
                    threadPool.executor(ThreadPool.Names.FLUSH).execute(roll);
                } else {
                    flushOrRollRunning.compareAndSet(true, false);
                }
            }
        }
    }

    /**
     * Simple struct encapsulating a shard failure
     *
     * @see IndexShard#addShardFailureCallback(Consumer)
     */
    public record ShardFailure(ShardRouting routing, String reason, @Nullable Exception cause) {}

    EngineFactory getEngineFactory() {
        return engineFactory;
    }

    // for tests
    ReplicationTracker getReplicationTracker() {
        return replicationTracker;
    }

    /**
     * Executes a scheduled refresh if necessary. Completes the listener with true if a refreshed was performed otherwise false.
     */
    public void scheduledRefresh(ActionListener<Boolean> listener) {
        verifyNotClosed();
        boolean listenerNeedsRefresh = refreshListeners.refreshNeeded();
        if (isReadAllowed() && (listenerNeedsRefresh || getEngine().refreshNeeded())) {
            if (listenerNeedsRefresh == false // if we have a listener that is waiting for a refresh we need to force it
                && isSearchIdle()
                && indexSettings.isExplicitRefresh() == false
                && active.get()) { // it must be active otherwise we might not free up segment memory once the shard became inactive
                // lets skip this refresh since we are search idle and
                // don't necessarily need to refresh. the next searcher access will register a refreshListener and that will
                // cause the next schedule to refresh.
                final Engine engine = getEngine();
                engine.maybePruneDeletes(); // try to prune the deletes in the engine if we accumulated some
                setRefreshPending(engine);
                ActionListener.completeWith(listener, () -> false);
            } else {
                logger.trace("refresh with source [schedule]");
                getEngine().maybeRefresh("schedule", listener.map(Engine.RefreshResult::refreshed));
            }
        }
        final Engine engine = getEngine();
        engine.maybePruneDeletes(); // try to prune the deletes in the engine if we accumulated some
        ActionListener.completeWith(listener, () -> false);
    }

    /**
     * Returns true if this shards is search idle
     */
    public final boolean isSearchIdle() {
        return (threadPool.relativeTimeInMillis() - lastSearcherAccess.get()) >= indexSettings.getSearchIdleAfter().getMillis();
    }

    public long searchIdleTime() {
        return threadPool.relativeTimeInMillis() - lastSearcherAccess.get();
    }

    /**
     * Returns the last timestamp the searcher was accessed. This is a relative timestamp in milliseconds.
     */
    final long getLastSearcherAccess() {
        return lastSearcherAccess.get();
    }

    /**
     * Returns true if this shard has some scheduled refresh that is pending because of search-idle.
     */
    public final boolean hasRefreshPending() {
        return pendingRefreshLocation.get() != null;
    }

    private void setRefreshPending(Engine engine) {
        final Translog.Location lastWriteLocation = engine.getTranslogLastWriteLocation();
        pendingRefreshLocation.updateAndGet(curr -> {
            if (curr == null || curr.compareTo(lastWriteLocation) <= 0) {
                return lastWriteLocation;
            } else {
                return curr;
            }
        });
    }

    private class RefreshPendingLocationListener implements ReferenceManager.RefreshListener {
        Translog.Location lastWriteLocation;

        @Override
        public void beforeRefresh() {
            try {
                lastWriteLocation = getEngine().getTranslogLastWriteLocation();
            } catch (AlreadyClosedException exc) {
                // shard is closed - no location is fine
                lastWriteLocation = null;
            }
        }

        @Override
        public void afterRefresh(boolean didRefresh) {
            if (didRefresh && lastWriteLocation != null) {
                pendingRefreshLocation.updateAndGet(pendingLocation -> {
                    if (pendingLocation == null || pendingLocation.compareTo(lastWriteLocation) <= 0) {
                        return null;
                    } else {
                        return pendingLocation;
                    }
                });
            }
        }
    }

    /**
     * Registers the given listener and invokes it once the shard is active again and all
     * pending refresh translog location has been refreshed. If there is no pending refresh location registered the listener will be
     * invoked immediately.
     * @param listener the listener to invoke once the pending refresh location is visible. The listener will be called with
     *                 <code>true</code> if the listener was registered to wait for a refresh.
     */
    public final void awaitShardSearchActive(Consumer<Boolean> listener) {
        markSearcherAccessed(); // move the shard into non-search idle
        final Translog.Location location = pendingRefreshLocation.get();
        if (location != null) {
            addRefreshListener(location, (result) -> {
                pendingRefreshLocation.compareAndSet(location, null);
                listener.accept(true);
            });
        } else {
            listener.accept(false);
        }
    }

    /**
     * Add a listener for refreshes.
     *
     * @param location the location to listen for
     * @param listener for the refresh. Called with true if registering the listener ran it out of slots and forced a refresh. Called with
     *        false otherwise.
     */
    public void addRefreshListener(Translog.Location location, Consumer<Boolean> listener) {
        final boolean readAllowed;
        if (isReadAllowed()) {
            readAllowed = true;
        } else {
            // check again under postRecoveryMutex. this is important to create a happens before relationship
            // between the switch to POST_RECOVERY + associated refresh. Otherwise we may respond
            // to a listener before a refresh actually happened that contained that operation.
            synchronized (postRecoveryMutex) {
                readAllowed = isReadAllowed();
            }
        }
        if (readAllowed) {
            refreshListeners.addOrNotify(location, listener);
        } else {
            // we're not yet ready for reads, just ignore refresh cycles
            listener.accept(false);
        }
    }

    /**
     * Add a listener for refreshes.
     *
     * @param checkpoint the seqNo checkpoint to listen for
     * @param allowUnIssuedSequenceNumber whether to allow waiting for checkpoints larger than the processed local checkpoint
     * @param listener for the refresh.
     */
    public void addRefreshListener(long checkpoint, boolean allowUnIssuedSequenceNumber, ActionListener<Void> listener) {
        final boolean readAllowed;
        if (isReadAllowed()) {
            readAllowed = true;
        } else {
            // check again under postRecoveryMutex. this is important to create a happens before relationship
            // between the switch to POST_RECOVERY + associated refresh. Otherwise we may respond
            // to a listener before a refresh actually happened that contained that operation.
            synchronized (postRecoveryMutex) {
                readAllowed = isReadAllowed();
            }
        }
        if (readAllowed) {
            refreshListeners.addOrNotify(checkpoint, allowUnIssuedSequenceNumber, listener);
        } else {
            // we're not yet ready for reads, fail to notify client
            listener.onFailure(new IllegalIndexShardStateException(shardId, state, "Read not allowed on IndexShard"));
        }
    }

    private static class RefreshMetricUpdater implements ReferenceManager.RefreshListener {

        private final MeanMetric refreshMetric;
        private long currentRefreshStartTime;
        private Thread callingThread = null;

        private RefreshMetricUpdater(MeanMetric refreshMetric) {
            this.refreshMetric = refreshMetric;
        }

        @Override
        public void beforeRefresh() {
            if (Assertions.ENABLED) {
                assert callingThread == null
                    : "beforeRefresh was called by " + callingThread.getName() + " without a corresponding call to afterRefresh";
                callingThread = Thread.currentThread();
            }
            currentRefreshStartTime = System.nanoTime();
        }

        @Override
        public void afterRefresh(boolean didRefresh) {
            if (Assertions.ENABLED) {
                assert callingThread != null : "afterRefresh called but not beforeRefresh";
                assert callingThread == Thread.currentThread()
                    : "beforeRefreshed called by a different thread. current ["
                        + Thread.currentThread().getName()
                        + "], thread that called beforeRefresh ["
                        + callingThread.getName()
                        + "]";
                callingThread = null;
            }
            refreshMetric.inc(System.nanoTime() - currentRefreshStartTime);
        }
    }

    /**
     * Rollback the current engine to the safe commit, then replay local translog up to the global checkpoint.
     */
    void resetEngineToGlobalCheckpoint() throws IOException {
        assert Thread.holdsLock(mutex) == false : "resetting engine under mutex";
        assert getActiveOperationsCount() == OPERATIONS_BLOCKED
            : "resetting engine without blocking operations; active operations are [" + getActiveOperationsCount() + ']';
        sync(); // persist the global checkpoint to disk
        final SeqNoStats seqNoStats = seqNoStats();
        final TranslogStats translogStats = translogStats();
        // flush to make sure the latest commit, which will be opened by the read-only engine, includes all operations.
        flush(new FlushRequest().waitIfOngoing(true));

        SetOnce<Engine> newEngineReference = new SetOnce<>();
        final long globalCheckpoint = getLastKnownGlobalCheckpoint();
        assert globalCheckpoint == getLastSyncedGlobalCheckpoint();
        synchronized (engineMutex) {
            verifyNotClosed();
            // we must create both new read-only engine and new read-write engine under engineMutex to ensure snapshotStoreMetadata,
            // acquireXXXCommit and close works.
            final Engine readOnlyEngine = new ReadOnlyEngine(
                newEngineConfig(replicationTracker),
                seqNoStats,
                translogStats,
                false,
                Function.identity(),
                true,
                false
            ) {
                @Override
                public IndexCommitRef acquireLastIndexCommit(boolean flushFirst) {
                    synchronized (engineMutex) {
                        if (newEngineReference.get() == null) {
                            throw new AlreadyClosedException("engine was closed");
                        }
                        // ignore flushFirst since we flushed above and we do not want to interfere with ongoing translog replay
                        return newEngineReference.get().acquireLastIndexCommit(false);
                    }
                }

                @Override
                public IndexCommitRef acquireSafeIndexCommit() {
                    synchronized (engineMutex) {
                        if (newEngineReference.get() == null) {
                            throw new AlreadyClosedException("engine was closed");
                        }
                        return newEngineReference.get().acquireSafeIndexCommit();
                    }
                }

                @Override
                public void close() throws IOException {
                    assert Thread.holdsLock(engineMutex);

                    Engine newEngine = newEngineReference.get();
                    if (newEngine == currentEngineReference.get()) {
                        // we successfully installed the new engine so do not close it.
                        newEngine = null;
                    }
                    IOUtils.close(super::close, newEngine);
                }
            };
            IOUtils.close(currentEngineReference.getAndSet(readOnlyEngine));
            newEngineReference.set(engineFactory.newReadWriteEngine(newEngineConfig(replicationTracker)));
            onNewEngine(newEngineReference.get());
        }
        final Engine.TranslogRecoveryRunner translogRunner = (engine, snapshot) -> runTranslogRecovery(
            engine,
            snapshot,
            Engine.Operation.Origin.LOCAL_RESET,
            () -> {
                // TODO: add a dedicate recovery stats for the reset translog
            }
        );
        newEngineReference.get().recoverFromTranslog(translogRunner, globalCheckpoint);
        newEngineReference.get().refresh("reset_engine");
        synchronized (engineMutex) {
            verifyNotClosed();
            IOUtils.close(currentEngineReference.getAndSet(newEngineReference.get()));
            // We set active because we are now writing operations to the engine; this way,
            // if we go idle after some time and become inactive, we still give sync'd flush a chance to run.
            active.set(true);
        }
        // time elapses after the engine is created above (pulling the config settings) until we set the engine reference, during
        // which settings changes could possibly have happened, so here we forcefully push any config changes to the new engine.
        onSettingsChanged();
    }

    /**
     * Returns the maximum sequence number of either update or delete operations have been processed in this shard
     * or the sequence number from {@link #advanceMaxSeqNoOfUpdatesOrDeletes(long)}. An index request is considered
     * as an update operation if it overwrites the existing documents in Lucene index with the same document id.
     * <p>
     * The primary captures this value after executes a replication request, then transfers it to a replica before
     * executing that replication request on a replica.
     */
    public long getMaxSeqNoOfUpdatesOrDeletes() {
        return getEngine().getMaxSeqNoOfUpdatesOrDeletes();
    }

    /**
     * A replica calls this method to advance the max_seq_no_of_updates marker of its engine to at least the max_seq_no_of_updates
     * value (piggybacked in a replication request) that it receives from its primary before executing that replication request.
     * The receiving value is at least as high as the max_seq_no_of_updates on the primary was when any of the operations of that
     * replication request were processed on it.
     * <p>
     * A replica shard also calls this method to bootstrap the max_seq_no_of_updates marker with the value that it received from
     * the primary in peer-recovery, before it replays remote translog operations from the primary. The receiving value is at least
     * as high as the max_seq_no_of_updates on the primary was when any of these operations were processed on it.
     * <p>
     * These transfers guarantee that every index/delete operation when executing on a replica engine will observe this marker a value
     * which is at least the value of the max_seq_no_of_updates marker on the primary after that operation was executed on the primary.
     *
     * @see #acquireReplicaOperationPermit(long, long, long, ActionListener, String)
     * @see RecoveryTarget#indexTranslogOperations(List, int, long, long, RetentionLeases, long, ActionListener)
     */
    public void advanceMaxSeqNoOfUpdatesOrDeletes(long seqNo) {
        getEngine().advanceMaxSeqNoOfUpdatesOrDeletes(seqNo);
    }

    /**
     * Performs the pre-closing checks on the {@link IndexShard}.
     *
     * @throws IllegalStateException if the sanity checks failed
     */
    public void verifyShardBeforeIndexClosing() throws IllegalStateException {
        getEngine().verifyEngineBeforeIndexClosing();
    }

    RetentionLeaseSyncer getRetentionLeaseSyncer() {
        return retentionLeaseSyncer;
    }

    public long getRelativeTimeInNanos() {
        return relativeTimeInNanosSupplier.getAsLong();
    }

    @Override
    public String toString() {
        return "IndexShard(shardRouting=" + shardRouting + ")";
    }

    public void waitForSegmentGeneration(long segmentGeneration, ActionListener<Long> listener) {
        getEngine().addSegmentGenerationListener(segmentGeneration, listener);
    }
}<|MERGE_RESOLUTION|>--- conflicted
+++ resolved
@@ -3324,11 +3324,7 @@
     }
 
     public boolean isPrimaryMode() {
-<<<<<<< HEAD
-        assert indexShardOperationPermits.getActiveOperationsCount() > 0 : "must hold permit to check primary mode";
-=======
         assert indexShardOperationPermits.getActiveOperationsCount() != 0 : "must hold permit to check primary mode";
->>>>>>> 0d554041
         return replicationTracker.isPrimaryMode();
     }
 
