/*
 * Copyright Elasticsearch B.V. and/or licensed to Elasticsearch B.V. under one
 * or more contributor license agreements. Licensed under the Elastic License
 * 2.0 and the Server Side Public License, v 1; you may not use this file except
 * in compliance with, at your election, the Elastic License 2.0 or the Server
 * Side Public License, v 1.
 */

package org.elasticsearch.action.support.single.instance;

import org.elasticsearch.action.ActionListener;
import org.elasticsearch.action.ActionListenerResponseHandler;
import org.elasticsearch.action.ActionResponse;
import org.elasticsearch.action.ActionRunnable;
import org.elasticsearch.action.UnavailableShardsException;
import org.elasticsearch.action.support.ActionFilters;
import org.elasticsearch.action.support.ChannelActionListener;
import org.elasticsearch.action.support.HandledTransportAction;
import org.elasticsearch.cluster.ClusterState;
import org.elasticsearch.cluster.ClusterStateObserver;
import org.elasticsearch.cluster.block.ClusterBlockException;
import org.elasticsearch.cluster.block.ClusterBlockLevel;
import org.elasticsearch.cluster.metadata.IndexNameExpressionResolver;
import org.elasticsearch.cluster.node.DiscoveryNode;
import org.elasticsearch.cluster.routing.ShardIterator;
import org.elasticsearch.cluster.routing.ShardRouting;
import org.elasticsearch.cluster.service.ClusterService;
import org.elasticsearch.common.io.stream.StreamInput;
import org.elasticsearch.common.io.stream.Writeable;
import org.elasticsearch.common.util.concurrent.EsExecutors;
import org.elasticsearch.core.Nullable;
import org.elasticsearch.core.TimeValue;
import org.elasticsearch.index.IndexNotFoundException;
import org.elasticsearch.index.shard.ShardId;
import org.elasticsearch.node.NodeClosedException;
import org.elasticsearch.tasks.Task;
import org.elasticsearch.threadpool.ThreadPool;
import org.elasticsearch.transport.ConnectTransportException;
import org.elasticsearch.transport.TransportChannel;
import org.elasticsearch.transport.TransportException;
import org.elasticsearch.transport.TransportRequestOptions;
import org.elasticsearch.transport.TransportResponseHandler;
import org.elasticsearch.transport.TransportService;

import java.io.IOException;

import static org.elasticsearch.cluster.metadata.IndexNameExpressionResolver.EXCLUDED_DATA_STREAMS_KEY;

public abstract class TransportInstanceSingleOperationAction<
    Request extends InstanceShardOperationRequest<Request>,
    Response extends ActionResponse> extends HandledTransportAction<Request, Response> {

    protected final ThreadPool threadPool;
    protected final ClusterService clusterService;
    protected final TransportService transportService;
    protected final IndexNameExpressionResolver indexNameExpressionResolver;

    final String shardActionName;

    protected TransportInstanceSingleOperationAction(
        String actionName,
        ThreadPool threadPool,
        ClusterService clusterService,
        TransportService transportService,
        ActionFilters actionFilters,
        IndexNameExpressionResolver indexNameExpressionResolver,
        Writeable.Reader<Request> request
    ) {
        super(actionName, transportService, actionFilters, request, EsExecutors.DIRECT_EXECUTOR_SERVICE);
        this.threadPool = threadPool;
        this.clusterService = clusterService;
        this.transportService = transportService;
        this.indexNameExpressionResolver = indexNameExpressionResolver;
        this.shardActionName = actionName + "[s]";
        transportService.registerRequestHandler(shardActionName, EsExecutors.DIRECT_EXECUTOR_SERVICE, request, this::handleShardRequest);
    }

    @Override
    protected void doExecute(Task task, Request request, ActionListener<Response> listener) {
        new AsyncSingleAction(request, listener).start();
    }

    protected abstract String executor(ShardId shardId);

    protected abstract void shardOperation(Request request, ActionListener<Response> listener);

    protected abstract Response newResponse(StreamInput in) throws IOException;

    protected static ClusterBlockException checkGlobalBlock(ClusterState state) {
        return state.blocks().globalBlockedException(ClusterBlockLevel.WRITE);
    }

    protected ClusterBlockException checkRequestBlock(ClusterState state, Request request) {
        return state.blocks().indexBlockedException(ClusterBlockLevel.WRITE, request.concreteIndex());
    }

    /**
     * Resolves the request. Throws an exception if the request cannot be resolved.
     */
    protected abstract void resolveRequest(ClusterState state, Request request);

    protected boolean retryOnFailure(Exception e) {
        return false;
    }

    protected static TransportRequestOptions transportOptions() {
        return TransportRequestOptions.EMPTY;
    }

    /**
     * Should return an iterator with a single shard!
     */
    protected abstract ShardIterator shards(ClusterState clusterState, Request request);

    class AsyncSingleAction {

        private final ActionListener<Response> listener;
        private final Request request;
        private volatile ClusterStateObserver observer;
        private ShardIterator shardIt;

        AsyncSingleAction(Request request, ActionListener<Response> listener) {
            this.request = request;
            this.listener = listener;
        }

        public void start() {
            ClusterState state = clusterService.state();
            this.observer = new ClusterStateObserver(state, clusterService, request.timeout(), logger, threadPool.getThreadContext());
            doStart(state);
        }

        protected void doStart(ClusterState clusterState) {
            try {
                ClusterBlockException blockException = checkGlobalBlock(clusterState);
                if (blockException != null) {
                    if (blockException.retryable()) {
                        retry(blockException);
                        return;
                    } else {
                        throw blockException;
                    }
                }
                try {
                    request.concreteIndex(indexNameExpressionResolver.concreteWriteIndex(clusterState, request).getName());
                } catch (IndexNotFoundException e) {
                    if (request.includeDataStreams() == false && e.getMetadataKeys().contains(EXCLUDED_DATA_STREAMS_KEY)) {
                        throw new IllegalArgumentException("only write ops with an op_type of create are allowed in data streams");
                    } else {
                        throw e;
                    }
                }
                resolveRequest(clusterState, request);
                blockException = checkRequestBlock(clusterState, request);
                if (blockException != null) {
                    if (blockException.retryable()) {
                        retry(blockException);
                        return;
                    } else {
                        throw blockException;
                    }
                }
                shardIt = shards(clusterState, request);
            } catch (Exception e) {
                listener.onFailure(e);
                return;
            }

            // no shardIt, might be in the case between index gateway recovery and shardIt initialization
            if (shardIt.size() == 0) {
                retry(null);
                return;
            }

            // this transport only make sense with an iterator that returns a single shard routing (like primary)
            assert shardIt.size() == 1;

            ShardRouting shard = shardIt.nextOrNull();
            assert shard != null;

            if (shard.active() == false) {
                retry(null);
                return;
            }

            request.shardId = shardIt.shardId();
            DiscoveryNode node = clusterState.nodes().get(shard.currentNodeId());
            transportService.sendRequest(
                node,
                shardActionName,
                request,
                transportOptions(),
                new ActionListenerResponseHandler<>(
                    listener,
                    TransportInstanceSingleOperationAction.this::newResponse,
                    TransportResponseHandler.TRANSPORT_WORKER
                ) {
                    @Override
                    public void handleException(TransportException exp) {
                        final Throwable cause = exp.unwrapCause();
                        // if we got disconnected from the node, or the node / shard is not in the right state (being closed)
                        if (cause instanceof ConnectTransportException || cause instanceof NodeClosedException || retryOnFailure(exp)) {
                            retry((Exception) cause);
                        } else {
                            listener.onFailure(exp);
                        }
                    }
                }
            );
        }

        void retry(@Nullable final Exception failure) {
            if (observer.isTimedOut()) {
                // we running as a last attempt after a timeout has happened. don't retry
                Exception listenFailure = failure;
                if (listenFailure == null) {
                    if (shardIt == null) {
                        listenFailure = new UnavailableShardsException(
                            request.concreteIndex(),
                            -1,
                            "Timeout waiting for [{}], request: {}",
                            request.timeout(),
                            actionName
                        );
                    } else {
                        listenFailure = new UnavailableShardsException(
                            shardIt.shardId(),
                            "[{}] shardIt, [{}] active : Timeout waiting for [{}], request: {}",
                            shardIt.size(),
                            shardIt.sizeActive(),
                            request.timeout(),
                            actionName
                        );
                    }
                }
                listener.onFailure(listenFailure);
                return;
            }

            observer.waitForNextChange(new ClusterStateObserver.Listener() {
                @Override
                public void onNewClusterState(ClusterState state) {
                    doStart(state);
                }

                @Override
                public void onClusterServiceClose() {
                    listener.onFailure(new NodeClosedException(clusterService.localNode()));
                }

                @Override
                public void onTimeout(TimeValue timeout) {
                    // just to be on the safe side, see if we can start it now?
                    doStart(observer.setAndGetObservedState());
                }
            }, request.timeout());
        }
    }

<<<<<<< HEAD
    private class ShardTransportHandler implements TransportRequestHandler<Request> {

        @Override
        public void messageReceived(final Request request, final TransportChannel channel, Task task) throws Exception {
            // TODO wut?
            threadPool.executor(executor(request.shardId)).execute(new AbstractRunnable() {
                @Override
                public void onFailure(Exception e) {
                    try {
                        channel.sendResponse(e);
                    } catch (Exception inner) {
                        inner.addSuppressed(e);
                        logger.warn("failed to send response for " + shardActionName, inner);
                    }
                }

                @Override
                protected void doRun() {
                    shardOperation(request, ActionListener.wrap(channel::sendResponse, this::onFailure));
                }
            });
        }
=======
    private void handleShardRequest(Request request, TransportChannel channel, Task task) {
        threadPool.executor(executor(request.shardId))
            .execute(ActionRunnable.wrap(new ChannelActionListener<Response>(channel), l -> shardOperation(request, l)));
>>>>>>> 3c6a85cc
    }
}<|MERGE_RESOLUTION|>--- conflicted
+++ resolved
@@ -257,33 +257,8 @@
         }
     }
 
-<<<<<<< HEAD
-    private class ShardTransportHandler implements TransportRequestHandler<Request> {
-
-        @Override
-        public void messageReceived(final Request request, final TransportChannel channel, Task task) throws Exception {
-            // TODO wut?
-            threadPool.executor(executor(request.shardId)).execute(new AbstractRunnable() {
-                @Override
-                public void onFailure(Exception e) {
-                    try {
-                        channel.sendResponse(e);
-                    } catch (Exception inner) {
-                        inner.addSuppressed(e);
-                        logger.warn("failed to send response for " + shardActionName, inner);
-                    }
-                }
-
-                @Override
-                protected void doRun() {
-                    shardOperation(request, ActionListener.wrap(channel::sendResponse, this::onFailure));
-                }
-            });
-        }
-=======
     private void handleShardRequest(Request request, TransportChannel channel, Task task) {
         threadPool.executor(executor(request.shardId))
             .execute(ActionRunnable.wrap(new ChannelActionListener<Response>(channel), l -> shardOperation(request, l)));
->>>>>>> 3c6a85cc
     }
 }