/*
 * Copyright Elasticsearch B.V. and/or licensed to Elasticsearch B.V. under one
 * or more contributor license agreements. Licensed under the Elastic License
 * 2.0 and the Server Side Public License, v 1; you may not use this file except
 * in compliance with, at your election, the Elastic License 2.0 or the Server
 * Side Public License, v 1.
 */
package org.elasticsearch.action.admin.indices.create;

import org.apache.logging.log4j.LogManager;
import org.apache.logging.log4j.Logger;
import org.elasticsearch.ResourceAlreadyExistsException;
import org.elasticsearch.action.ActionListener;
import org.elasticsearch.action.ActionType;
import org.elasticsearch.action.admin.indices.alias.Alias;
import org.elasticsearch.action.support.ActionFilters;
import org.elasticsearch.action.support.ActiveShardCount;
import org.elasticsearch.action.support.ActiveShardsObserver;
import org.elasticsearch.action.support.AutoCreateIndex;
import org.elasticsearch.action.support.master.TransportMasterNodeAction;
import org.elasticsearch.cluster.ClusterState;
import org.elasticsearch.cluster.ClusterStateAckListener;
import org.elasticsearch.cluster.ClusterStateTaskConfig;
import org.elasticsearch.cluster.ClusterStateTaskExecutor;
import org.elasticsearch.cluster.ClusterStateTaskListener;
import org.elasticsearch.cluster.block.ClusterBlockException;
import org.elasticsearch.cluster.block.ClusterBlockLevel;
import org.elasticsearch.cluster.metadata.ComposableIndexTemplate;
import org.elasticsearch.cluster.metadata.IndexNameExpressionResolver;
import org.elasticsearch.cluster.metadata.Metadata;
import org.elasticsearch.cluster.metadata.MetadataCreateDataStreamService;
import org.elasticsearch.cluster.metadata.MetadataCreateDataStreamService.CreateDataStreamClusterStateUpdateRequest;
import org.elasticsearch.cluster.metadata.MetadataCreateIndexService;
import org.elasticsearch.cluster.metadata.MetadataIndexTemplateService;
import org.elasticsearch.cluster.node.DiscoveryNode;
import org.elasticsearch.cluster.routing.allocation.AllocationService;
import org.elasticsearch.cluster.routing.allocation.allocator.AllocationActionMultiListener;
import org.elasticsearch.cluster.service.ClusterService;
import org.elasticsearch.common.Priority;
import org.elasticsearch.common.inject.Inject;
import org.elasticsearch.common.settings.Settings;
import org.elasticsearch.common.util.Maps;
import org.elasticsearch.core.TimeValue;
import org.elasticsearch.index.IndexNotFoundException;
import org.elasticsearch.indices.SystemDataStreamDescriptor;
import org.elasticsearch.indices.SystemIndexDescriptor;
import org.elasticsearch.indices.SystemIndices;
import org.elasticsearch.tasks.Task;
import org.elasticsearch.threadpool.ThreadPool;
import org.elasticsearch.transport.TransportService;

import java.util.Map;
import java.util.Objects;
import java.util.Set;

import static org.elasticsearch.cluster.metadata.IndexMetadata.SETTING_INDEX_HIDDEN;
import static org.elasticsearch.cluster.routing.allocation.allocator.AllocationActionListener.rerouteCompletionIsNotRequired;

/**
 * Api that auto creates an index or data stream that originate from requests that write into an index that doesn't yet exist.
 */
public final class AutoCreateAction extends ActionType<CreateIndexResponse> {

    private static final Logger logger = LogManager.getLogger(AutoCreateAction.class);

    public static final AutoCreateAction INSTANCE = new AutoCreateAction();
    public static final String NAME = "indices:admin/auto_create";

    private AutoCreateAction() {
        super(NAME, CreateIndexResponse::new);
    }

    public static final class TransportAction extends TransportMasterNodeAction<CreateIndexRequest, CreateIndexResponse> {

        private final ActiveShardsObserver activeShardsObserver;
        private final MetadataCreateIndexService createIndexService;
        private final MetadataCreateDataStreamService metadataCreateDataStreamService;
        private final AutoCreateIndex autoCreateIndex;
        private final SystemIndices systemIndices;

        private final ClusterStateTaskExecutor<CreateIndexTask> executor;

        @Inject
        public TransportAction(
            TransportService transportService,
            ClusterService clusterService,
            ThreadPool threadPool,
            ActionFilters actionFilters,
            IndexNameExpressionResolver indexNameExpressionResolver,
            MetadataCreateIndexService createIndexService,
            MetadataCreateDataStreamService metadataCreateDataStreamService,
            AutoCreateIndex autoCreateIndex,
            SystemIndices systemIndices,
            AllocationService allocationService
        ) {
            super(
                NAME,
                transportService,
                clusterService,
                threadPool,
                actionFilters,
                CreateIndexRequest::new,
                indexNameExpressionResolver,
                CreateIndexResponse::new,
                ThreadPool.Names.SAME
            );
            this.systemIndices = systemIndices;
            this.activeShardsObserver = new ActiveShardsObserver(clusterService, threadPool);
            this.createIndexService = createIndexService;
            this.metadataCreateDataStreamService = metadataCreateDataStreamService;
            this.autoCreateIndex = autoCreateIndex;
<<<<<<< HEAD
            this.executor = (currentState, taskContexts) -> {
                var listener = new AllocationActionMultiListener<CreateIndexResponse>();
                ClusterState state = currentState;
=======
            this.executor = batchExecutionContext -> {
                final var taskContexts = batchExecutionContext.taskContexts();
>>>>>>> 4779893b
                final Map<CreateIndexRequest, String> successfulRequests = Maps.newMapWithExpectedSize(taskContexts.size());
                ClusterState state = batchExecutionContext.initialState();
                for (final var taskContext : taskContexts) {
                    final var task = taskContext.getTask();
                    try {
                        state = task.execute(state, successfulRequests, taskContext, listener);
                        assert successfulRequests.containsKey(task.request);
                    } catch (Exception e) {
                        taskContext.onFailure(e);
                    }
                }
<<<<<<< HEAD
                if (state != currentState) {
                    state = allocationService.reroute(state, "auto-create", listener.reroute());
                } else {
                    listener.noRerouteNeeded();
=======
                if (state != batchExecutionContext.initialState()) {
                    state = allocationService.reroute(state, "auto-create");
>>>>>>> 4779893b
                }
                return state;
            };
        }

        @Override
        protected void masterOperation(
            Task task,
            CreateIndexRequest request,
            ClusterState state,
            ActionListener<CreateIndexResponse> listener
        ) {
            clusterService.submitStateUpdateTask(
                "auto create [" + request.index() + "]",
                new CreateIndexTask(request, listener),
                ClusterStateTaskConfig.build(Priority.URGENT, request.masterNodeTimeout()),
                executor
            );
        }

        @Override
        protected ClusterBlockException checkBlock(CreateIndexRequest request, ClusterState state) {
            return state.blocks().indexBlockedException(ClusterBlockLevel.METADATA_WRITE, request.index());
        }

        private final class CreateIndexTask implements ClusterStateTaskListener {
            private final CreateIndexRequest request;
            private final ActionListener<CreateIndexResponse> listener;

            private CreateIndexTask(CreateIndexRequest request, ActionListener<CreateIndexResponse> listener) {
                this.request = request;
                this.listener = listener;
            }

            @Override
            public void onFailure(Exception e) {
                listener.onFailure(e);
            }

            @Override
            public void clusterStateProcessed(ClusterState oldState, ClusterState newState) {
                assert false : "should not be called";
            }

            private ClusterStateAckListener getAckListener(
                String indexName,
                AllocationActionMultiListener<CreateIndexResponse> allocationActionMultiListener
            ) {
                return new ClusterStateAckListener() {
                    @Override
                    public boolean mustAck(DiscoveryNode discoveryNode) {
                        return true;
                    }

                    @Override
                    public void onAllNodesAcked() {
                        activeShardsObserver.waitForActiveShards(
                            new String[] { indexName },
                            ActiveShardCount.DEFAULT,
                            request.timeout(),
                            shardsAcked -> allocationActionMultiListener.delay(listener)
                                .onResponse(new CreateIndexResponse(true, shardsAcked, indexName)),
                            listener::onFailure
                        );
                    }

                    @Override
                    public void onAckFailure(Exception e) {
                        allocationActionMultiListener.delay(listener).onResponse(new CreateIndexResponse(false, false, indexName));
                    }

                    @Override
                    public void onAckTimeout() {
                        allocationActionMultiListener.delay(listener).onResponse(new CreateIndexResponse(false, false, indexName));
                    }

                    @Override
                    public TimeValue ackTimeout() {
                        return request.ackTimeout();
                    }
                };
            }

            /**
             * @param successfulRequests Cache of successful requests executed by this batch, to avoid failing duplicate requests with a
             *                           {@link ResourceAlreadyExistsException}. If this method executes a request it should update this
             *                           map.
             */
            ClusterState execute(
                ClusterState currentState,
                Map<CreateIndexRequest, String> successfulRequests,
                ClusterStateTaskExecutor.TaskContext<CreateIndexTask> taskContext,
                AllocationActionMultiListener<CreateIndexResponse> allocationActionMultiListener
            ) throws Exception {
                final var previousIndexName = successfulRequests.get(request);
                if (previousIndexName != null) {
                    taskContext.success(getAckListener(previousIndexName, allocationActionMultiListener));
                    return currentState;
                }

                final SystemDataStreamDescriptor dataStreamDescriptor = systemIndices.validateDataStreamAccess(
                    request.index(),
                    threadPool.getThreadContext()
                );
                final boolean isSystemDataStream = dataStreamDescriptor != null;
                final boolean isSystemIndex = isSystemDataStream == false && systemIndices.isSystemIndex(request.index());
                final ComposableIndexTemplate template = resolveTemplate(request, currentState.metadata());
                final boolean isDataStream = isSystemIndex == false
                    && (isSystemDataStream || (template != null && template.getDataStreamTemplate() != null));

                if (isDataStream) {
                    // This expression only evaluates to true when the argument is non-null and false
                    if (isSystemDataStream == false && Boolean.FALSE.equals(template.getAllowAutoCreate())) {
                        throw new IndexNotFoundException(
                            "composable template " + template.indexPatterns() + " forbids index auto creation"
                        );
                    }

                    CreateDataStreamClusterStateUpdateRequest createRequest = new CreateDataStreamClusterStateUpdateRequest(
                        request.index(),
                        dataStreamDescriptor,
                        request.masterNodeTimeout(),
                        request.timeout(),
                        false
                    );
                    assert createRequest.performReroute() == false
                        : "rerouteCompletionIsNotRequired() assumes reroute is not called by underlying service";
                    ClusterState clusterState = metadataCreateDataStreamService.createDataStream(
                        createRequest,
                        currentState,
                        rerouteCompletionIsNotRequired()
                    );

                    final var indexName = clusterState.metadata().dataStreams().get(request.index()).getIndices().get(0).getName();
                    taskContext.success(getAckListener(indexName, allocationActionMultiListener));
                    successfulRequests.put(request, indexName);
                    return clusterState;
                } else {
                    final var indexName = IndexNameExpressionResolver.resolveDateMathExpression(request.index());
                    if (isSystemIndex) {
                        if (indexName.equals(request.index()) == false) {
                            throw new IllegalStateException("system indices do not support date math expressions");
                        }
                    } else {
                        // This will throw an exception if the index does not exist and creating it is prohibited
                        final boolean shouldAutoCreate = autoCreateIndex.shouldAutoCreate(indexName, currentState);

                        if (shouldAutoCreate == false) {
                            // The index already exists.
                            taskContext.success(getAckListener(indexName, allocationActionMultiListener));
                            successfulRequests.put(request, indexName);
                            return currentState;
                        }
                    }

                    final SystemIndexDescriptor mainDescriptor = isSystemIndex ? systemIndices.findMatchingDescriptor(indexName) : null;
                    final boolean isManagedSystemIndex = mainDescriptor != null && mainDescriptor.isAutomaticallyManaged();

                    final CreateIndexClusterStateUpdateRequest updateRequest;

                    if (isManagedSystemIndex) {
                        final SystemIndexDescriptor descriptor = mainDescriptor.getDescriptorCompatibleWith(
                            currentState.nodes().getSmallestNonClientNodeVersion()
                        );
                        if (descriptor == null) {
                            final String message = mainDescriptor.getMinimumNodeVersionMessage("auto-create index");
                            logger.warn(message);
                            throw new IllegalStateException(message);
                        }

                        updateRequest = buildSystemIndexUpdateRequest(indexName, descriptor);
                    } else if (isSystemIndex) {
                        updateRequest = buildUpdateRequest(indexName);

                        if (Objects.isNull(request.settings())) {
                            updateRequest.settings(SystemIndexDescriptor.DEFAULT_SETTINGS);
                        } else if (false == request.settings().hasValue(SETTING_INDEX_HIDDEN)) {
                            updateRequest.settings(Settings.builder().put(request.settings()).put(SETTING_INDEX_HIDDEN, true).build());
                        } else if ("false".equals(request.settings().get(SETTING_INDEX_HIDDEN))) {
                            final String message = "Cannot auto-create system index [" + indexName + "] with [index.hidden] set to 'false'";
                            logger.warn(message);
                            throw new IllegalStateException(message);
                        }
                    } else {
                        updateRequest = buildUpdateRequest(indexName);
                    }

                    assert updateRequest.performReroute() == false
                        : "rerouteCompletionIsNotRequired() assumes reroute is not called by underlying service";
                    final var clusterState = createIndexService.applyCreateIndexRequest(
                        currentState,
                        updateRequest,
                        false,
                        rerouteCompletionIsNotRequired()
                    );
                    taskContext.success(getAckListener(indexName, allocationActionMultiListener));
                    successfulRequests.put(request, indexName);
                    return clusterState;
                }
            }

            private CreateIndexClusterStateUpdateRequest buildUpdateRequest(String indexName) {
                CreateIndexClusterStateUpdateRequest updateRequest = new CreateIndexClusterStateUpdateRequest(
                    request.cause(),
                    indexName,
                    request.index()
                ).ackTimeout(request.timeout()).performReroute(false).masterNodeTimeout(request.masterNodeTimeout());
                logger.debug("Auto-creating index {}", indexName);
                return updateRequest;
            }

            private CreateIndexClusterStateUpdateRequest buildSystemIndexUpdateRequest(String indexName, SystemIndexDescriptor descriptor) {
                String mappings = descriptor.getMappings();
                Settings settings = descriptor.getSettings();
                String aliasName = descriptor.getAliasName();

                // if we are writing to the alias name, we should create the primary index here
                String concreteIndexName = indexName.equals(aliasName) ? descriptor.getPrimaryIndex() : indexName;

                CreateIndexClusterStateUpdateRequest updateRequest = new CreateIndexClusterStateUpdateRequest(
                    request.cause(),
                    concreteIndexName,
                    request.index()
                ).ackTimeout(request.timeout()).masterNodeTimeout(request.masterNodeTimeout()).performReroute(false);

                updateRequest.waitForActiveShards(ActiveShardCount.ALL);

                if (mappings != null) {
                    updateRequest.mappings(mappings);
                }
                if (settings != null) {
                    updateRequest.settings(settings);
                }
                if (aliasName != null) {
                    Alias systemAlias = new Alias(aliasName).isHidden(true);
                    if (concreteIndexName.equals(descriptor.getPrimaryIndex())) {
                        systemAlias.writeIndex(true);
                    }
                    updateRequest.aliases(Set.of(systemAlias));
                }

                if (logger.isDebugEnabled()) {
                    if (concreteIndexName.equals(indexName) == false) {
                        logger.debug("Auto-creating backing system index {} for alias {}", concreteIndexName, indexName);
                    } else {
                        logger.debug("Auto-creating system index {}", concreteIndexName);
                    }
                }

                return updateRequest;
            }
        }
    }

    static ComposableIndexTemplate resolveTemplate(CreateIndexRequest request, Metadata metadata) {
        String v2Template = MetadataIndexTemplateService.findV2Template(metadata, request.index(), false);
        return v2Template != null ? metadata.templatesV2().get(v2Template) : null;
    }
}<|MERGE_RESOLUTION|>--- conflicted
+++ resolved
@@ -109,14 +109,9 @@
             this.createIndexService = createIndexService;
             this.metadataCreateDataStreamService = metadataCreateDataStreamService;
             this.autoCreateIndex = autoCreateIndex;
-<<<<<<< HEAD
-            this.executor = (currentState, taskContexts) -> {
-                var listener = new AllocationActionMultiListener<CreateIndexResponse>();
-                ClusterState state = currentState;
-=======
             this.executor = batchExecutionContext -> {
+                final var listener = new AllocationActionMultiListener<CreateIndexResponse>();
                 final var taskContexts = batchExecutionContext.taskContexts();
->>>>>>> 4779893b
                 final Map<CreateIndexRequest, String> successfulRequests = Maps.newMapWithExpectedSize(taskContexts.size());
                 ClusterState state = batchExecutionContext.initialState();
                 for (final var taskContext : taskContexts) {
@@ -128,15 +123,10 @@
                         taskContext.onFailure(e);
                     }
                 }
-<<<<<<< HEAD
-                if (state != currentState) {
-                    state = allocationService.reroute(state, "auto-create", listener.reroute());
+                if (state != batchExecutionContext.initialState()) {
+                    state = allocationService.reroute(state, "auto-create");
                 } else {
                     listener.noRerouteNeeded();
-=======
-                if (state != batchExecutionContext.initialState()) {
-                    state = allocationService.reroute(state, "auto-create");
->>>>>>> 4779893b
                 }
                 return state;
             };
