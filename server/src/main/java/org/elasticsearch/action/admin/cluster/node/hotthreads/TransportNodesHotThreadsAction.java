--- conflicted
+++ resolved
@@ -17,6 +17,7 @@
 import org.elasticsearch.cluster.service.ClusterService;
 import org.elasticsearch.common.bytes.ReleasableBytesReference;
 import org.elasticsearch.common.inject.Inject;
+import org.elasticsearch.common.io.Streams;
 import org.elasticsearch.common.io.stream.StreamInput;
 import org.elasticsearch.common.io.stream.StreamOutput;
 import org.elasticsearch.core.IOUtils;
@@ -27,7 +28,8 @@
 import org.elasticsearch.transport.TransportService;
 
 import java.io.IOException;
-import java.io.StringWriter;
+import java.io.OutputStreamWriter;
+import java.nio.charset.StandardCharsets;
 import java.util.List;
 
 public class TransportNodesHotThreadsAction extends TransportNodesAction<
@@ -82,19 +84,15 @@
             .interval(request.request.interval)
             .threadElementsSnapshotCount(request.request.snapshots)
             .ignoreIdleThreads(request.request.ignoreIdleThreads);
-<<<<<<< HEAD
         final var out = transportService.newNetworkBytesStream();
         var success = false;
         try {
-            hotThreads.detect(out);
+            try (var writer = new OutputStreamWriter(Streams.flushOnCloseStream(out), StandardCharsets.UTF_8)) {
+                hotThreads.detect(writer);
+            }
             final var result = new NodeHotThreads(clusterService.localNode(), new ReleasableBytesReference(out.bytes(), out));
             success = true;
             return result;
-=======
-        try (var writer = new StringWriter()) {
-            hotThreads.detect(writer);
-            return new NodeHotThreads(clusterService.localNode(), writer.toString());
->>>>>>> 526dfc40
         } catch (Exception e) {
             throw new ElasticsearchException("failed to detect hot threads", e);
         } finally {
