--- conflicted
+++ resolved
@@ -2700,7 +2700,6 @@
                     (ToXContentObject) (builder, params) -> newRepositoryData.snapshotsToXContent(builder, IndexVersion.current())
                 )
             );
-<<<<<<< HEAD
             newRepositoryData.shardGenerations()
                 .indices()
                 .stream()
@@ -2714,8 +2713,6 @@
                         newRepositoryData.shardGenerations().getGens(i).stream().map(Objects::toString).collect(Collectors.joining(","))
                     )
                 );
-=======
->>>>>>> 652b613a
             writeAtomic(blobContainer(), indexBlob, out -> {
                 try (XContentBuilder xContentBuilder = XContentFactory.jsonBuilder(org.elasticsearch.core.Streams.noCloseStream(out))) {
                     newRepositoryData.snapshotsToXContent(xContentBuilder, version);
@@ -2776,16 +2773,12 @@
 
                 @Override
                 public String toString() {
-<<<<<<< HEAD
-                    return Strings.format("complete RepositoryData update to generation [%d], stateFilter=[%s]", newGen, stateFilter);
-=======
                     return Strings.format(
                         "complete RepositoryData update from generation [%d] to generation [%d], stateFilter=[%s]",
                         expectedGen,
                         newGen,
                         stateFilter
                     );
->>>>>>> 652b613a
                 }
             });
         }));
