--- conflicted
+++ resolved
@@ -1410,8 +1410,7 @@
             }
             snapshotExecutor.execute(ActionRunnable.wrap(listener, l -> {
                 try {
-<<<<<<< HEAD
-                    deleteFromContainer(blobContainer(), Iterators.map(filesToDelete, blobName -> {
+                    deleteFromContainer(OperationPurpose.SNAPSHOT_DATA, blobContainer(), Iterators.map(filesToDelete, blobName -> {
                         logger.info(
                             "[{}] cleanupUnlinkedShardLevelBlobs[{}] deleting [{}]",
                             metadata.name(),
@@ -1420,9 +1419,6 @@
                         );
                         return blobName;
                     }));
-=======
-                    deleteFromContainer(OperationPurpose.SNAPSHOT_DATA, blobContainer(), filesToDelete);
->>>>>>> 3ac8fd6f
                     l.onResponse(null);
                 } catch (Exception e) {
                     logger.warn(() -> format("%s Failed to delete some blobs during snapshot delete", snapshotIds), e);
@@ -1467,19 +1463,19 @@
                     staleBlobDeleteRunner.enqueueTask(listeners.acquire(ref -> {
                         try (ref) {
                             logStaleRootLevelBlobs(newRepositoryData.getGenId() - 1, snapshotIds, staleRootBlobs);
-<<<<<<< HEAD
-                            deleteFromContainer(blobContainer(), Iterators.map(staleRootBlobs.iterator(), blobName -> {
-                                logger.info(
-                                    "[{}] cleanupUnlinkedRootAndIndicesBlobs[{}] deleting [{}]",
-                                    metadata.name(),
-                                    newRepositoryData.getGenId() - 1,
-                                    blobName
-                                );
-                                return blobName;
-                            }));
-=======
-                            deleteFromContainer(OperationPurpose.SNAPSHOT_METADATA, blobContainer(), staleRootBlobs.iterator());
->>>>>>> 3ac8fd6f
+                            deleteFromContainer(
+                                OperationPurpose.SNAPSHOT_METADATA,
+                                blobContainer(),
+                                Iterators.map(staleRootBlobs.iterator(), blobName -> {
+                                    logger.info(
+                                        "[{}] cleanupUnlinkedRootAndIndicesBlobs[{}] deleting [{}]",
+                                        metadata.name(),
+                                        newRepositoryData.getGenId() - 1,
+                                        blobName
+                                    );
+                                    return blobName;
+                                })
+                            );
                             for (final var staleRootBlob : staleRootBlobs) {
                                 bytesDeleted.addAndGet(originalRootBlobs.get(staleRootBlob).length());
                             }
@@ -1509,13 +1505,8 @@
                     }
                     staleBlobDeleteRunner.enqueueTask(listeners.acquire(ref -> {
                         try (ref) {
-<<<<<<< HEAD
                             logger.info("[{}] Found stale index [{}]. Cleaning it up", metadata.name(), indexId);
-                            final var deleteResult = indexEntry.getValue().delete(OperationPurpose.SNAPSHOT);
-=======
-                            logger.debug("[{}] Found stale index [{}]. Cleaning it up", metadata.name(), indexId);
                             final var deleteResult = indexEntry.getValue().delete(OperationPurpose.SNAPSHOT_DATA);
->>>>>>> 3ac8fd6f
                             blobsDeleted.addAndGet(deleteResult.blobsDeleted());
                             bytesDeleted.addAndGet(deleteResult.bytesDeleted());
                             logger.info("[{}] Cleaned up stale index [{}]", metadata.name(), indexId);
@@ -1816,8 +1807,7 @@
             threadPool.executor(ThreadPool.Names.SNAPSHOT).execute(new AbstractRunnable() {
                 @Override
                 protected void doRun() throws Exception {
-<<<<<<< HEAD
-                    deleteFromContainer(blobContainer(), toDelete.iterator());
+                    deleteFromContainer(OperationPurpose.SNAPSHOT_METADATA, blobContainer(), toDelete.iterator());
                     threadPool.generic().execute(() -> {
                         for (final var blob : toDelete) {
                             logger.info(
@@ -1829,9 +1819,6 @@
                             );
                         }
                     });
-=======
-                    deleteFromContainer(OperationPurpose.SNAPSHOT_METADATA, blobContainer(), toDelete.iterator());
->>>>>>> 3ac8fd6f
                 }
 
                 @Override
@@ -2733,7 +2720,6 @@
                 return;
             }
             final String indexBlob = INDEX_FILE_PREFIX + newGen;
-<<<<<<< HEAD
             logger.info(
                 "[{}] writing new RepositoryData [{}]: {}",
                 metadata.name(),
@@ -2742,11 +2728,7 @@
                     (ToXContentObject) (builder, params) -> newRepositoryData.snapshotsToXContent(builder, IndexVersion.current())
                 )
             );
-            writeAtomic(blobContainer(), indexBlob, out -> {
-=======
-            logger.debug("Repository [{}] writing new index generational blob [{}]", metadata.name(), indexBlob);
             writeAtomic(OperationPurpose.SNAPSHOT_METADATA, blobContainer(), indexBlob, out -> {
->>>>>>> 3ac8fd6f
                 try (XContentBuilder xContentBuilder = XContentFactory.jsonBuilder(org.elasticsearch.core.Streams.noCloseStream(out))) {
                     newRepositoryData.snapshotsToXContent(xContentBuilder, version);
                 }
