/*
 * Copyright Elasticsearch B.V. and/or licensed to Elasticsearch B.V. under one
 * or more contributor license agreements. Licensed under the "Elastic License
 * 2.0", the "GNU Affero General Public License v3.0 only", and the "Server Side
 * Public License v 1"; you may not use this file except in compliance with, at
 * your election, the "Elastic License 2.0", the "GNU Affero General Public
 * License v3.0 only", or the "Server Side Public License, v 1".
 */

package org.elasticsearch.repositories.blobstore;

import org.apache.logging.log4j.LogManager;
import org.apache.logging.log4j.Logger;
import org.apache.lucene.index.CorruptIndexException;
import org.apache.lucene.index.IndexCommit;
import org.apache.lucene.index.IndexFormatTooNewException;
import org.apache.lucene.index.IndexFormatTooOldException;
import org.apache.lucene.store.AlreadyClosedException;
import org.apache.lucene.store.IOContext;
import org.apache.lucene.store.IndexInput;
import org.apache.lucene.store.IndexOutput;
import org.apache.lucene.store.RateLimiter;
import org.apache.lucene.util.BytesRef;
import org.apache.lucene.util.SetOnce;
import org.elasticsearch.ExceptionsHelper;
import org.elasticsearch.TransportVersion;
import org.elasticsearch.action.ActionListener;
import org.elasticsearch.action.ActionRunnable;
import org.elasticsearch.action.SingleResultDeduplicator;
import org.elasticsearch.action.support.GroupedActionListener;
import org.elasticsearch.action.support.PlainActionFuture;
import org.elasticsearch.action.support.RefCountingListener;
import org.elasticsearch.action.support.RefCountingRunnable;
import org.elasticsearch.action.support.SubscribableListener;
import org.elasticsearch.action.support.ThreadedActionListener;
import org.elasticsearch.cluster.ClusterState;
import org.elasticsearch.cluster.ClusterStateUpdateTask;
import org.elasticsearch.cluster.RepositoryCleanupInProgress;
import org.elasticsearch.cluster.SnapshotDeletionsInProgress;
import org.elasticsearch.cluster.SnapshotsInProgress;
import org.elasticsearch.cluster.metadata.IndexMetadata;
import org.elasticsearch.cluster.metadata.Metadata;
import org.elasticsearch.cluster.metadata.RepositoriesMetadata;
import org.elasticsearch.cluster.metadata.RepositoryMetadata;
import org.elasticsearch.cluster.node.DiscoveryNode;
import org.elasticsearch.cluster.routing.allocation.AllocationService;
import org.elasticsearch.cluster.service.ClusterService;
import org.elasticsearch.common.Numbers;
import org.elasticsearch.common.ReferenceDocs;
import org.elasticsearch.common.Strings;
import org.elasticsearch.common.UUIDs;
import org.elasticsearch.common.blobstore.BlobContainer;
import org.elasticsearch.common.blobstore.BlobPath;
import org.elasticsearch.common.blobstore.BlobStore;
import org.elasticsearch.common.blobstore.DeleteResult;
import org.elasticsearch.common.blobstore.OperationPurpose;
import org.elasticsearch.common.blobstore.fs.FsBlobContainer;
import org.elasticsearch.common.blobstore.support.BlobMetadata;
import org.elasticsearch.common.bytes.BytesArray;
import org.elasticsearch.common.bytes.BytesReference;
import org.elasticsearch.common.collect.Iterators;
import org.elasticsearch.common.component.AbstractLifecycleComponent;
import org.elasticsearch.common.compress.DeflateCompressor;
import org.elasticsearch.common.compress.NotXContentException;
import org.elasticsearch.common.io.Streams;
import org.elasticsearch.common.io.stream.BytesStreamOutput;
import org.elasticsearch.common.io.stream.InputStreamStreamInput;
import org.elasticsearch.common.io.stream.OutputStreamStreamOutput;
import org.elasticsearch.common.io.stream.ReleasableBytesStreamOutput;
import org.elasticsearch.common.io.stream.StreamInput;
import org.elasticsearch.common.io.stream.StreamOutput;
import org.elasticsearch.common.lucene.Lucene;
import org.elasticsearch.common.lucene.store.InputStreamIndexInput;
import org.elasticsearch.common.metrics.CounterMetric;
import org.elasticsearch.common.settings.Setting;
import org.elasticsearch.common.settings.Settings;
import org.elasticsearch.common.unit.ByteSizeValue;
import org.elasticsearch.common.util.BigArrays;
import org.elasticsearch.common.util.concurrent.AbstractRunnable;
import org.elasticsearch.common.util.concurrent.ConcurrentCollections;
import org.elasticsearch.common.util.concurrent.EsExecutors;
import org.elasticsearch.common.util.concurrent.ListenableFuture;
import org.elasticsearch.common.util.concurrent.ThrottledIterator;
import org.elasticsearch.common.util.concurrent.ThrottledTaskRunner;
import org.elasticsearch.common.xcontent.ChunkedToXContent;
import org.elasticsearch.common.xcontent.LoggingDeprecationHandler;
import org.elasticsearch.core.AbstractRefCounted;
import org.elasticsearch.core.CheckedConsumer;
import org.elasticsearch.core.IOUtils;
import org.elasticsearch.core.Nullable;
import org.elasticsearch.core.RefCounted;
import org.elasticsearch.core.Releasable;
import org.elasticsearch.core.SuppressForbidden;
import org.elasticsearch.core.Tuple;
import org.elasticsearch.index.IndexVersion;
import org.elasticsearch.index.shard.ShardId;
import org.elasticsearch.index.snapshots.IndexShardRestoreFailedException;
import org.elasticsearch.index.snapshots.IndexShardSnapshotFailedException;
import org.elasticsearch.index.snapshots.IndexShardSnapshotStatus;
import org.elasticsearch.index.snapshots.blobstore.BlobStoreIndexShardSnapshot;
import org.elasticsearch.index.snapshots.blobstore.BlobStoreIndexShardSnapshots;
import org.elasticsearch.index.snapshots.blobstore.RateLimitingInputStream;
import org.elasticsearch.index.snapshots.blobstore.SlicedInputStream;
import org.elasticsearch.index.snapshots.blobstore.SnapshotFiles;
import org.elasticsearch.index.store.Store;
import org.elasticsearch.index.store.StoreFileMetadata;
import org.elasticsearch.indices.recovery.RecoverySettings;
import org.elasticsearch.indices.recovery.RecoveryState;
import org.elasticsearch.repositories.FinalizeSnapshotContext;
import org.elasticsearch.repositories.IndexId;
import org.elasticsearch.repositories.IndexMetaDataGenerations;
import org.elasticsearch.repositories.RepositoriesService;
import org.elasticsearch.repositories.Repository;
import org.elasticsearch.repositories.RepositoryData;
import org.elasticsearch.repositories.RepositoryData.SnapshotDetails;
import org.elasticsearch.repositories.RepositoryException;
import org.elasticsearch.repositories.RepositoryOperation;
import org.elasticsearch.repositories.RepositoryShardId;
import org.elasticsearch.repositories.RepositoryStats;
import org.elasticsearch.repositories.RepositoryVerificationException;
import org.elasticsearch.repositories.ShardGeneration;
import org.elasticsearch.repositories.ShardGenerations;
import org.elasticsearch.repositories.ShardSnapshotResult;
import org.elasticsearch.repositories.SnapshotShardContext;
import org.elasticsearch.snapshots.AbortedSnapshotException;
import org.elasticsearch.snapshots.PausedSnapshotException;
import org.elasticsearch.snapshots.SnapshotException;
import org.elasticsearch.snapshots.SnapshotId;
import org.elasticsearch.snapshots.SnapshotInfo;
import org.elasticsearch.snapshots.SnapshotMissingException;
import org.elasticsearch.snapshots.SnapshotsService;
import org.elasticsearch.tasks.TaskCancelledException;
import org.elasticsearch.threadpool.ThreadPool;
import org.elasticsearch.transport.LeakTracker;
import org.elasticsearch.xcontent.NamedXContentRegistry;
import org.elasticsearch.xcontent.ToXContentObject;
import org.elasticsearch.xcontent.XContentBuilder;
import org.elasticsearch.xcontent.XContentFactory;
import org.elasticsearch.xcontent.XContentParser;
import org.elasticsearch.xcontent.XContentType;

import java.io.BufferedInputStream;
import java.io.BufferedOutputStream;
import java.io.Closeable;
import java.io.FilterInputStream;
import java.io.IOException;
import java.io.InputStream;
import java.io.OutputStream;
import java.io.UncheckedIOException;
import java.nio.file.NoSuchFileException;
import java.util.ArrayList;
import java.util.Collection;
import java.util.Collections;
import java.util.HashSet;
import java.util.Iterator;
import java.util.List;
import java.util.Map;
import java.util.Objects;
import java.util.Optional;
import java.util.Set;
import java.util.concurrent.BlockingQueue;
import java.util.concurrent.ConcurrentHashMap;
import java.util.concurrent.Executor;
import java.util.concurrent.LinkedBlockingQueue;
import java.util.concurrent.TimeUnit;
import java.util.concurrent.atomic.AtomicLong;
import java.util.concurrent.atomic.AtomicReference;
import java.util.function.BooleanSupplier;
import java.util.function.Consumer;
import java.util.function.Function;
import java.util.function.Supplier;
import java.util.stream.Collectors;
import java.util.stream.Stream;
import java.util.zip.DeflaterOutputStream;
import java.util.zip.InflaterInputStream;

import static org.elasticsearch.common.blobstore.OperationPurpose.SNAPSHOT_METADATA;
import static org.elasticsearch.core.Strings.format;
import static org.elasticsearch.index.snapshots.blobstore.BlobStoreIndexShardSnapshot.FileInfo;
import static org.elasticsearch.index.snapshots.blobstore.BlobStoreIndexShardSnapshot.FileInfo.canonicalName;
import static org.elasticsearch.indices.recovery.RecoverySettings.INDICES_RECOVERY_MAX_BYTES_PER_SEC_SETTING;

/**
 * BlobStore - based implementation of Snapshot Repository
 * <p>
 * This repository works with any {@link BlobStore} implementation. The blobStore could be (and is preferably) lazily initialized in
 * {@link #createBlobStore()}.
 * </p>
 * For in depth documentation on how exactly implementations of this class interact with the snapshot functionality please refer to the
 * documentation of the package {@link org.elasticsearch.repositories.blobstore}.
 */
public abstract class BlobStoreRepository extends AbstractLifecycleComponent implements Repository {
    private static final Logger logger = LogManager.getLogger(BlobStoreRepository.class);

    private class ShutdownLogger {
        // Creating a separate logger so that the log-level can be manipulated separately from the parent class.
        private static final Logger shutdownLogger = LogManager.getLogger(ShutdownLogger.class);
    }

    protected volatile RepositoryMetadata metadata;

    protected final ThreadPool threadPool;

    public static final String STATELESS_SHARD_READ_THREAD_NAME = "stateless_shard_read";
    public static final String STATELESS_TRANSLOG_THREAD_NAME = "stateless_translog";
    public static final String STATELESS_SHARD_WRITE_THREAD_NAME = "stateless_shard_write";
    public static final String STATELESS_CLUSTER_STATE_READ_WRITE_THREAD_NAME = "stateless_cluster_state";
    public static final String STATELESS_SHARD_PREWARMING_THREAD_NAME = "stateless_prewarm";
    public static final String SEARCHABLE_SNAPSHOTS_CACHE_FETCH_ASYNC_THREAD_NAME = "searchable_snapshots_cache_fetch_async";
    public static final String SEARCHABLE_SNAPSHOTS_CACHE_PREWARMING_THREAD_NAME = "searchable_snapshots_cache_prewarming";

    /**
     * Prefix for the name of the root {@link RepositoryData} blob.
     * @see #getRepositoryDataBlobName
     */
    public static final String INDEX_FILE_PREFIX = "index-";

    /**
     * Name of the blob which points to the root {@link RepositoryData} blob.
     * @see #supportURLRepo()
     */
    public static final String INDEX_LATEST_BLOB = "index.latest";

    private static final String TESTS_FILE = "tests-";

    /**
     * Name prefix for the blobs that hold the global {@link Metadata} for each snapshot, and the {@link IndexMetadata} for its indices.
     * @see #METADATA_NAME_FORMAT
     */
    public static final String METADATA_PREFIX = "meta-";

    /**
     * Name prefix for the blobs that hold top-level {@link SnapshotInfo} and shard-level {@link BlobStoreIndexShardSnapshot} metadata.
     * @see #SNAPSHOT_NAME_FORMAT
     */
    public static final String SNAPSHOT_PREFIX = "snap-";

    /**
     * Name suffix for all {@code meta-*.dat} and {@code snap-*.dat} blobs.
     * @see #METADATA_NAME_FORMAT
     * @see #SNAPSHOT_NAME_FORMAT
     */
    public static final String METADATA_BLOB_NAME_SUFFIX = ".dat";

    /**
     * Blob name format for global {@link Metadata} and {@link IndexMetadata} blobs.
     * @see #GLOBAL_METADATA_FORMAT
     * @see #INDEX_METADATA_FORMAT
     */
    public static final String METADATA_NAME_FORMAT = METADATA_PREFIX + "%s" + METADATA_BLOB_NAME_SUFFIX;

    /**
     * Blob name format for top-level {@link SnapshotInfo} and shard-level {@link BlobStoreIndexShardSnapshot} blobs.
     * @see #SNAPSHOT_FORMAT
     * @see #INDEX_SHARD_SNAPSHOT_FORMAT
     */
    public static final String SNAPSHOT_NAME_FORMAT = SNAPSHOT_PREFIX + "%s" + METADATA_BLOB_NAME_SUFFIX;

    /**
     * Name prefix for shard-level {@link BlobStoreIndexShardSnapshots} blobs.
     * @see #SNAPSHOT_INDEX_NAME_FORMAT
     * @see #INDEX_SHARD_SNAPSHOTS_FORMAT
     */
    public static final String SNAPSHOT_INDEX_PREFIX = "index-";

    /**
     * Name format for shard-level {@link BlobStoreIndexShardSnapshots} blobs.
     * @see #INDEX_SHARD_SNAPSHOTS_FORMAT
     */
    public static final String SNAPSHOT_INDEX_NAME_FORMAT = SNAPSHOT_INDEX_PREFIX + "%s";

    /**
     * Name prefix for blobs holding the actual shard data.
     */
    public static final String UPLOADED_DATA_BLOB_PREFIX = "__";

    /**
     * @param repositoryGeneration The numeric generation of the {@link RepositoryData} blob.
     * @return The name of the blob holding the corresponding {@link RepositoryData}.
     */
    public static String getRepositoryDataBlobName(long repositoryGeneration) {
        return INDEX_FILE_PREFIX + repositoryGeneration;
    }

    // Expose a copy of URLRepository#TYPE here too, for a better error message until https://github.com/elastic/elasticsearch/issues/68918
    // is resolved.
    public static final String URL_REPOSITORY_TYPE = "url";

    /**
     * All {@link BlobStoreRepository} implementations can be made read-only by setting this key to {@code true} in their settings.
     */
    public static final String READONLY_SETTING_KEY = "readonly";

    /**
     * Prefix used for the identifiers of data blobs that were not actually written to the repository physically because their contents are
     * already stored in the metadata referencing them, i.e. in {@link BlobStoreIndexShardSnapshot} and
     * {@link BlobStoreIndexShardSnapshots}. This is the case for files for which {@link StoreFileMetadata#hashEqualsContents()} is
     * {@code true}.
     */
    private static final String VIRTUAL_DATA_BLOB_PREFIX = "v__";

    /**
     * When set to true metadata files are stored in compressed format. This setting doesn’t affect index
     * files that are already compressed by default. Changing the setting does not invalidate existing files since reads
     * do not observe the setting, instead they examine the file to see if it is compressed or not.
     */
    public static final Setting<Boolean> COMPRESS_SETTING = Setting.boolSetting("compress", true, Setting.Property.NodeScope);

    /**
     * Setting to disable caching of the latest repository data.
     */
    public static final Setting<Boolean> CACHE_REPOSITORY_DATA = Setting.boolSetting(
        "cache_repository_data",
        true,
        Setting.Property.DeprecatedWarning
    );

    /**
     * Size hint for the IO buffer size to use when reading from and writing to the repository.
     */
    public static final Setting<ByteSizeValue> BUFFER_SIZE_SETTING = Setting.byteSizeSetting(
        "io_buffer_size",
        ByteSizeValue.parseBytesSizeValue("128kb", "io_buffer_size"),
        ByteSizeValue.parseBytesSizeValue("8kb", "buffer_size"),
        ByteSizeValue.parseBytesSizeValue("16mb", "io_buffer_size"),
        Setting.Property.NodeScope
    );

    /**
     * Setting to disable writing the {@code index.latest} blob which enables the contents of this repository to be used with a
     * url-repository.
     */
    public static final Setting<Boolean> SUPPORT_URL_REPO = Setting.boolSetting("support_url_repo", true, Setting.Property.NodeScope);

    /**
     * Setting that defines the maximum number of snapshots to which the repository may grow. Trying to create a snapshot into the
     * repository that would move it above this size will throw an exception.
     */
    public static final Setting<Integer> MAX_SNAPSHOTS_SETTING = Setting.intSetting(
        "max_number_of_snapshots",
        Integer.MAX_VALUE,
        1,
        Setting.Property.NodeScope
    );

    /**
     * Setting that defines if the repository should be used to recover index files during peer recoveries.
     */
    public static final Setting<Boolean> USE_FOR_PEER_RECOVERY_SETTING = Setting.boolSetting("use_for_peer_recovery", false);

    protected final boolean supportURLRepo;

    private final boolean compress;

    private final boolean cacheRepositoryData;

    private volatile RateLimiter snapshotRateLimiter;

    private volatile RateLimiter restoreRateLimiter;

    private final CounterMetric snapshotRateLimitingTimeInNanos = new CounterMetric();

    private final CounterMetric restoreRateLimitingTimeInNanos = new CounterMetric();

    public static final ChecksumBlobStoreFormat<Metadata> GLOBAL_METADATA_FORMAT = new ChecksumBlobStoreFormat<>(
        "metadata",
        METADATA_NAME_FORMAT,
        (repoName, parser) -> Metadata.fromXContent(parser),
        ChunkedToXContent::wrapAsToXContent
    );

    public static final ChecksumBlobStoreFormat<IndexMetadata> INDEX_METADATA_FORMAT = new ChecksumBlobStoreFormat<>(
        "index-metadata",
        METADATA_NAME_FORMAT,
        (repoName, parser) -> IndexMetadata.Builder.legacyFromXContent(parser),
        (repoName, parser) -> IndexMetadata.fromXContent(parser),
        Function.identity()
    );

    private static final String SNAPSHOT_CODEC = "snapshot";

    public static final ChecksumBlobStoreFormat<SnapshotInfo> SNAPSHOT_FORMAT = new ChecksumBlobStoreFormat<>(
        SNAPSHOT_CODEC,
        SNAPSHOT_NAME_FORMAT,
        SnapshotInfo::fromXContentInternal,
        Function.identity()
    );

    public static final ChecksumBlobStoreFormat<BlobStoreIndexShardSnapshot> INDEX_SHARD_SNAPSHOT_FORMAT = new ChecksumBlobStoreFormat<>(
        SNAPSHOT_CODEC,
        SNAPSHOT_NAME_FORMAT,
        (repoName, parser) -> BlobStoreIndexShardSnapshot.fromXContent(parser),
        Function.identity()
    );

    public static final ChecksumBlobStoreFormat<BlobStoreIndexShardSnapshots> INDEX_SHARD_SNAPSHOTS_FORMAT = new ChecksumBlobStoreFormat<>(
        "snapshots",
        SNAPSHOT_INDEX_NAME_FORMAT,
        (repoName, parser) -> BlobStoreIndexShardSnapshots.fromXContent(parser),
        Function.identity()
    );

    public static final Setting<ByteSizeValue> MAX_SNAPSHOT_BYTES_PER_SEC = Setting.byteSizeSetting(
        "max_snapshot_bytes_per_sec",
        ByteSizeValue.ofMb(40), // default is overridden to 0 (unlimited) if node bandwidth recovery settings are set
        Setting.Property.Dynamic,
        Setting.Property.NodeScope
    );

    public static final Setting<ByteSizeValue> MAX_RESTORE_BYTES_PER_SEC = Setting.byteSizeSetting(
        "max_restore_bytes_per_sec",
        ByteSizeValue.ZERO,
        Setting.Property.Dynamic,
        Setting.Property.NodeScope
    );

    /**
     * Repository settings that can be updated dynamically without having to create a new repository.
     */
    private static final Set<String> DYNAMIC_SETTING_NAMES = Set.of(
        MAX_SNAPSHOT_BYTES_PER_SEC.getKey(),
        MAX_RESTORE_BYTES_PER_SEC.getKey()
    );

    private final boolean readOnly;

    private final Object lock = new Object();

    private final SetOnce<BlobContainer> blobContainer = new SetOnce<>();

    private final SetOnce<BlobStore> blobStore = new SetOnce<>();

    private final BlobPath basePath;

    private final ClusterService clusterService;

    private final RecoverySettings recoverySettings;

    private final NamedXContentRegistry namedXContentRegistry;

    protected final BigArrays bigArrays;

    /**
     * Flag that is set to {@code true} if this instance is started with {@link #metadata} that has a higher value for
     * {@link RepositoryMetadata#pendingGeneration()} than for {@link RepositoryMetadata#generation()} indicating a full cluster restart
     * potentially accounting for the last {@code index-N} write in the cluster state.
     * Note: While it is true that this value could also be set to {@code true} for an instance on a node that is just joining the cluster
     * during a new {@code index-N} write, this does not present a problem. The node will still load the correct {@link RepositoryData} in
     * all cases and simply do a redundant listing of the repository contents if it tries to load {@link RepositoryData} and falls back
     * to {@link #latestIndexBlobId()} to validate the value of {@link RepositoryMetadata#generation()}.
     */
    private boolean uncleanStart;

    /**
     * This flag indicates that the repository can not exclusively rely on the value stored in {@link #latestKnownRepoGen} to determine the
     * latest repository generation but must inspect its physical contents as well via {@link #latestIndexBlobId()}.
     * This flag is set in the following situations:
     * <ul>
     *     <li>All repositories that are read-only, i.e. for which {@link #isReadOnly()} returns {@code true} because there are no
     *     guarantees that another cluster is not writing to the repository at the same time</li>
     *     <li>The value of {@link RepositoryMetadata#generation()} for this repository is {@link RepositoryData#UNKNOWN_REPO_GEN}
     *     indicating that no consistent repository generation is tracked in the cluster state yet.</li>
     *     <li>The {@link #uncleanStart} flag is set to {@code true}</li>
     * </ul>
     */
    private volatile boolean bestEffortConsistency;

    /**
     * IO buffer size hint for reading and writing to the underlying blob store.
     */
    protected final int bufferSize;

    /**
     * Maximum number of snapshots that this repository can hold.
     */
    private final int maxSnapshotCount;

    private final ShardSnapshotTaskRunner shardSnapshotTaskRunner;

    private final ThrottledTaskRunner staleBlobDeleteRunner;

    /**
     * Constructs new BlobStoreRepository
     * @param metadata   The metadata for this repository including name and settings
     * @param clusterService ClusterService
     */
    @SuppressWarnings("this-escape")
    protected BlobStoreRepository(
        final RepositoryMetadata metadata,
        final NamedXContentRegistry namedXContentRegistry,
        final ClusterService clusterService,
        final BigArrays bigArrays,
        final RecoverySettings recoverySettings,
        final BlobPath basePath
    ) {
        this.metadata = metadata;
        this.threadPool = clusterService.getClusterApplierService().threadPool();
        this.clusterService = clusterService;
        this.bigArrays = bigArrays;
        this.recoverySettings = recoverySettings;
        this.compress = COMPRESS_SETTING.get(metadata.settings());
        this.supportURLRepo = SUPPORT_URL_REPO.get(metadata.settings());
        snapshotRateLimiter = getSnapshotRateLimiter();
        restoreRateLimiter = getRestoreRateLimiter();
        readOnly = metadata.settings().getAsBoolean(READONLY_SETTING_KEY, false);
        cacheRepositoryData = CACHE_REPOSITORY_DATA.get(metadata.settings());
        bufferSize = Math.toIntExact(BUFFER_SIZE_SETTING.get(metadata.settings()).getBytes());
        this.namedXContentRegistry = namedXContentRegistry;
        this.basePath = basePath;
        this.maxSnapshotCount = MAX_SNAPSHOTS_SETTING.get(metadata.settings());
        this.repoDataLoadDeduplicator = new SingleResultDeduplicator<>(
            threadPool.getThreadContext(),
            listener -> threadPool.executor(ThreadPool.Names.SNAPSHOT_META)
                .execute(ActionRunnable.wrap(listener, this::doGetRepositoryData))
        );
        shardSnapshotTaskRunner = new ShardSnapshotTaskRunner(
            threadPool.info(ThreadPool.Names.SNAPSHOT).getMax(),
            threadPool.executor(ThreadPool.Names.SNAPSHOT),
            this::doSnapshotShard,
            this::snapshotFile
        );
        staleBlobDeleteRunner = new ThrottledTaskRunner(
            "cleanupStaleBlobs",
            threadPool.info(ThreadPool.Names.SNAPSHOT).getMax(),
            threadPool.executor(ThreadPool.Names.SNAPSHOT)
        );
    }

    @Override
    protected void doStart() {
        uncleanStart = metadata.pendingGeneration() > RepositoryData.EMPTY_REPO_GEN
            && metadata.generation() != metadata.pendingGeneration();
        ByteSizeValue chunkSize = chunkSize();
        if (chunkSize != null && chunkSize.getBytes() <= 0) {
            throw new IllegalArgumentException("the chunk size cannot be negative: [" + chunkSize + "]");
        }
    }

    @Override
    protected void doStop() {}

    @Override
    protected void doClose() {
        activityRefs.decRef();
        BlobStore store;
        // to close blobStore if blobStore initialization is started during close
        synchronized (lock) {
            store = blobStore.get();
        }
        if (store != null) {
            try {
                store.close();
            } catch (Exception t) {
                logger.warn("cannot close blob store", t);
            }
        }
    }

    private final SubscribableListener<Void> closedAndIdleListeners = new SubscribableListener<>();

    private final RefCounted activityRefs = AbstractRefCounted.of(() -> closedAndIdleListeners.onResponse(null));

    @Override
    public void awaitIdle() {
        assert lifecycle.closed();
        final var future = new PlainActionFuture<Void>();
        closedAndIdleListeners.addListener(future);
        future.actionGet(); // wait for as long as it takes
    }

    @SuppressForbidden(reason = "legacy usage of unbatched task") // TODO add support for batching here
    private void submitUnbatchedTask(@SuppressWarnings("SameParameterValue") String source, ClusterStateUpdateTask task) {
        clusterService.submitUnbatchedStateUpdateTask(source, task);
    }

    @Override
    public void cloneShardSnapshot(
        SnapshotId source,
        SnapshotId target,
        RepositoryShardId shardId,
        @Nullable ShardGeneration shardGeneration,
        ActionListener<ShardSnapshotResult> listener
    ) {
        if (isReadOnly()) {
            listener.onFailure(new RepositoryException(metadata.name(), "cannot clone shard snapshot on a readonly repository"));
            return;
        }
        final IndexId index = shardId.index();
        final int shardNum = shardId.shardId();
        final Executor executor = threadPool.executor(ThreadPool.Names.SNAPSHOT);
        logger.info(
            "[{}] start cloneShardSnapshot of [{}] from {} to {} at shard gen {}",
            metadata.name(),
            shardId,
            source,
            target,
            shardGeneration
        );
        executor.execute(ActionRunnable.supply(ActionListener.runBefore(listener, () -> {
            logger.info(
                "[{}] finished cloneShardSnapshot of [{}] from {} to {} at shard gen {}",
                metadata.name(),
                shardId,
                source,
                target,
                shardGeneration
            );
        }), () -> {
            final long startTime = threadPool.absoluteTimeInMillis();
            final BlobContainer shardContainer = shardContainer(index, shardNum);
            final BlobStoreIndexShardSnapshots existingSnapshots;
            final ShardGeneration newGen;
            final ShardGeneration existingShardGen;
            if (shardGeneration == null) {
                Tuple<BlobStoreIndexShardSnapshots, Long> tuple = buildBlobStoreIndexShardSnapshots(
                    shardContainer.listBlobsByPrefix(OperationPurpose.SNAPSHOT_METADATA, SNAPSHOT_INDEX_PREFIX).keySet(),
                    shardContainer
                );
                existingShardGen = new ShardGeneration(tuple.v2());
                newGen = new ShardGeneration(tuple.v2() + 1);
                existingSnapshots = tuple.v1();
            } else {
                newGen = ShardGeneration.newGeneration();
                existingSnapshots = buildBlobStoreIndexShardSnapshots(
                    index,
                    shardNum,
                    Collections.emptySet(),
                    shardContainer,
                    shardGeneration
                ).v1();
                existingShardGen = shardGeneration;
            }
            SnapshotFiles existingTargetFiles = null;
            SnapshotFiles sourceFiles = null;
            for (SnapshotFiles existingSnapshot : existingSnapshots) {
                final String snapshotName = existingSnapshot.snapshot();
                if (snapshotName.equals(target.getName())) {
                    existingTargetFiles = existingSnapshot;
                } else if (snapshotName.equals(source.getName())) {
                    sourceFiles = existingSnapshot;
                }
                if (sourceFiles != null && existingTargetFiles != null) {
                    break;
                }
            }
            if (sourceFiles == null) {
                throw new RepositoryException(
                    metadata.name(),
                    "Can't create clone of ["
                        + shardId
                        + "] for snapshot ["
                        + target
                        + "]. The source snapshot ["
                        + source
                        + "] was not found in the shard metadata."
                );
            }
            if (existingTargetFiles != null) {
                if (existingTargetFiles.isSame(sourceFiles)) {
                    return new ShardSnapshotResult(
                        existingShardGen,
                        ByteSizeValue.ofBytes(existingTargetFiles.totalSize()),
                        getSegmentInfoFileCount(existingTargetFiles.indexFiles())
                    );
                }
                throw new RepositoryException(
                    metadata.name(),
                    "Can't create clone of ["
                        + shardId
                        + "] for snapshot ["
                        + target
                        + "]. A snapshot by that name already exists for this shard."
                );
            }
            final BlobStoreIndexShardSnapshot sourceMeta = loadShardSnapshot(shardContainer, source);
            logger.trace("[{}] [{}] writing shard snapshot file for clone", shardId, target);
            INDEX_SHARD_SNAPSHOT_FORMAT.write(
                sourceMeta.asClone(target.getName(), startTime, threadPool.absoluteTimeInMillis() - startTime),
                shardContainer,
                target.getUUID(),
                compress
            );
            INDEX_SHARD_SNAPSHOTS_FORMAT.write(
                existingSnapshots.withClone(source.getName(), target.getName()),
                shardContainer,
                newGen.getGenerationUUID(),
                compress
            );
            return new ShardSnapshotResult(
                newGen,
                ByteSizeValue.ofBytes(sourceMeta.totalSize()),
                getSegmentInfoFileCount(sourceMeta.indexFiles())
            );
        }));
    }

    private static int getSegmentInfoFileCount(List<BlobStoreIndexShardSnapshot.FileInfo> indexFiles) {
        // noinspection ConstantConditions
        return Math.toIntExact(Math.min(Integer.MAX_VALUE, indexFiles.stream().filter(fi -> fi.physicalName().endsWith(".si")).count()));
    }

    @Override
    public boolean canUpdateInPlace(Settings updatedSettings, Set<String> ignoredSettings) {
        final Settings current = metadata.settings();
        if (current.equals(updatedSettings)) {
            return true;
        }
        final Set<String> changedSettingNames = new HashSet<>(current.keySet());
        changedSettingNames.addAll(updatedSettings.keySet());
        changedSettingNames.removeAll(ignoredSettings);
        changedSettingNames.removeIf(setting -> Objects.equals(current.get(setting), updatedSettings.get(setting)));
        changedSettingNames.removeAll(DYNAMIC_SETTING_NAMES);
        return changedSettingNames.isEmpty();
    }

    // Inspects all cluster state elements that contain a hint about what the current repository generation is and updates
    // #latestKnownRepoGen if a newer than currently known generation is found
    @Override
    public void updateState(ClusterState state) {
        final Settings previousSettings = metadata.settings();
        metadata = getRepoMetadata(state);
        final Settings updatedSettings = metadata.settings();
        if (updatedSettings.equals(previousSettings) == false) {
            snapshotRateLimiter = getSnapshotRateLimiter();
            restoreRateLimiter = getRestoreRateLimiter();
        }

        uncleanStart = uncleanStart && metadata.generation() != metadata.pendingGeneration();
        final boolean wasBestEffortConsistency = bestEffortConsistency;
        bestEffortConsistency = uncleanStart || isReadOnly() || metadata.generation() == RepositoryData.UNKNOWN_REPO_GEN;
        if (isReadOnly()) {
            // No need to waste cycles, no operations can run against a read-only repository
            return;
        }
        if (bestEffortConsistency) {
            long bestGenerationFromCS = bestGeneration(SnapshotsInProgress.get(state).forRepo(this.metadata.name()));
            // Don't use generation from the delete task if we already found a generation for an in progress snapshot.
            // In this case, the generation points at the generation the repo will be in after the snapshot finishes so it may not yet
            // exist
            if (bestGenerationFromCS == RepositoryData.EMPTY_REPO_GEN) {
                bestGenerationFromCS = bestGeneration(SnapshotDeletionsInProgress.get(state).getEntries());
            }
            if (bestGenerationFromCS == RepositoryData.EMPTY_REPO_GEN) {
                bestGenerationFromCS = bestGeneration(RepositoryCleanupInProgress.get(state).entries());
            }
            final long finalBestGen = Math.max(bestGenerationFromCS, metadata.generation());
            latestKnownRepoGen.accumulateAndGet(finalBestGen, Math::max);
        } else {
            final long previousBest = latestKnownRepoGen.getAndSet(metadata.generation());
            if (previousBest != metadata.generation()) {
                assert wasBestEffortConsistency
                    || metadata.generation() == RepositoryData.CORRUPTED_REPO_GEN
                    || previousBest < metadata.generation()
                    : "Illegal move from repository generation [" + previousBest + "] to generation [" + metadata.generation() + "]";
                logger.debug("Updated repository generation from [{}] to [{}]", previousBest, metadata.generation());
            }
        }
    }

    private long bestGeneration(Collection<? extends RepositoryOperation> operations) {
        final String repoName = metadata.name();
        return operations.stream()
            .filter(e -> e.repository().equals(repoName))
            .mapToLong(RepositoryOperation::repositoryStateId)
            .max()
            .orElse(RepositoryData.EMPTY_REPO_GEN);
    }

    public ThreadPool threadPool() {
        return threadPool;
    }

    // package private, only use for testing
    BlobContainer getBlobContainer() {
        return blobContainer.get();
    }

    // for test purposes only
    protected BlobStore getBlobStore() {
        return blobStore.get();
    }

    /**
     * maintains single lazy instance of {@link BlobContainer}
     */
    protected BlobContainer blobContainer() {
        assertSnapshotOrStatelessPermittedThreadPool();

        if (lifecycle.started() == false) {
            throw notStartedException();
        }

        BlobContainer blobContainer = this.blobContainer.get();
        if (blobContainer == null) {
            synchronized (lock) {
                blobContainer = this.blobContainer.get();
                if (blobContainer == null) {
                    blobContainer = blobStore().blobContainer(basePath());
                    this.blobContainer.set(blobContainer);
                }
            }
        }

        return blobContainer;
    }

    /**
     * Maintains single lazy instance of {@link BlobStore}.
     * Public for testing.
     */
    public BlobStore blobStore() {
        assertSnapshotOrStatelessPermittedThreadPool();

        BlobStore store = blobStore.get();
        if (store == null) {
            synchronized (lock) {
                store = blobStore.get();
                if (store == null) {
                    if (lifecycle.started() == false) {
                        throw notStartedException();
                    }
                    try {
                        store = createBlobStore();
                    } catch (RepositoryException e) {
                        throw e;
                    } catch (Exception e) {
                        throw new RepositoryException(metadata.name(), "cannot create blob store", e);
                    }
                    blobStore.set(store);
                }
            }
        }
        return store;
    }

    /**
     * Creates new BlobStore to read and write data.
     */
    protected abstract BlobStore createBlobStore() throws Exception;

    /**
     * Returns base path of the repository
     * Public for testing.
     */
    public BlobPath basePath() {
        return basePath;
    }

    /**
     * Returns true if metadata and snapshot files should be compressed
     *
     * @return true if compression is needed
     */
    protected final boolean isCompress() {
        return compress;
    }

    /**
     * Returns data file chunk size.
     * <p>
     * This method should return null if no chunking is needed.
     *
     * @return chunk size
     */
    protected ByteSizeValue chunkSize() {
        return null;
    }

    @Override
    public RepositoryMetadata getMetadata() {
        return metadata;
    }

    @Override
    public RepositoryStats stats() {
        final BlobStore store = blobStore.get();
        if (store == null) {
            return RepositoryStats.EMPTY_STATS;
        }
        return new RepositoryStats(store.stats());
    }

    /**
     * Loads {@link RepositoryData} ensuring that it is consistent with the given {@code rootBlobs} as well of the assumed generation.
     *
     * @param repositoryDataGeneration Expected repository generation
     * @param rootBlobs                Blobs at the repository root
     * @return RepositoryData
     */
    private RepositoryData safeRepositoryData(long repositoryDataGeneration, Map<String, BlobMetadata> rootBlobs) {
        final long generation = latestGeneration(rootBlobs.keySet());
        final long genToLoad;
        final RepositoryData cached;
        if (bestEffortConsistency) {
            genToLoad = latestKnownRepoGen.accumulateAndGet(repositoryDataGeneration, Math::max);
            cached = null;
        } else {
            genToLoad = latestKnownRepoGen.get();
            cached = latestKnownRepositoryData.get();
        }
        if (genToLoad > generation) {
            // It's always a possibility to not see the latest index-N in the listing here on an eventually consistent blob store, just
            // debug log it. Any blobs leaked as a result of an inconsistent listing here will be cleaned up in a subsequent cleanup or
            // snapshot delete run anyway.
            logger.debug(
                "Determined repository's generation from its contents to ["
                    + generation
                    + "] but "
                    + "current generation is at least ["
                    + genToLoad
                    + "]"
            );
        }
        if (genToLoad != repositoryDataGeneration) {
            throw new RepositoryException(
                metadata.name(),
                "concurrent modification of the index-N file, expected current generation ["
                    + repositoryDataGeneration
                    + "], actual current generation ["
                    + genToLoad
                    + "]"
            );
        }
        if (cached != null && cached.getGenId() == genToLoad) {
            return cached;
        }
        return getRepositoryData(genToLoad);
    }

    /**
     * Some repositories (i.e. S3) run at extra risk of corruption when using the pre-7.6.0 repository format, against which we try and
     * protect by adding some delays in between operations so that things have a chance to settle down. This method is the hook that allows
     * the delete process to add this protection when necessary.
     */
    protected ActionListener<RepositoryData> wrapWithWeakConsistencyProtection(ActionListener<RepositoryData> listener) {
        return listener;
    }

    @Override
    public void deleteSnapshots(
        Collection<SnapshotId> snapshotIds,
        long repositoryDataGeneration,
        IndexVersion minimumNodeVersion,
        ActionListener<RepositoryData> repositoryDataUpdateListener,
        Runnable onCompletion
    ) {
        createSnapshotsDeletion(
            snapshotIds,
            repositoryDataGeneration,
            minimumNodeVersion,
            repositoryDataUpdateListener.delegateFailureAndWrap((l, snapshotsDeletion) -> snapshotsDeletion.runDelete(l, onCompletion))
        );
    }

    /**
     * Runs cleanup actions on the repository. Increments the repository state id by one before executing any modifications on the
     * repository.
     * TODO: Add shard level cleanups
     * TODO: Add unreferenced index metadata cleanup
     * <ul>
     *     <li>Deleting stale indices</li>
     *     <li>Deleting unreferenced root level blobs</li>
     * </ul>
     *
     * @param repositoryDataGeneration         Generation of {@link RepositoryData} at start of process
     * @param repositoryFormatIndexVersion     Repository format version
     * @param listener                         Listener to complete when done
     */
    public void cleanup(long repositoryDataGeneration, IndexVersion repositoryFormatIndexVersion, ActionListener<DeleteResult> listener) {
        createSnapshotsDeletion(
            List.of(),
            repositoryDataGeneration,
            repositoryFormatIndexVersion,
            listener.delegateFailureAndWrap((delegate, snapshotsDeletion) -> snapshotsDeletion.runCleanup(delegate))
        );
    }

    private void createSnapshotsDeletion(
        Collection<SnapshotId> snapshotIds,
        long repositoryDataGeneration,
        IndexVersion minimumNodeVersion,
        ActionListener<SnapshotsDeletion> listener
    ) {
        if (isReadOnly()) {
            listener.onFailure(new RepositoryException(metadata.name(), "repository is readonly"));
        } else {
            threadPool.executor(ThreadPool.Names.SNAPSHOT).execute(ActionRunnable.supply(listener, () -> {
                final var originalRootBlobs = blobContainer().listBlobs(OperationPurpose.SNAPSHOT_METADATA);

                // One final best-effort check for other clusters concurrently writing to the repository:
                final var originalRepositoryData = safeRepositoryData(repositoryDataGeneration, originalRootBlobs);

                return new SnapshotsDeletion(
                    snapshotIds,
                    repositoryDataGeneration,
                    SnapshotsService.minCompatibleVersion(minimumNodeVersion, originalRepositoryData, snapshotIds),
                    originalRootBlobs,
                    blobStore().blobContainer(indicesPath()).children(OperationPurpose.SNAPSHOT_DATA),
                    originalRepositoryData
                );
            }));
        }
    }

    /**
     * <p>
     *     Represents the process of deleting some collection of snapshots within this repository which since 7.6.0 looks like this:
     * </p>
     * <ul>
     *     <li>Write a new {@link BlobStoreIndexShardSnapshots} for each affected shard, and compute the blobs to delete.</li>
     *     <li>Update the {@link RepositoryData} to remove references to deleted snapshots/indices and point to the new
     *     {@link BlobStoreIndexShardSnapshots} files.</li>
     *     <li>Remove up any now-unreferenced blobs.</li>
     * </ul>
     * <p>
     *     Until the {@link RepositoryData} is updated there should be no other activities in the repository, and in particular the root
     *     blob must not change until it is updated by this deletion and the {@code repositoryDataUpdateListener} is completed.
     * </p>
     */
    class SnapshotsDeletion {

        /**
         * The IDs of the snapshots to delete. This collection is empty if the deletion is a repository cleanup.
         */
        private final Collection<SnapshotId> snapshotIds;

        /**
         * The {@link RepositoryData} generation at the start of the process, to ensure that the {@link RepositoryData} does not change
         * while the new {@link BlobStoreIndexShardSnapshots} are being written.
         */
        private final long originalRepositoryDataGeneration;

        /**
         * The minimum {@link IndexVersion} of the nodes in the cluster and the snapshots remaining in the repository. The repository must
         * remain readable by all node versions which support this {@link IndexVersion}.
         */
        private final IndexVersion repositoryFormatIndexVersion;

        /**
         * Whether the {@link #repositoryFormatIndexVersion} is new enough to support naming {@link BlobStoreIndexShardSnapshots} blobs with
         * UUIDs (i.e. does not need to remain compatible with versions before v7.6.0). Older repositories use (unsafe) numeric indices for
         * these blobs instead.
         */
        private final boolean useShardGenerations;

        /**
         * All blobs in the repository root at the start of the operation, obtained by listing the repository contents. Note that this may
         * include some blobs which are no longer referenced by the current {@link RepositoryData}, but which have not yet been removed by
         * the cleanup that follows an earlier deletion. This cleanup may still be ongoing (we do not wait for it to complete before
         * starting the next repository operation) or it may have failed before completion (it could have been running on a different node,
         * which crashed for unrelated reasons) so we track all the blobs here and clean them up again at the end.
         */
        private final Map<String, BlobMetadata> originalRootBlobs;

        /**
         * All index containers at the start of the operation, obtained by listing the repository contents. Note that this may include some
         * containers which are no longer referenced by the current {@link RepositoryData}, but which have not yet been removed by
         * the cleanup that follows an earlier deletion. This cleanup may or may not still be ongoing (it could have been running on a
         * different node, which died before completing it) so we track all the blobs here and clean them up again at the end.
         */
        private final Map<String, BlobContainer> originalIndexContainers;

        /**
         * The {@link RepositoryData} at the start of the operation, obtained after verifying that {@link #originalRootBlobs} contains no
         * {@link RepositoryData} blob newer than the one identified by {@link #originalRepositoryDataGeneration}.
         */
        private final RepositoryData originalRepositoryData;

        /**
         * Executor to use for all repository interactions.
         */
        private final Executor snapshotExecutor = threadPool.executor(ThreadPool.Names.SNAPSHOT);

        /**
         * Accumulates the number of blobs deleted by this operation.
         */
        // NB only counts stale root blobs today, not shard-level blobs
        private final AtomicLong blobsDeleted = new AtomicLong();

        /**
         * Accumulates the total size of the blobs deleted by this operation.
         */
        // NB only counts stale root blobs today, not shard-level blobs
        private final AtomicLong bytesDeleted = new AtomicLong();

        /**
         * Tracks the shard-level blobs which can be deleted once all the metadata updates have completed.
         */
        private final ShardBlobsToDelete shardBlobsToDelete = new ShardBlobsToDelete();

        SnapshotsDeletion(
            Collection<SnapshotId> snapshotIds,
            long originalRepositoryDataGeneration,
            IndexVersion repositoryFormatIndexVersion,
            Map<String, BlobMetadata> originalRootBlobs,
            Map<String, BlobContainer> originalIndexContainers,
            RepositoryData originalRepositoryData
        ) {
            this.snapshotIds = snapshotIds;
            this.originalRepositoryDataGeneration = originalRepositoryDataGeneration;
            this.repositoryFormatIndexVersion = repositoryFormatIndexVersion;
            this.useShardGenerations = SnapshotsService.useShardGenerations(repositoryFormatIndexVersion);
            this.originalRootBlobs = originalRootBlobs;
            this.originalIndexContainers = originalIndexContainers;
            this.originalRepositoryData = originalRepositoryData;
        }

        // ---------------------------------------------------------------------------------------------------------------------------------
        // The overall flow of execution

        void runDelete(ActionListener<RepositoryData> repositoryDataUpdateListener, Runnable onCompletion) {
            final var releasingListener = repositoryDataUpdateListener.delegateResponse((l, e) -> {
                try {
                    shardBlobsToDelete.close();
                } finally {
                    l.onFailure(e);
                }
            });
            final Runnable releasingOnCompletion = () -> {
                try {
                    shardBlobsToDelete.close();
                } finally {
                    onCompletion.run();
                }
            };
            if (useShardGenerations) {
                runWithUniqueShardMetadataNaming(releasingListener, releasingOnCompletion);
            } else {
                runWithLegacyNumericShardMetadataNaming(wrapWithWeakConsistencyProtection(releasingListener), releasingOnCompletion);
            }
        }

        private void runWithUniqueShardMetadataNaming(ActionListener<RepositoryData> repositoryDataUpdateListener, Runnable onCompletion) {
            SubscribableListener

                // First write the new shard state metadata (without the removed snapshots) and compute deletion targets
                .newForked(this::writeUpdatedShardMetadataAndComputeDeletes)

                .<RepositoryData>andThen(l -> {
                    // Once we have put the new shard-level metadata into place, we can update the repository metadata as follows:
                    // 1. Remove the snapshots from the list of existing snapshots
                    // 2. Update the index shard generations of all updated shard folders
                    //
                    // Note: If we fail updating any of the individual shard paths, it may not have a new BlobStoreIndexShardSnapshots blob,
                    // but if it does then that doesn't matter, we're naming them uniquely as index-{$shard-generation-uuid} and it won't be
                    // referenced by the new RepositoryData and will be cleaned up by a subsequent delete.
                    //
                    // TODO should we even write the new RepositoryData unless all shard paths have been successfully updated? See #100569.
                    updateRepositoryData(
                        originalRepositoryData.removeSnapshots(snapshotIds, shardBlobsToDelete.getUpdatedShardGenerations()),
                        l
                    );
                })

                .<RepositoryData>andThen((l, newRepositoryData) -> {
                    l.onResponse(newRepositoryData);
                    // Once we have updated the repository, run the unreferenced blobs cleanup in parallel to shard-level snapshot deletion
                    try (var refs = new RefCountingRunnable(onCompletion)) {
                        cleanupUnlinkedRootAndIndicesBlobs(newRepositoryData, refs.acquireListener());
                        cleanupUnlinkedShardLevelBlobs(refs.acquireListener());
                    }
                })

                .addListener(repositoryDataUpdateListener);
        }

        private void runWithLegacyNumericShardMetadataNaming(
            ActionListener<RepositoryData> repositoryDataUpdateListener,
            Runnable onCompletion
        ) {
            // Write the new repository data first (with the removed snapshot), using no shard generations
            updateRepositoryData(
                originalRepositoryData.removeSnapshots(snapshotIds, ShardGenerations.EMPTY),
                repositoryDataUpdateListener.delegateFailure((delegate, newRepositoryData) -> {
                    try (var refs = new RefCountingRunnable(() -> {
                        delegate.onResponse(newRepositoryData);
                        onCompletion.run();
                    })) {
                        // Run unreferenced blobs cleanup in parallel to shard-level snapshot deletion
                        cleanupUnlinkedRootAndIndicesBlobs(newRepositoryData, refs.acquireListener());

                        // writeIndexGen finishes on master-service thread so must fork here.
                        snapshotExecutor.execute(
                            ActionRunnable.wrap(
                                refs.acquireListener(),
                                l0 -> writeUpdatedShardMetadataAndComputeDeletes(
                                    l0.delegateFailure((l, ignored) -> cleanupUnlinkedShardLevelBlobs(l))
                                )
                            )
                        );
                    }
                })
            );
        }

        void runCleanup(ActionListener<DeleteResult> listener) {
            final Set<String> survivingIndexIds = originalRepositoryData.getIndices()
                .values()
                .stream()
                .map(IndexId::getId)
                .collect(Collectors.toSet());
            final List<String> staleRootBlobs = staleRootBlobs(originalRepositoryData, originalRootBlobs.keySet());
            logger.info(
                "[{}] cleanup at gen [{}]: got root blobs {}, stale blobs {}",
                metadata.name(),
                originalRepositoryData.getGenId(),
                originalRootBlobs.keySet(),
                staleRootBlobs
            );
            final var releasingListener = ActionListener.releaseAfter(listener, shardBlobsToDelete);
            if (survivingIndexIds.equals(originalIndexContainers.keySet()) && staleRootBlobs.isEmpty()) {
                // Nothing to clean up we return
                releasingListener.onResponse(DeleteResult.ZERO);
            } else {
                // write new index-N blob to ensure concurrent operations will fail
                updateRepositoryData(
                    originalRepositoryData,
                    releasingListener.delegateFailureAndWrap(
                        // TODO should we pass newRepositoryData to cleanupStaleBlobs()?
                        (l, newRepositoryData) -> cleanupUnlinkedRootAndIndicesBlobs(
                            originalRepositoryData,
                            l.map(ignored -> DeleteResult.of(blobsDeleted.get(), bytesDeleted.get()))
                        )
                    )
                );
            }
        }

        // ---------------------------------------------------------------------------------------------------------------------------------
        // Updating the shard-level metadata and accumulating results

        private void writeUpdatedShardMetadataAndComputeDeletes(ActionListener<Void> listener) {
            // noinspection resource -- closed safely at the end of the iteration
            final var listeners = new RefCountingListener(listener);

            // Each per-index process takes some nonzero amount of working memory to hold the relevant snapshot IDs and metadata generations
            // etc. which we can keep under tighter limits and release sooner if we limit the number of concurrently processing indices.
            // Each one needs at least one snapshot thread at all times, so threadPool.info(SNAPSHOT).getMax() of them at once is enough to
            // keep the threadpool fully utilized.
            ThrottledIterator.run(
                originalRepositoryData.indicesToUpdateAfterRemovingSnapshot(snapshotIds),
                (ref, indexId) -> ActionListener.run(
                    ActionListener.releaseAfter(listeners.acquire(), ref),
                    l -> new IndexSnapshotsDeletion(indexId).run(l)
                ),
                threadPool.info(ThreadPool.Names.SNAPSHOT).getMax(),
                listeners::close
            );
        }

        private class IndexSnapshotsDeletion {
            private final IndexId indexId;
            private final Set<SnapshotId> snapshotsWithIndex;
            private final BlobContainer indexContainer;

            IndexSnapshotsDeletion(IndexId indexId) {
                this.indexId = indexId;
                this.indexContainer = indexContainer(indexId);
                this.snapshotsWithIndex = Set.copyOf(originalRepositoryData.getSnapshots(indexId));
            }

            // Computed by reading the relevant index metadata, which happens-before this value is used to determine the shards to process.
            private int shardCount;

            private synchronized void updateShardCount(int newShardCount) {
                shardCount = Math.max(shardCount, newShardCount);
            }

            void run(ActionListener<Void> listener) {
                determineShardCount(listener.delegateFailureAndWrap((l, v) -> processShards(l)));
            }

            // -----------------------------------------------------------------------------------------------------------------------------
            // Determining the shard count by reading all the relevant index metadata

            private void determineShardCount(ActionListener<Void> listener) {
                try (var listeners = new RefCountingListener(listener)) {
                    for (final var indexMetaGeneration : snapshotIds.stream()
                        .filter(snapshotsWithIndex::contains)
                        .map(id -> originalRepositoryData.indexMetaDataGenerations().indexMetaBlobId(id, indexId))
                        .collect(Collectors.toSet())) {
                        // NB since 7.9.0 we deduplicate index metadata blobs, and one of the components of the deduplication key is the
                        // index UUID; the shard count is going to be the same for all metadata with the same index UUID, so it is
                        // unnecessary to read multiple metadata blobs corresponding to the same index UUID.
                        // TODO Skip this unnecessary work? Maybe track the shard count in RepositoryData?
                        snapshotExecutor.execute(ActionRunnable.run(listeners.acquire(), () -> getOneShardCount(indexMetaGeneration)));
                    }
                }
            }

            private void getOneShardCount(String indexMetaGeneration) {
                try {
                    updateShardCount(
                        INDEX_METADATA_FORMAT.read(metadata.name(), indexContainer, indexMetaGeneration, namedXContentRegistry)
                            .getNumberOfShards()
                    );
                } catch (Exception ex) {
                    logger.warn(() -> format("[%s] [%s] failed to read metadata for index", indexMetaGeneration, indexId.getName()), ex);
                    // Definitely indicates something fairly badly wrong with the repo, but not immediately fatal here: we might get the
                    // shard count from another metadata blob, or we might just not process these shards. If we skip these shards then the
                    // repository will technically enter an invalid state (these shards' index-XXX blobs will refer to snapshots that no
                    // longer exist) and may contain dangling blobs too. A subsequent delete that hits this index may repair the state if
                    // the metadata read error is transient, but if not then the stale indices cleanup will eventually remove this index
                    // and all its extra data anyway.
                    // TODO: Should we fail the delete here? See https://github.com/elastic/elasticsearch/issues/100569.
                }
            }

            private void processShards(ActionListener<Void> listener) {
                final Set<SnapshotId> survivingSnapshots = snapshotsWithIndex.stream()
                    .filter(id -> snapshotIds.contains(id) == false)
                    .collect(Collectors.toSet());
                try (var listeners = new RefCountingListener(listener)) {
                    for (int shardId = 0; shardId < shardCount; shardId++) {
                        snapshotExecutor.execute(new ShardSnapshotsDeletion(shardId, survivingSnapshots, listeners.acquire()));
                    }
                }
            }

            // -----------------------------------------------------------------------------------------------------------------------------
            // Updating each shard

            private class ShardSnapshotsDeletion extends AbstractRunnable {

                private final int shardId;
                private final Set<SnapshotId> survivingSnapshots;
                private final ActionListener<Void> listener;

                // Computed at the start of doRun(), after forking, rather than in the constructor. TODO make these local variables perhaps?
                private BlobContainer shardContainer;
                private Set<String> originalShardBlobs;

                ShardSnapshotsDeletion(int shardId, Set<SnapshotId> survivingSnapshots, ActionListener<Void> listener) {
                    this.shardId = shardId;
                    this.survivingSnapshots = survivingSnapshots;
                    this.listener = listener;
                }

                @Override
                protected void doRun() throws Exception {
                    shardContainer = shardContainer(indexId, shardId);
                    originalShardBlobs = shardContainer.listBlobs(OperationPurpose.SNAPSHOT_DATA).keySet();
                    final BlobStoreIndexShardSnapshots blobStoreIndexShardSnapshots;
                    final long newGen;
                    if (useShardGenerations) {
                        newGen = -1L;
                        blobStoreIndexShardSnapshots = buildBlobStoreIndexShardSnapshots(
                            indexId,
                            shardId,
                            originalShardBlobs,
                            shardContainer,
                            originalRepositoryData.shardGenerations().getShardGen(indexId, shardId)
                        ).v1();
                    } else {
                        Tuple<BlobStoreIndexShardSnapshots, Long> tuple = buildBlobStoreIndexShardSnapshots(
                            originalShardBlobs,
                            shardContainer
                        );
                        newGen = tuple.v2() + 1;
                        blobStoreIndexShardSnapshots = tuple.v1();
                    }
                    deleteFromShardSnapshotMeta(blobStoreIndexShardSnapshots.withRetainedSnapshots(survivingSnapshots), newGen);
                }

                /**
                 * Delete snapshot from shard level metadata.
                 *
                 * @param indexGeneration generation to write the new shard level level metadata to. If negative a uuid id shard generation
                 *                        should be used
                 */
                private void deleteFromShardSnapshotMeta(BlobStoreIndexShardSnapshots updatedSnapshots, long indexGeneration) {
                    ShardGeneration writtenGeneration = null;
                    try {
                        if (updatedSnapshots.snapshots().isEmpty()) {
                            logger.info("--> repo [{}] deleting all shard data for {}[{}]", metadata.name(), indexId, shardId);
                            shardBlobsToDelete.addShardDeleteResult(
                                indexId,
                                shardId,
                                ShardGenerations.DELETED_SHARD_GEN,
                                originalShardBlobs
                            );
                        } else {
                            if (indexGeneration < 0L) {
                                writtenGeneration = ShardGeneration.newGeneration();
                                INDEX_SHARD_SNAPSHOTS_FORMAT.write(
                                    updatedSnapshots,
                                    shardContainer,
                                    writtenGeneration.getGenerationUUID(),
                                    compress
                                );
                            } else {
                                writtenGeneration = new ShardGeneration(indexGeneration);
                                writeShardIndexBlobAtomic(shardContainer, indexGeneration, updatedSnapshots, Collections.emptyMap());
                            }
                            final Set<String> survivingSnapshotUUIDs = survivingSnapshots.stream()
                                .map(SnapshotId::getUUID)
                                .collect(Collectors.toSet());
                            final var blobsToDelete = unusedBlobs(originalShardBlobs, survivingSnapshotUUIDs, updatedSnapshots);
                            logger.info(
                                "--> repo [{}] shard {}[{}] wrote new shard gen [{}] during delete and removing gens [{}]",
                                metadata.name(),
                                indexId,
                                shardId,
                                writtenGeneration.getGenerationUUID(),
                                blobsToDelete.stream().filter(s -> s.startsWith(SNAPSHOT_INDEX_PREFIX)).collect(Collectors.joining(","))
                            );
                            shardBlobsToDelete.addShardDeleteResult(indexId, shardId, writtenGeneration, blobsToDelete);
                        }
                    } catch (IOException e) {
                        throw new RepositoryException(
                            metadata.name(),
                            "Failed to finalize snapshot deletion "
                                + snapshotIds
                                + " with shard index ["
                                + INDEX_SHARD_SNAPSHOTS_FORMAT.blobName(writtenGeneration.getGenerationUUID())
                                + "]",
                            e
                        );
                    }
                }

                // Unused blobs are all previous index-, data- and meta-blobs and that are not referenced by the new index- as well as all
                // temporary blobs
                private static List<String> unusedBlobs(
                    Set<String> originalShardBlobs,
                    Set<String> survivingSnapshotUUIDs,
                    BlobStoreIndexShardSnapshots updatedSnapshots
                ) {
                    return originalShardBlobs.stream()
                        .filter(
                            blob -> blob.startsWith(SNAPSHOT_INDEX_PREFIX)
                                || (blob.startsWith(SNAPSHOT_PREFIX)
                                    && blob.endsWith(METADATA_BLOB_NAME_SUFFIX)
                                    && survivingSnapshotUUIDs.contains(
                                        blob.substring(SNAPSHOT_PREFIX.length(), blob.length() - METADATA_BLOB_NAME_SUFFIX.length())
                                    ) == false)
                                || (blob.startsWith(UPLOADED_DATA_BLOB_PREFIX)
                                    && updatedSnapshots.findNameFile(canonicalName(blob)) == null)
                                || FsBlobContainer.isTempBlobName(blob)
                        )
                        .toList();
                }

                @Override
                public void onFailure(Exception ex) {
                    // TODO: Should we fail the delete here? See https://github.com/elastic/elasticsearch/issues/100569.
                    logger.warn(
                        () -> format("%s failed to delete shard data for shard [%s][%s]", snapshotIds, indexId.getName(), shardId),
                        ex
                    );
                }

                @Override
                public void onAfter() {
                    listener.onResponse(null);
                }
            }
        }

        // ---------------------------------------------------------------------------------------------------------------------------------
        // Updating the root RepositoryData blob

        private void updateRepositoryData(RepositoryData newRepositoryData, ActionListener<RepositoryData> listener) {
            writeIndexGen(newRepositoryData, originalRepositoryDataGeneration, repositoryFormatIndexVersion, Function.identity(), listener);
        }

        // ---------------------------------------------------------------------------------------------------------------------------------
        // Cleaning up dangling blobs

        private void cleanupUnlinkedShardLevelBlobs(ActionListener<Void> listener) {
            final Iterator<String> filesToDelete = resolveFilesToDelete();
            if (filesToDelete.hasNext() == false) {
                listener.onResponse(null);
                return;
            }
            snapshotExecutor.execute(ActionRunnable.wrap(listener, l -> {
                try {
                    deleteFromContainer(OperationPurpose.SNAPSHOT_DATA, blobContainer(), Iterators.map(filesToDelete, blobName -> {
                        logger.info(
                            "[{}] cleanupUnlinkedShardLevelBlobs[{}] deleting [{}]",
                            metadata.name(),
                            originalRepositoryData.getGenId(),
                            blobName
                        );
                        return blobName;
                    }));
                    l.onResponse(null);
                } catch (Exception e) {
                    logger.warn(() -> format("%s Failed to delete some blobs during snapshot delete", snapshotIds), e);
                    throw e;
                }
            }));
        }

        private Iterator<String> resolveFilesToDelete() {
            // Somewhat surprisingly we can construct the String representations of the blobs to delete with BlobPath#buildAsString even
            // on Windows, because the JDK translates / to \ automatically (and all other blob stores use / as the path separator anyway)
            final String basePath = basePath().buildAsString();
            final int basePathLen = basePath.length();
            return Iterators.map(Iterators.concat(shardBlobsToDelete.getBlobPaths(), getUnreferencedIndexMetadata()), absolutePath -> {
                assert absolutePath.startsWith(basePath);
                return absolutePath.substring(basePathLen);
            });
        }

        private Iterator<String> getUnreferencedIndexMetadata() {
            return Iterators.flatMap(
                originalRepositoryData.indexMetaDataToRemoveAfterRemovingSnapshots(snapshotIds).entrySet().iterator(),
                entry -> {
                    final String indexContainerPath = indexPath(entry.getKey()).buildAsString();
                    return Iterators.map(entry.getValue().iterator(), id -> indexContainerPath + INDEX_METADATA_FORMAT.blobName(id));
                }
            );
        }

        /**
         * Cleans up stale blobs directly under the repository root as well as all indices paths that aren't referenced by any existing
         * snapshots. This method is only to be called directly after a new {@link RepositoryData} was written to the repository.
         *
         * @param newRepositoryData       new repository data that was just written
         * @param listener                listener to invoke when the deletion is complete
         */
        private void cleanupUnlinkedRootAndIndicesBlobs(RepositoryData newRepositoryData, ActionListener<Void> listener) {
            try (var listeners = new RefCountingListener(listener)) {
                final List<String> staleRootBlobs = staleRootBlobs(newRepositoryData, originalRootBlobs.keySet());
                if (staleRootBlobs.isEmpty() == false) {
                    staleBlobDeleteRunner.enqueueTask(listeners.acquire(ref -> {
                        try (ref) {
                            logStaleRootLevelBlobs(newRepositoryData.getGenId() - 1, snapshotIds, staleRootBlobs);
                            deleteFromContainer(
                                OperationPurpose.SNAPSHOT_METADATA,
                                blobContainer(),
                                Iterators.map(staleRootBlobs.iterator(), blobName -> {
                                    logger.info(
                                        "[{}] cleanupUnlinkedRootAndIndicesBlobs[{}] deleting [{}]",
                                        metadata.name(),
                                        newRepositoryData.getGenId() - 1,
                                        blobName
                                    );
                                    return blobName;
                                })
                            );
                            for (final var staleRootBlob : staleRootBlobs) {
                                bytesDeleted.addAndGet(originalRootBlobs.get(staleRootBlob).length());
                            }
                            blobsDeleted.addAndGet(staleRootBlobs.size());
                        } catch (Exception e) {
                            logger.warn(
                                () -> format(
                                    "[%s] The following blobs are no longer part of any snapshot [%s] but failed to remove them",
                                    metadata.name(),
                                    staleRootBlobs
                                ),
                                e
                            );
                        }
                    }));
                }

                final var survivingIndexIds = newRepositoryData.getIndices()
                    .values()
                    .stream()
                    .map(IndexId::getId)
                    .collect(Collectors.toSet());
                for (final var indexEntry : originalIndexContainers.entrySet()) {
                    final var indexId = indexEntry.getKey();
                    if (survivingIndexIds.contains(indexId)) {
                        continue;
                    }
                    staleBlobDeleteRunner.enqueueTask(listeners.acquire(ref -> {
                        try (ref) {
                            logger.info("[{}] Found stale index [{}]. Cleaning it up", metadata.name(), indexId);
                            final var deleteResult = indexEntry.getValue().delete(OperationPurpose.SNAPSHOT_DATA);
                            blobsDeleted.addAndGet(deleteResult.blobsDeleted());
                            bytesDeleted.addAndGet(deleteResult.bytesDeleted());
                            logger.info("[{}] Cleaned up stale index [{}]", metadata.name(), indexId);
                        } catch (IOException e) {
                            logger.warn(() -> format("""
                                [%s] index %s is no longer part of any snapshot in the repository, \
                                but failed to clean up its index folder""", metadata.name(), indexId), e);
                        }
                    }));
                }
            }

            // If we did the cleanup of stale indices purely using a throttled executor then there would be no backpressure to prevent us
            // from falling arbitrarily far behind. But nor do we want to dedicate all the SNAPSHOT threads to stale index cleanups because
            // that would slow down other snapshot operations in situations that do not need backpressure.
            //
            // The solution is to dedicate one SNAPSHOT thread to doing the cleanups eagerly, alongside the throttled executor which spreads
            // the rest of the work across the other threads if they are free. If the eager cleanup loop doesn't finish before the next one
            // starts then we dedicate another SNAPSHOT thread to the deletions, and so on, until eventually either we catch up or the
            // SNAPSHOT pool is fully occupied with blob deletions, which pushes back on other snapshot operations.

            staleBlobDeleteRunner.runSyncTasksEagerly(snapshotExecutor);
        }

        // Finds all blobs directly under the repository root path that are not referenced by the current RepositoryData
        private static List<String> staleRootBlobs(RepositoryData newRepositoryData, Set<String> originalRootBlobNames) {
            final Set<String> allSnapshotIds = newRepositoryData.getSnapshotIds()
                .stream()
                .map(SnapshotId::getUUID)
                .collect(Collectors.toSet());
            return originalRootBlobNames.stream().filter(blob -> {
                if (FsBlobContainer.isTempBlobName(blob)) {
                    return true;
                }
                if (blob.endsWith(METADATA_BLOB_NAME_SUFFIX)) {
                    final String foundUUID;
                    if (blob.startsWith(SNAPSHOT_PREFIX)) {
                        foundUUID = blob.substring(SNAPSHOT_PREFIX.length(), blob.length() - METADATA_BLOB_NAME_SUFFIX.length());
                        assert SNAPSHOT_FORMAT.blobName(foundUUID).equals(blob);
                    } else if (blob.startsWith(METADATA_PREFIX)) {
                        foundUUID = blob.substring(METADATA_PREFIX.length(), blob.length() - METADATA_BLOB_NAME_SUFFIX.length());
                        assert GLOBAL_METADATA_FORMAT.blobName(foundUUID).equals(blob);
                    } else {
                        return false;
                    }
                    return allSnapshotIds.contains(foundUUID) == false;
                } else if (blob.startsWith(INDEX_FILE_PREFIX)) {
                    // TODO: Include the current generation here once we remove keeping index-(N-1) around from #writeIndexGen
                    try {
                        return newRepositoryData.getGenId() > Long.parseLong(blob.substring(INDEX_FILE_PREFIX.length()));
                    } catch (NumberFormatException nfe) {
                        // odd case of an extra file with the index- prefix that we can't identify
                        return false;
                    }
                }
                return false;
            }).toList();
        }

        private void logStaleRootLevelBlobs(
            long newestStaleRepositoryDataGeneration,
            Collection<SnapshotId> snapshotIds,
            List<String> blobsToDelete
        ) {
            if (logger.isInfoEnabled()) {
                // If we're running root level cleanup as part of a snapshot delete we should not log the snapshot- and global metadata
                // blobs associated with the just deleted snapshots as they are expected to exist and not stale. Otherwise every snapshot
                // delete would also log a confusing INFO message about "stale blobs".
                final Set<String> blobNamesToIgnore = snapshotIds.stream()
                    .flatMap(
                        snapshotId -> Stream.of(
                            GLOBAL_METADATA_FORMAT.blobName(snapshotId.getUUID()),
                            SNAPSHOT_FORMAT.blobName(snapshotId.getUUID()),
                            getRepositoryDataBlobName(newestStaleRepositoryDataGeneration)
                        )
                    )
                    .collect(Collectors.toSet());
                final List<String> blobsToLog = blobsToDelete.stream().filter(b -> blobNamesToIgnore.contains(b) == false).toList();
                if (blobsToLog.isEmpty() == false) {
                    logger.info("[{}] Found stale root level blobs {}. Cleaning them up", metadata.name(), blobsToLog);
                }
            }
        }
    }

    /**
     * Tracks the shard-level blobs which can be deleted once all the metadata updates have completed during a snapshot deletion.
     */
    class ShardBlobsToDelete implements Releasable {

        /**
         * The result of removing a snapshot from a shard folder in the repository.
         *
         * @param indexId       Repository UUID for index that the snapshot was removed from
         * @param shardId       Shard id that the snapshot was removed from
         * @param blobsToDelete Blob names in the shard directory that have become unreferenced in the new shard generation
         */
        private record ShardSnapshotMetaDeleteResult(String indexId, int shardId, Collection<String> blobsToDelete) {
            ShardSnapshotMetaDeleteResult(StreamInput in) throws IOException {
                this(in.readString(), in.readVInt(), in.readStringCollectionAsImmutableList());
                assert in.getTransportVersion().equals(TransportVersion.current()); // only used in memory on the local node
            }

            void writeTo(StreamOutput out) throws IOException {
                assert out.getTransportVersion().equals(TransportVersion.current()); // only used in memory on the local node
                out.writeString(indexId);
                out.writeVInt(shardId);
                out.writeStringCollection(blobsToDelete);
            }
        }

        /**
         * <p>
         *     Shard-level results, i.e. a sequence of {@link ShardSnapshotMetaDeleteResult} objects, except serialized, concatenated, and
         *     compressed in order to reduce the memory footprint by about 4x when compared with a list of bare objects. This can be GiBs in
         *     size if we're deleting snapshots from a large repository, especially if earlier failures left behind lots of dangling blobs
         *     for some reason.
         * </p>
         * <p>
         *     Writes to this object are all synchronized (via {@link #addShardDeleteResult}), and happen-before it is read, so the reads
         *     need no further synchronization.
         * </p>
         */
        // If the size of this continues to be a problem even after compression, consider either a hard limit on its size (preferring leaked
        // blobs over an OOME on the master) or else offloading it to disk or to the repository itself.
        private final BytesStreamOutput shardDeleteResults = new ReleasableBytesStreamOutput(bigArrays);

        private int resultCount = 0;

        private final StreamOutput compressed = new OutputStreamStreamOutput(
            new BufferedOutputStream(
                new DeflaterOutputStream(Streams.flushOnCloseStream(shardDeleteResults)),
                DeflateCompressor.BUFFER_SIZE
            )
        );

        private final ArrayList<Closeable> resources = new ArrayList<>();

        private final ShardGenerations.Builder shardGenerationsBuilder = ShardGenerations.builder();

        ShardBlobsToDelete() {
            resources.add(compressed);
            resources.add(LeakTracker.wrap((Releasable) shardDeleteResults));
        }

        synchronized void addShardDeleteResult(
            IndexId indexId,
            int shardId,
            ShardGeneration newGeneration,
            Collection<String> blobsToDelete
        ) {
            try {
                shardGenerationsBuilder.put(indexId, shardId, newGeneration);
                new ShardSnapshotMetaDeleteResult(Objects.requireNonNull(indexId.getId()), shardId, blobsToDelete).writeTo(compressed);
                resultCount += 1;
            } catch (IOException e) {
                assert false : e; // no IO actually happens here
                throw new UncheckedIOException(e);
            }
        }

        public ShardGenerations getUpdatedShardGenerations() {
            return shardGenerationsBuilder.build();
        }

        public Iterator<String> getBlobPaths() {
            final StreamInput input;
            try {
                compressed.close();
                input = new InputStreamStreamInput(
                    new BufferedInputStream(
                        new InflaterInputStream(shardDeleteResults.bytes().streamInput()),
                        DeflateCompressor.BUFFER_SIZE
                    )
                );
                resources.add(input);
            } catch (IOException e) {
                assert false : e; // no IO actually happens here
                throw new UncheckedIOException(e);
            }

            return Iterators.flatMap(Iterators.forRange(0, resultCount, i -> {
                try {
                    return new ShardSnapshotMetaDeleteResult(input);
                } catch (IOException e) {
                    throw new UncheckedIOException(e);
                }
            }), shardResult -> {
                final var shardPath = shardPath(new IndexId("_na_", shardResult.indexId), shardResult.shardId).buildAsString();
                return Iterators.map(shardResult.blobsToDelete.iterator(), blob -> shardPath + blob);
            });
        }

        @Override
        public void close() {
            try {
                IOUtils.close(resources);
            } catch (IOException e) {
                assert false : e; // no IO actually happens here
                throw new UncheckedIOException(e);
            }
        }

        // exposed for tests
        int sizeInBytes() {
            return shardDeleteResults.size();
        }
    }

    @Override
    public void finalizeSnapshot(final FinalizeSnapshotContext finalizeSnapshotContext) {
        final long repositoryStateId = finalizeSnapshotContext.repositoryStateId();
        final ShardGenerations shardGenerations = finalizeSnapshotContext.updatedShardGenerations();
        final SnapshotInfo snapshotInfo = finalizeSnapshotContext.snapshotInfo();
        assert repositoryStateId > RepositoryData.UNKNOWN_REPO_GEN
            : "Must finalize based on a valid repository generation but received [" + repositoryStateId + "]";
        final Collection<IndexId> indices = shardGenerations.indices();
        final SnapshotId snapshotId = snapshotInfo.snapshotId();
        // Once we are done writing the updated index-N blob we remove the now unreferenced index-${uuid} blobs in each shard
        // directory if all nodes are at least at version SnapshotsService#SHARD_GEN_IN_REPO_DATA_VERSION
        // If there are older version nodes in the cluster, we don't need to run this cleanup as it will have already happened
        // when writing the index-${N} to each shard directory.
        final IndexVersion repositoryMetaVersion = finalizeSnapshotContext.repositoryMetaVersion();
        final boolean writeShardGens = SnapshotsService.useShardGenerations(repositoryMetaVersion);

        final Executor executor = threadPool.executor(ThreadPool.Names.SNAPSHOT);

        final boolean writeIndexGens = SnapshotsService.useIndexGenerations(repositoryMetaVersion);

        record MetadataWriteResult(
            RepositoryData existingRepositoryData,
            Map<IndexId, String> indexMetas,
            Map<String, String> indexMetaIdentifiers
        ) {}

        record RootBlobUpdateResult(RepositoryData oldRepositoryData, RepositoryData newRepositoryData) {}

        SubscribableListener

            // Get the current RepositoryData
            .<RepositoryData>newForked(
                listener -> getRepositoryData(
                    // TODO we might already be on a SNAPSHOT thread, make it so that we're always on a SNAPSHOT thread here and then we
                    // can avoid a little more forking below
                    EsExecutors.DIRECT_EXECUTOR_SERVICE,
                    listener
                )
            )

            // Identify and write the missing metadata
            .<MetadataWriteResult>andThen((l, existingRepositoryData) -> {
                final int existingSnapshotCount = existingRepositoryData.getSnapshotIds().size();
                if (existingSnapshotCount >= maxSnapshotCount) {
                    throw new RepositoryException(
                        metadata.name(),
                        "Cannot add another snapshot to this repository as it already contains ["
                            + existingSnapshotCount
                            + "] snapshots and is configured to hold up to ["
                            + maxSnapshotCount
                            + "] snapshots only."
                    );
                }

                final MetadataWriteResult metadataWriteResult;
                if (writeIndexGens) {
                    metadataWriteResult = new MetadataWriteResult(
                        existingRepositoryData,
                        ConcurrentCollections.newConcurrentMap(),
                        ConcurrentCollections.newConcurrentMap()
                    );
                } else {
                    metadataWriteResult = new MetadataWriteResult(existingRepositoryData, null, null);
                }

                try (var allMetaListeners = new RefCountingListener(l.map(ignored -> metadataWriteResult))) {
                    // We ignore all FileAlreadyExistsException when writing metadata since otherwise a master failover while in this method
                    // will mean that no snap-${uuid}.dat blob is ever written for this snapshot. This is safe because any updated version
                    // of the index or global metadata will be compatible with the segments written in this snapshot as well.
                    // Failing on an already existing index-${repoGeneration} below ensures that the index.latest blob is not updated in a
                    // way that decrements the generation it points at

                    // Write global metadata
                    final Metadata clusterMetadata = finalizeSnapshotContext.clusterMetadata();
                    executor.execute(
                        ActionRunnable.run(
                            allMetaListeners.acquire(),
                            () -> GLOBAL_METADATA_FORMAT.write(clusterMetadata, blobContainer(), snapshotId.getUUID(), compress)
                        )
                    );

                    // Write the index metadata for each index in the snapshot
                    for (IndexId index : indices) {
                        executor.execute(ActionRunnable.run(allMetaListeners.acquire(), () -> {
                            final IndexMetadata indexMetaData = clusterMetadata.index(index.getName());
                            if (writeIndexGens) {
                                final String identifiers = IndexMetaDataGenerations.buildUniqueIdentifier(indexMetaData);
                                String metaUUID = existingRepositoryData.indexMetaDataGenerations().getIndexMetaBlobId(identifiers);
                                if (metaUUID == null) {
                                    // We don't yet have this version of the metadata so we write it
                                    metaUUID = UUIDs.base64UUID();
                                    INDEX_METADATA_FORMAT.write(indexMetaData, indexContainer(index), metaUUID, compress);
                                    metadataWriteResult.indexMetaIdentifiers().put(identifiers, metaUUID);
                                } // else this task was largely a no-op - TODO no need to fork in that case
                                metadataWriteResult.indexMetas().put(index, identifiers);
                            } else {
                                INDEX_METADATA_FORMAT.write(
                                    clusterMetadata.index(index.getName()),
                                    indexContainer(index),
                                    snapshotId.getUUID(),
                                    compress
                                );
                            }
                        }));
                    }

                    // Write the SnapshotInfo blob
                    executor.execute(
                        ActionRunnable.run(
                            allMetaListeners.acquire(),
                            () -> SNAPSHOT_FORMAT.write(snapshotInfo, blobContainer(), snapshotId.getUUID(), compress)
                        )
                    );

                    // TODO fail fast if any metadata write fails
                    // TODO clean up successful metadata writes on failure (needs care, we must not clobber another node concurrently
                    // finalizing the same snapshot: we can only clean up after removing the failed snapshot from the cluster state)
                }
            })

            // Update the root blob
            .<RootBlobUpdateResult>andThen((l, metadataWriteResult) -> {
                // unlikely, but in theory we could still be on the thread which called finalizeSnapshot - TODO must fork to SNAPSHOT here
                final var snapshotDetails = SnapshotDetails.fromSnapshotInfo(snapshotInfo);
                final var existingRepositoryData = metadataWriteResult.existingRepositoryData();
                writeIndexGen(
                    existingRepositoryData.addSnapshot(
                        snapshotId,
                        snapshotDetails,
                        shardGenerations,
                        metadataWriteResult.indexMetas(),
                        metadataWriteResult.indexMetaIdentifiers()
                    ),
                    repositoryStateId,
                    repositoryMetaVersion,
                    new Function<>() {
                        @Override
                        public ClusterState apply(ClusterState state) {
                            return finalizeSnapshotContext.updatedClusterState(state);
                        }

                        @Override
                        public String toString() {
                            return "finalizing snapshot [" + metadata.name() + "][" + snapshotId + "]";
                        }
                    },
                    l.map(newRepositoryData -> new RootBlobUpdateResult(existingRepositoryData, newRepositoryData))
                );
                // NB failure of writeIndexGen doesn't guarantee the update failed, so we cannot safely clean anything up on failure
            })

            // Report success, then clean up.
            .<RepositoryData>andThen((l, rootBlobUpdateResult) -> {
                l.onResponse(rootBlobUpdateResult.newRepositoryData());
                cleanupOldMetadata(
                    rootBlobUpdateResult.oldRepositoryData(),
                    rootBlobUpdateResult.newRepositoryData(),
                    finalizeSnapshotContext,
                    snapshotInfo,
                    writeShardGens
                );
            })

            // Finally subscribe the context as the listener, wrapping exceptions if needed
            .addListener(
                finalizeSnapshotContext.delegateResponse(
                    (l, e) -> l.onFailure(new SnapshotException(metadata.name(), snapshotId, "failed to update snapshot in repository", e))
                )
            );
    }

    // Delete all old shard gen and root level index blobs that aren't referenced any longer as a result from moving to updated
    // repository data
    private void cleanupOldMetadata(
        RepositoryData existingRepositoryData,
        RepositoryData updatedRepositoryData,
        FinalizeSnapshotContext finalizeSnapshotContext,
        SnapshotInfo snapshotInfo,
        boolean writeShardGenerations
    ) {
        final Set<String> toDelete = new HashSet<>();
        // Delete all now outdated index files up to 1000 blobs back from the new generation.
        // If there are more than 1000 dangling index-N cleanup functionality on repo delete will take care of them.
        long newRepoGeneration = updatedRepositoryData.getGenId();
        for (long gen = Math.max(
            Math.max(existingRepositoryData.getGenId() - 1, 0),
            newRepoGeneration - 1000
        ); gen < newRepoGeneration; gen++) {
            toDelete.add(getRepositoryDataBlobName(gen));
        }
        if (writeShardGenerations) {
            final int prefixPathLen = basePath().buildAsString().length();
            updatedRepositoryData.shardGenerations()
                .obsoleteShardGenerations(existingRepositoryData.shardGenerations())
                .forEach(
                    (indexId, gens) -> gens.forEach(
                        (shardId, oldGen) -> toDelete.add(
                            shardPath(indexId, shardId).buildAsString().substring(prefixPathLen) + BlobStoreRepository.SNAPSHOT_INDEX_PREFIX
                                + oldGen.getGenerationUUID()
                        )
                    )
                );
            for (Map.Entry<RepositoryShardId, Set<ShardGeneration>> obsoleteEntry : finalizeSnapshotContext.obsoleteShardGenerations()
                .entrySet()) {
                final String containerPath = shardPath(obsoleteEntry.getKey().index(), obsoleteEntry.getKey().shardId()).buildAsString()
                    .substring(prefixPathLen) + SNAPSHOT_INDEX_PREFIX;
                for (ShardGeneration shardGeneration : obsoleteEntry.getValue()) {
                    toDelete.add(containerPath + shardGeneration);
                }
            }
        }

        if (toDelete.isEmpty() == false) {
            threadPool.executor(ThreadPool.Names.SNAPSHOT).execute(new AbstractRunnable() {
                @Override
                protected void doRun() throws Exception {
                    deleteFromContainer(OperationPurpose.SNAPSHOT_METADATA, blobContainer(), toDelete.iterator());
                    threadPool.generic().execute(() -> {
                        for (final var blob : toDelete) {
                            logger.info(
                                "--> finalize [{}] root gen [{}->{}] removed [{}]",
                                snapshotInfo.snapshot(),
                                existingRepositoryData.getGenId(),
                                updatedRepositoryData.getGenId(),
                                blob
                            );
                        }
                    });
                }

                @Override
                public void onFailure(Exception e) {
                    logger.warn("Failed to clean up old metadata blobs", e);
                }

                @Override
                public void onAfter() {
                    finalizeSnapshotContext.onDone(snapshotInfo);
                }
            });
        } else {
            finalizeSnapshotContext.onDone(snapshotInfo);
        }
    }

    @Override
    public void getSnapshotInfo(
        Collection<SnapshotId> snapshotIds,
        boolean abortOnFailure,
        BooleanSupplier isCancelled,
        CheckedConsumer<SnapshotInfo, Exception> consumer,
        ActionListener<Void> listener
    ) {
        final var context = new GetSnapshotInfoContext(snapshotIds, abortOnFailure, isCancelled, (ctx, sni) -> {
            try {
                consumer.accept(sni);
            } catch (Exception e) {
                ctx.onFailure(e);
            }
        }, listener);
        // put snapshot info downloads into a task queue instead of pushing them all into the queue to not completely monopolize the
        // snapshot meta pool for a single request
        final int workers = Math.min(threadPool.info(ThreadPool.Names.SNAPSHOT_META).getMax(), context.snapshotIds().size());
        final BlockingQueue<SnapshotId> queue = new LinkedBlockingQueue<>(context.snapshotIds());
        for (int i = 0; i < workers; i++) {
            getOneSnapshotInfo(queue, context);
        }
    }

    /**
     * Tries to poll a {@link SnapshotId} to load {@link SnapshotInfo} from the given {@code queue}.
     */
    private void getOneSnapshotInfo(BlockingQueue<SnapshotId> queue, GetSnapshotInfoContext context) {
        final SnapshotId snapshotId = queue.poll();
        if (snapshotId == null) {
            return;
        }
        threadPool.executor(ThreadPool.Names.SNAPSHOT_META).execute(() -> {
            if (context.done()) {
                return;
            }
            if (context.isCancelled()) {
                queue.clear();
                context.onFailure(new TaskCancelledException("task cancelled"));
                return;
            }
            Exception failure = null;
            SnapshotInfo snapshotInfo = null;
            try {
                snapshotInfo = SNAPSHOT_FORMAT.read(metadata.name(), blobContainer(), snapshotId.getUUID(), namedXContentRegistry);
            } catch (NoSuchFileException ex) {
                failure = new SnapshotMissingException(metadata.name(), snapshotId, ex);
            } catch (IOException | NotXContentException ex) {
                failure = new SnapshotException(metadata.name(), snapshotId, "failed to get snapshot info" + snapshotId, ex);
            } catch (Exception e) {
                failure = e instanceof SnapshotException
                    ? e
                    : new SnapshotException(metadata.name(), snapshotId, "Snapshot could not be read", e);
            }
            if (failure != null) {
                if (context.abortOnFailure()) {
                    queue.clear();
                }
                context.onFailure(failure);
            } else {
                assert snapshotInfo != null;
                context.onResponse(snapshotInfo);
            }
            getOneSnapshotInfo(queue, context);
        });
    }

    @Override
    public Metadata getSnapshotGlobalMetadata(final SnapshotId snapshotId) {
        try {
            return GLOBAL_METADATA_FORMAT.read(metadata.name(), blobContainer(), snapshotId.getUUID(), namedXContentRegistry);
        } catch (NoSuchFileException ex) {
            throw new SnapshotMissingException(metadata.name(), snapshotId, ex);
        } catch (IOException ex) {
            throw new SnapshotException(metadata.name(), snapshotId, "failed to read global metadata", ex);
        }
    }

    @Override
    public IndexMetadata getSnapshotIndexMetaData(RepositoryData repositoryData, SnapshotId snapshotId, IndexId index) throws IOException {
        try {
            return INDEX_METADATA_FORMAT.read(
                metadata.name(),
                indexContainer(index),
                repositoryData.indexMetaDataGenerations().indexMetaBlobId(snapshotId, index),
                namedXContentRegistry
            );
        } catch (NoSuchFileException e) {
            throw new SnapshotMissingException(metadata.name(), snapshotId, e);
        }
    }

    private void deleteFromContainer(OperationPurpose purpose, BlobContainer container, Iterator<String> blobs) throws IOException {
        final Iterator<String> wrappedIterator;
        if (logger.isTraceEnabled()) {
            wrappedIterator = new Iterator<>() {
                @Override
                public boolean hasNext() {
                    return blobs.hasNext();
                }

                @Override
                public String next() {
                    final String blobName = blobs.next();
                    logger.trace("[{}] Deleting [{}] from [{}]", metadata.name(), blobName, container.path());
                    return blobName;
                }
            };
        } else {
            wrappedIterator = blobs;
        }
        container.deleteBlobsIgnoringIfNotExists(purpose, wrappedIterator);
    }

    private BlobPath indicesPath() {
        return basePath().add("indices");
    }

    private BlobContainer indexContainer(IndexId indexId) {
        return blobStore().blobContainer(indexPath(indexId));
    }

    private BlobContainer shardContainer(IndexId indexId, ShardId shardId) {
        return shardContainer(indexId, shardId.getId());
    }

    private BlobPath indexPath(IndexId indexId) {
        return indicesPath().add(indexId.getId());
    }

    private BlobPath shardPath(IndexId indexId, int shardId) {
        return indexPath(indexId).add(Integer.toString(shardId));
    }

    public BlobContainer shardContainer(IndexId indexId, int shardId) {
        return blobStore().blobContainer(shardPath(indexId, shardId));
    }

    /**
     * Configures RateLimiter based on repository and global settings
     *
     * @param rateLimiter              the existing rate limiter to configure (or null if no throttling was previously needed)
     * @param maxConfiguredBytesPerSec the configured max bytes per sec from the settings
     * @param settingKey               setting used to configure the rate limiter
     * @param warnIfOverRecovery       log a warning if rate limit setting is over the effective recovery rate limit
     * @return the newly configured rate limiter or null if no throttling is needed
     */
    private RateLimiter getRateLimiter(
        RateLimiter rateLimiter,
        ByteSizeValue maxConfiguredBytesPerSec,
        String settingKey,
        boolean warnIfOverRecovery
    ) {
        if (maxConfiguredBytesPerSec.getBytes() <= 0) {
            return null;
        } else {
            ByteSizeValue effectiveRecoverySpeed = recoverySettings.getMaxBytesPerSec();
            if (warnIfOverRecovery && effectiveRecoverySpeed.getBytes() > 0) {
                if (maxConfiguredBytesPerSec.getBytes() > effectiveRecoverySpeed.getBytes()) {
                    logger.warn(
                        "repository [{}] has a rate limit [{}={}] per second which is above the effective recovery rate limit "
                            + "[{}={}] per second, thus the repository rate limit will be superseded by the recovery rate limit",
                        metadata.name(),
                        settingKey,
                        maxConfiguredBytesPerSec,
                        INDICES_RECOVERY_MAX_BYTES_PER_SEC_SETTING.getKey(),
                        effectiveRecoverySpeed
                    );
                }
            }

            if (rateLimiter != null) {
                rateLimiter.setMBPerSec(maxConfiguredBytesPerSec.getMbFrac());
                return rateLimiter;
            } else {
                return new RateLimiter.SimpleRateLimiter(maxConfiguredBytesPerSec.getMbFrac());
            }
        }
    }

    // package private for testing
    RateLimiter getSnapshotRateLimiter() {
        Settings repositorySettings = metadata.settings();
        ByteSizeValue maxConfiguredBytesPerSec = MAX_SNAPSHOT_BYTES_PER_SEC.get(repositorySettings);
        if (MAX_SNAPSHOT_BYTES_PER_SEC.exists(repositorySettings) == false && recoverySettings.nodeBandwidthSettingsExist()) {
            assert maxConfiguredBytesPerSec.getMb() == 40;
            maxConfiguredBytesPerSec = ByteSizeValue.ZERO;
        }
        return getRateLimiter(
            snapshotRateLimiter,
            maxConfiguredBytesPerSec,
            MAX_SNAPSHOT_BYTES_PER_SEC.getKey(),
            recoverySettings.nodeBandwidthSettingsExist()
        );
    }

    // package private for testing
    RateLimiter getRestoreRateLimiter() {
        return getRateLimiter(
            restoreRateLimiter,
            MAX_RESTORE_BYTES_PER_SEC.get(metadata.settings()),
            MAX_RESTORE_BYTES_PER_SEC.getKey(),
            true
        );
    }

    @Override
    public long getSnapshotThrottleTimeInNanos() {
        return snapshotRateLimitingTimeInNanos.count();
    }

    @Override
    public long getRestoreThrottleTimeInNanos() {
        return restoreRateLimitingTimeInNanos.count();
    }

    private void assertSnapshotOrStatelessPermittedThreadPool() {
        // The Stateless plugin adds custom thread pools for object store operations
        assert ThreadPool.assertCurrentThreadPool(
            ThreadPool.Names.SNAPSHOT,
            ThreadPool.Names.SNAPSHOT_META,
            ThreadPool.Names.GENERIC,
            STATELESS_SHARD_READ_THREAD_NAME,
            STATELESS_TRANSLOG_THREAD_NAME,
            STATELESS_SHARD_WRITE_THREAD_NAME,
            STATELESS_CLUSTER_STATE_READ_WRITE_THREAD_NAME,
            STATELESS_SHARD_PREWARMING_THREAD_NAME,
            SEARCHABLE_SNAPSHOTS_CACHE_FETCH_ASYNC_THREAD_NAME,
            SEARCHABLE_SNAPSHOTS_CACHE_PREWARMING_THREAD_NAME
        );
    }

    @Override
    public String startVerification() {
        try {
            if (isReadOnly()) {
                // It's readonly - so there is not much we can do here to verify it apart from reading the blob store metadata
                latestIndexBlobId();
                return "read-only";
            } else {
                String seed = UUIDs.randomBase64UUID();
                byte[] testBytes = Strings.toUTF8Bytes(seed);
                BlobContainer testContainer = blobStore().blobContainer(basePath().add(testBlobPrefix(seed)));
                testContainer.writeBlobAtomic(OperationPurpose.SNAPSHOT_METADATA, "master.dat", new BytesArray(testBytes), true);
                return seed;
            }
        } catch (Exception exp) {
            throw new RepositoryVerificationException(metadata.name(), "path " + basePath() + " is not accessible on master node", exp);
        }
    }

    @Override
    public void endVerification(String seed) {
        if (isReadOnly() == false) {
            try {
                final String testPrefix = testBlobPrefix(seed);
                blobStore().blobContainer(basePath().add(testPrefix)).delete(OperationPurpose.SNAPSHOT_METADATA);
            } catch (Exception exp) {
                throw new RepositoryVerificationException(metadata.name(), "cannot delete test data at " + basePath(), exp);
            }
        }
    }

    // Tracks the latest known repository generation in a best-effort way to detect inconsistent listing of root level index-N blobs
    // and concurrent modifications.
    private final AtomicLong latestKnownRepoGen = new AtomicLong(RepositoryData.UNKNOWN_REPO_GEN);

    // Best effort cache of the latest known repository data
    private final AtomicReference<RepositoryData> latestKnownRepositoryData = new AtomicReference<>(RepositoryData.EMPTY);

    @Override
    public void getRepositoryData(Executor responseExecutor, ActionListener<RepositoryData> listener) {
        // RepositoryData is the responsibility of the elected master: we shouldn't be loading it on other nodes as we don't have good
        // consistency guarantees there, but electedness is too ephemeral to assert. We can say for sure that this node should be
        // master-eligible, which is almost as strong since all other snapshot-related activity happens on data nodes whether they be
        // master-eligible or not.
        assert clusterService.localNode().isMasterNode() : "should only load repository data on master nodes";

        while (true) {
            // retry loop, in case the state changes underneath us somehow

            if (lifecycle.started() == false) {
                listener.onFailure(notStartedException());
                return;
            }

            if (latestKnownRepoGen.get() == RepositoryData.CORRUPTED_REPO_GEN) {
                listener.onFailure(corruptedStateException(null, null));
                return;
            }
            final RepositoryData cached = latestKnownRepositoryData.get();
            // Fast path loading repository data directly from cache if we're in fully consistent mode and the cache matches up with
            // the latest known repository generation
            if (bestEffortConsistency == false && cached.getGenId() == latestKnownRepoGen.get()) {
                listener.onResponse(cached);
                return;
            }
            if (metadata.generation() == RepositoryData.UNKNOWN_REPO_GEN && isReadOnly() == false) {
                logger.debug("""
                    [{}] loading repository metadata for the first time, trying to determine correct generation and to store it in the \
                    cluster state""", metadata.name());
                if (initializeRepoGenerationTracking(responseExecutor, listener)) {
                    return;
                } // else there was a concurrent modification, retry from the start
            } else {
                logger.trace(
                    "[{}] loading un-cached repository data with best known repository generation [{}]",
                    metadata.name(),
                    latestKnownRepoGen
                );
                repoDataLoadDeduplicator.execute(new ThreadedActionListener<>(responseExecutor, listener));
                return;
            }
        }
    }

    private RepositoryException notStartedException() {
        return new RepositoryException(metadata.name(), "repository is not in started state");
    }

    // Listener used to ensure that repository data is only initialized once in the cluster state by #initializeRepoGenerationTracking
    @Nullable // unless we're in the process of initializing repo-generation tracking
    private SubscribableListener<RepositoryData> repoDataInitialized;

    /**
     * Method used to set the current repository generation in the cluster state's {@link RepositoryMetadata} to the latest generation that
     * can be physically found in the repository before passing the latest {@link RepositoryData} to the given listener.
     * This ensures that operations using {@code SnapshotsService#executeConsistentStateUpdate} right after mounting a fresh repository will
     * have a consistent view of the {@link RepositoryData} before any data has been written to the repository.
     *
     * @param responseExecutor executor to use to complete the listener if not completing it on the calling thread
     * @param listener         listener to resolve with new repository data
     * @return {@code true} if this method at least started the initialization process successfully and will eventually complete the
     * listener, {@code false} if there was some concurrent state change which prevents us from starting repo generation tracking (typically
     * that some other node got there first) and the caller should check again and possibly retry or complete the listener in some other
     * way.
     */
    private boolean initializeRepoGenerationTracking(Executor responseExecutor, ActionListener<RepositoryData> listener) {
        final SubscribableListener<RepositoryData> listenerToSubscribe;
        final ActionListener<RepositoryData> listenerToComplete;

        synchronized (this) {
            if (repoDataInitialized == null) {
                // double-check the generation since we checked it outside the mutex in the caller and it could have changed by a
                // concurrent initialization of the repo metadata and just load repository normally in case we already finished the
                // initialization
                if (metadata.generation() != RepositoryData.UNKNOWN_REPO_GEN) {
                    return false; // retry
                }
                logger.trace("[{}] initializing repository generation in cluster state", metadata.name());
                repoDataInitialized = listenerToSubscribe = new SubscribableListener<>();
                listenerToComplete = new ActionListener<>() {
                    private ActionListener<RepositoryData> acquireAndClearRepoDataInitialized() {
                        synchronized (BlobStoreRepository.this) {
                            assert repoDataInitialized == listenerToSubscribe;
                            repoDataInitialized = null;
                            return listenerToSubscribe;
                        }
                    }

                    @Override
                    public void onResponse(RepositoryData repositoryData) {
                        acquireAndClearRepoDataInitialized().onResponse(repositoryData);
                    }

                    @Override
                    public void onFailure(Exception e) {
                        logger.warn(
                            () -> format("[%s] Exception when initializing repository generation in cluster state", metadata.name()),
                            e
                        );
                        acquireAndClearRepoDataInitialized().onFailure(e);
                    }
                };
            } else {
                logger.trace(
                    "[{}] waiting for existing initialization of repository metadata generation in cluster state",
                    metadata.name()
                );
                listenerToComplete = null;
                listenerToSubscribe = repoDataInitialized;
            }
        }

        if (listenerToComplete != null) {
            SubscribableListener
                // load the current repository data
                .newForked(repoDataLoadDeduplicator::execute)
                // write its generation to the cluster state
                .<RepositoryData>andThen(
                    (l, repoData) -> submitUnbatchedTask(
                        "set initial safe repository generation [" + metadata.name() + "][" + repoData.getGenId() + "]",
                        new ClusterStateUpdateTask() {
                            @Override
                            public ClusterState execute(ClusterState currentState) {
                                return getClusterStateWithUpdatedRepositoryGeneration(currentState, repoData);
                            }

                            @Override
                            public void onFailure(Exception e) {
                                l.onFailure(e);
                            }

                            @Override
                            public void clusterStateProcessed(ClusterState oldState, ClusterState newState) {
                                l.onResponse(repoData);
                            }
                        }
                    )
                )
                // fork to generic pool since we're on the applier thread and some callbacks for repository data do additional IO
                .<RepositoryData>andThen((l, repoData) -> {
                    logger.trace("[{}] initialized repository generation in cluster state to [{}]", metadata.name(), repoData.getGenId());
                    threadPool.generic().execute(ActionRunnable.supply(ActionListener.runAfter(l, () -> {
                        logger.trace(
                            "[{}] called listeners after initializing repository to generation [{}]",
                            metadata.name(),
                            repoData.getGenId()
                        );
                    }), () -> repoData));
                })
                // and finally complete the listener
                .addListener(listenerToComplete);
        }

        listenerToSubscribe.addListener(listener, responseExecutor, threadPool.getThreadContext());
        return true;
    }

    private ClusterState getClusterStateWithUpdatedRepositoryGeneration(ClusterState currentState, RepositoryData repoData) {
        // In theory we might have failed over to a different master which initialized the repo and then failed back to this node, so we
        // must check the repository generation in the cluster state is still unknown here.
        final RepositoryMetadata repoMetadata = getRepoMetadata(currentState);
        if (repoMetadata.generation() != RepositoryData.UNKNOWN_REPO_GEN) {
            throw new RepositoryException(repoMetadata.name(), "Found unexpected initialized repo metadata [" + repoMetadata + "]");
        }
        return ClusterState.builder(currentState)
            .metadata(
                Metadata.builder(currentState.getMetadata())
                    .putCustom(
                        RepositoriesMetadata.TYPE,
                        RepositoriesMetadata.get(currentState)
                            .withUpdatedGeneration(repoMetadata.name(), repoData.getGenId(), repoData.getGenId())
                    )
            )
            .build();
    }

    /**
     * Deduplicator that deduplicates the physical loading of {@link RepositoryData} from the repositories' underlying storage.
     */
    private final SingleResultDeduplicator<RepositoryData> repoDataLoadDeduplicator;

    private void doGetRepositoryData(ActionListener<RepositoryData> listener) {
        // Retry loading RepositoryData in a loop in case we run into concurrent modifications of the repository.
        // Keep track of the most recent generation we failed to load so we can break out of the loop if we fail to load the same
        // generation repeatedly.

        long lastFailedGeneration = RepositoryData.UNKNOWN_REPO_GEN;
        while (true) {
            final long genToLoad;
            if (bestEffortConsistency) {
                // We're only using #latestKnownRepoGen as a hint in this mode and listing repo contents as a secondary way of trying
                // to find a higher generation
                final long generation;
                try {
                    generation = latestIndexBlobId();
                } catch (Exception e) {
                    listener.onFailure(
                        new RepositoryException(metadata.name(), "Could not determine repository generation from root blobs", e)
                    );
                    return;
                }
                genToLoad = latestKnownRepoGen.accumulateAndGet(generation, Math::max);
                if (genToLoad > generation) {
                    logger.info(
                        "Determined repository generation [{}] from repository contents but correct generation must be at " + "least [{}]",
                        generation,
                        genToLoad
                    );
                }
            } else {
                // We only rely on the generation tracked in #latestKnownRepoGen which is exclusively updated from the cluster state
                genToLoad = latestKnownRepoGen.get();
            }
            try {
                final RepositoryData cached = latestKnownRepositoryData.get();
                // Caching is not used with #bestEffortConsistency see docs on #cacheRepositoryData for details
                if (bestEffortConsistency == false && cached.getGenId() == genToLoad) {
                    listener.onResponse(cached);
                } else {
                    final RepositoryData loaded = getRepositoryData(genToLoad);
                    if (cached == null || cached.getGenId() < genToLoad) {
                        // We can cache in the most recent version here without regard to the actual repository metadata version since
                        // we're only caching the information that we just wrote and thus won't accidentally cache any information that
                        // isn't safe
                        cacheRepositoryData(loaded, IndexVersion.current());
                    }
                    if (loaded.getUuid().equals(metadata.uuid())) {
                        listener.onResponse(loaded);
                    } else {
                        // someone switched the repo contents out from under us
                        RepositoriesService.updateRepositoryUuidInMetadata(
                            clusterService,
                            metadata.name(),
                            loaded,
                            new ThreadedActionListener<>(threadPool.generic(), listener.map(v -> loaded))
                        );
                    }
                }
                return;
            } catch (RepositoryException e) {
                // If the generation to load changed concurrently and we didn't just try loading the same generation before we retry
                if (genToLoad != latestKnownRepoGen.get() && genToLoad != lastFailedGeneration) {
                    lastFailedGeneration = genToLoad;
                    logger.warn(
                        "Failed to load repository data generation ["
                            + genToLoad
                            + "] because a concurrent operation moved the current generation to ["
                            + latestKnownRepoGen.get()
                            + "]",
                        e
                    );
                    continue;
                }
                if (bestEffortConsistency == false && ExceptionsHelper.unwrap(e, NoSuchFileException.class) != null) {
                    // We did not find the expected index-N even though the cluster state continues to point at the missing value
                    // of N so we mark this repository as corrupted.
                    Tuple<Long, String> previousWriterInformation = null;
                    try {
                        previousWriterInformation = readLastWriterInfo();
                    } catch (Exception ex) {
                        e.addSuppressed(ex);
                    }
                    final Tuple<Long, String> finalLastInfo = previousWriterInformation;
                    markRepoCorrupted(
                        genToLoad,
                        e,
                        listener.delegateFailureAndWrap((l, v) -> l.onFailure(corruptedStateException(e, finalLastInfo)))
                    );
                } else {
                    listener.onFailure(e);
                }
                return;
            } catch (Exception e) {
                listener.onFailure(new RepositoryException(metadata.name(), "Unexpected exception when loading repository data", e));
                return;
            }
        }
    }

    /**
     * Cache repository data if repository data caching is enabled.
     *
     * @param repositoryData repository data to cache
     * @param version        repository metadata version used when writing the data to the repository
     */
    private void cacheRepositoryData(RepositoryData repositoryData, IndexVersion version) {
        if (cacheRepositoryData == false) {
            return;
        }
        final RepositoryData toCache;
        if (SnapshotsService.useShardGenerations(version)) {
            toCache = repositoryData;
        } else {
            // don't cache shard generations here as they may be unreliable
            toCache = repositoryData.withoutShardGenerations();
            assert repositoryData.indexMetaDataGenerations().equals(IndexMetaDataGenerations.EMPTY)
                : "repository data should not contain index generations at version ["
                    + version.toReleaseVersion()
                    + "] but saw ["
                    + repositoryData.indexMetaDataGenerations()
                    + "]";
        }
        assert toCache.getGenId() >= 0 : "No need to cache abstract generations but attempted to cache [" + toCache.getGenId() + "]";
        latestKnownRepositoryData.updateAndGet(known -> {
            if (known.getGenId() > toCache.getGenId()) {
                return known;
            }
            return toCache;
        });
    }

    private RepositoryException corruptedStateException(@Nullable Exception cause, @Nullable Tuple<Long, String> previousWriterInfo) {
        return new RepositoryException(metadata.name(), Strings.format("""
            The repository has been disabled to prevent data corruption because its contents were found not to match its expected state. \
            This is either because something other than this cluster modified the repository contents, or because the repository's \
            underlying storage behaves incorrectly. To re-enable this repository, first ensure that this cluster has exclusive write \
            access to it, and then re-register the repository with this cluster. See %s for further information.\
            %s""", ReferenceDocs.CONCURRENT_REPOSITORY_WRITERS, previousWriterMessage(previousWriterInfo)), cause);
    }

    private static String previousWriterMessage(@Nullable Tuple<Long, String> previousWriterInfo) {
        return previousWriterInfo == null
            ? ""
            : " The last cluster to write to this repository was ["
                + previousWriterInfo.v2()
                + "] at generation ["
                + previousWriterInfo.v1()
                + "].";
    }

    /**
     * Marks the repository as corrupted. This puts the repository in a state where its tracked value for
     * {@link RepositoryMetadata#pendingGeneration()} is unchanged while its value for {@link RepositoryMetadata#generation()} is set to
     * {@link RepositoryData#CORRUPTED_REPO_GEN}. In this state, the repository can not be used any longer and must be removed and
     * recreated after the problem that lead to it being marked as corrupted has been fixed.
     *
     * @param corruptedGeneration generation that failed to load because the index file was not found but that should have loaded
     * @param originalException   exception that lead to the failing to load the {@code index-N} blob
     * @param listener            listener to invoke once done
     */
    private void markRepoCorrupted(long corruptedGeneration, Exception originalException, ActionListener<Void> listener) {
        assert corruptedGeneration != RepositoryData.UNKNOWN_REPO_GEN;
        assert bestEffortConsistency == false;
        logger.warn(() -> "Marking repository [" + metadata.name() + "] as corrupted", originalException);
        submitUnbatchedTask(
            "mark repository corrupted [" + metadata.name() + "][" + corruptedGeneration + "]",
            new ClusterStateUpdateTask() {
                @Override
                public ClusterState execute(ClusterState currentState) {
                    final RepositoriesMetadata state = RepositoriesMetadata.get(currentState);
                    final RepositoryMetadata repoState = state.repository(metadata.name());
                    if (repoState.generation() != corruptedGeneration) {
                        throw new IllegalStateException(
                            "Tried to mark repo generation ["
                                + corruptedGeneration
                                + "] as corrupted but its state concurrently changed to ["
                                + repoState
                                + "]"
                        );
                    }
                    return ClusterState.builder(currentState)
                        .metadata(
                            Metadata.builder(currentState.metadata())
                                .putCustom(
                                    RepositoriesMetadata.TYPE,
                                    state.withUpdatedGeneration(
                                        metadata.name(),
                                        RepositoryData.CORRUPTED_REPO_GEN,
                                        repoState.pendingGeneration()
                                    )
                                )
                                .build()
                        )
                        .build();
                }

                @Override
                public void onFailure(Exception e) {
                    listener.onFailure(
                        new RepositoryException(
                            metadata.name(),
                            "Failed marking repository state as corrupted",
                            ExceptionsHelper.useOrSuppress(e, originalException)
                        )
                    );
                }

                @Override
                public void clusterStateProcessed(ClusterState oldState, ClusterState newState) {
                    listener.onResponse(null);
                }
            }
        );
    }

    private RepositoryData getRepositoryData(long indexGen) {
        if (indexGen == RepositoryData.EMPTY_REPO_GEN) {
            return RepositoryData.EMPTY;
        }
        try {
            final var repositoryDataBlobName = getRepositoryDataBlobName(indexGen);

            // EMPTY is safe here because RepositoryData#fromXContent calls namedObject
            try (
                InputStream blob = blobContainer().readBlob(OperationPurpose.SNAPSHOT_METADATA, repositoryDataBlobName);
                XContentParser parser = XContentType.JSON.xContent()
                    .createParser(NamedXContentRegistry.EMPTY, LoggingDeprecationHandler.INSTANCE, blob)
            ) {
                return RepositoryData.snapshotsFromXContent(parser, indexGen, true);
            }
        } catch (IOException ioe) {
            if (bestEffortConsistency) {
                // If we fail to load the generation we tracked in latestKnownRepoGen we reset it.
                // This is done as a fail-safe in case a user manually deletes the contents of the repository in which case subsequent
                // operations must start from the EMPTY_REPO_GEN again
                if (latestKnownRepoGen.compareAndSet(indexGen, RepositoryData.EMPTY_REPO_GEN)) {
                    logger.warn("Resetting repository generation tracker because we failed to read generation [" + indexGen + "]", ioe);
                }
            }
            throw new RepositoryException(metadata.name(), "could not read repository data from index blob", ioe);
        }
    }

    private static String testBlobPrefix(String seed) {
        return TESTS_FILE + seed;
    }

    @Override
    public boolean isReadOnly() {
        return readOnly;
    }

    /**
     * Writing a new index generation (root) blob is a three-step process. Typically, it starts from a stable state where the pending
     * generation {@link RepositoryMetadata#pendingGeneration()} is equal to the safe generation {@link RepositoryMetadata#generation()},
     * but after a failure it may be that the pending generation starts out greater than the safe generation.
     * <ol>
     * <li>
     * We reserve ourselves a new root blob generation {@code G}, greater than {@link RepositoryMetadata#pendingGeneration()}, via a
     * cluster state update which edits the {@link RepositoryMetadata} entry for this repository, increasing its pending generation to
     * {@code G} without changing its safe generation.
     * <li>
     * We write the updated {@link RepositoryData} to a new root blob with generation {@code G}.
     * <li>
     * We mark the successful end of the update of the repository data with a cluster state update which edits the
     * {@link RepositoryMetadata} entry for this repository again, increasing its safe generation to equal to its pending generation
     * {@code G}.
     * </ol>
     * We use this process to protect against problems such as a master failover part-way through. If a new master is elected while we're
     * writing the root blob with generation {@code G} then we will fail to update the safe repository generation in the final step, and
     * meanwhile the new master will choose a generation greater than {@code G} for all subsequent root blobs so there is no risk that we
     * will clobber its writes. See the package level documentation for {@link org.elasticsearch.repositories.blobstore} for more details.
     * <p>
     * Note that a failure here does not imply that the process was unsuccessful or the repository is unchanged. Once we have written the
     * new root blob the repository is updated from the point of view of any other clusters reading from it, and if we performed a full
     * cluster restart at that point then we would also pick up the new root blob. Writing the root blob may succeed without us receiving
     * a successful response from the repository, leading us to report that the write operation failed. Updating the safe generation may
     * likewise succeed on a majority of master-eligible nodes which does not include this one, again leading to an apparent failure.
     * <p>
     * We therefore cannot safely clean up apparently-dangling blobs after a failure here. Instead, we defer any cleanup until after the
     * next successful root-blob write, which may happen on a different master node or possibly even in a different cluster.
     *
     * @param repositoryData RepositoryData to write
     * @param expectedGen    expected repository generation at the start of the operation
     * @param version        version of the repository metadata to write
     * @param stateFilter    filter for the last cluster state update executed by this method
     * @param listener       completion listener
     */
    protected void writeIndexGen(
        RepositoryData repositoryData,
        long expectedGen,
        IndexVersion version,
        Function<ClusterState, ClusterState> stateFilter,
        ActionListener<RepositoryData> listener
    ) {
        logger.trace("[{}] writing repository data on top of expected generation [{}]", metadata.name(), expectedGen);
        assert isReadOnly() == false; // can not write to a read only repository
        final long currentGen = repositoryData.getGenId();
        if (currentGen != expectedGen) {
            // the index file was updated by a concurrent operation, so we were operating on stale
            // repository data
            listener.onFailure(
                new RepositoryException(
                    metadata.name(),
                    "concurrent modification of the index-N file, expected current generation ["
                        + expectedGen
                        + "], actual current generation ["
                        + currentGen
                        + "]"
                )
            );
            return;
        }

        // Step 1: Set repository generation state to the next possible pending generation
        final ListenableFuture<Long> setPendingStep = new ListenableFuture<>();
        final String setPendingGenerationSource = "set pending repository generation [" + metadata.name() + "][" + expectedGen + "]";
        submitUnbatchedTask(setPendingGenerationSource, new ClusterStateUpdateTask() {

            private long newGen;

            @Override
            public ClusterState execute(ClusterState currentState) {
                final RepositoryMetadata meta = getRepoMetadata(currentState);
                final String repoName = metadata.name();
                final long genInState = meta.generation();
                final boolean uninitializedMeta = meta.generation() == RepositoryData.UNKNOWN_REPO_GEN || bestEffortConsistency;
                if (uninitializedMeta == false && meta.pendingGeneration() != genInState) {
                    logger.info(
                        "Trying to write new repository data over unfinished write, repo [{}] is at "
                            + "safe generation [{}] and pending generation [{}]",
                        meta.name(),
                        genInState,
                        meta.pendingGeneration()
                    );
                }
                assert expectedGen == RepositoryData.EMPTY_REPO_GEN || uninitializedMeta || expectedGen == meta.generation()
                    : "Expected non-empty generation [" + expectedGen + "] does not match generation tracked in [" + meta + "]";
                // If we run into the empty repo generation for the expected gen, the repo is assumed to have been cleared of
                // all contents by an external process so we reset the safe generation to the empty generation.
                final long safeGeneration = expectedGen == RepositoryData.EMPTY_REPO_GEN
                    ? RepositoryData.EMPTY_REPO_GEN
                    : (uninitializedMeta ? expectedGen : genInState);
                // Regardless of whether or not the safe generation has been reset, the pending generation always increments so that
                // even if a repository has been manually cleared of all contents we will never reuse the same repository generation.
                // This is motivated by the consistency behavior the S3 based blob repository implementation has to support which does
                // not offer any consistency guarantees when it comes to overwriting the same blob name with different content.
                final long nextPendingGen = metadata.pendingGeneration() + 1;
                newGen = uninitializedMeta ? Math.max(expectedGen + 1, nextPendingGen) : nextPendingGen;
                assert newGen > latestKnownRepoGen.get()
                    : "Attempted new generation ["
                        + newGen
                        + "] must be larger than latest known generation ["
                        + latestKnownRepoGen.get()
                        + "]";
                return ClusterState.builder(currentState)
                    .metadata(
                        Metadata.builder(currentState.getMetadata())
                            .putCustom(
                                RepositoriesMetadata.TYPE,
                                RepositoriesMetadata.get(currentState).withUpdatedGeneration(repoName, safeGeneration, newGen)
                            )
                            .build()
                    )
                    .build();
            }

            @Override
            public void onFailure(Exception e) {
                listener.onFailure(
                    new RepositoryException(
                        metadata.name(),
                        "Failed to execute cluster state update [" + setPendingGenerationSource + "]",
                        e
                    )
                );
            }

            @Override
            public void clusterStateProcessed(ClusterState oldState, ClusterState newState) {
                logger.trace("[{}] successfully set pending repository generation to [{}]", metadata.name(), newGen);
                setPendingStep.onResponse(newGen);
            }

            @Override
            public String toString() {
                return Strings.format("start RepositoryData update from generation [%d], stateFilter=[%s]", expectedGen, stateFilter);
            }
        });

        final ListenableFuture<RepositoryData> filterRepositoryDataStep = new ListenableFuture<>();

        // Step 2: Write new index-N blob to repository and update index.latest
        setPendingStep.addListener(
            listener.delegateFailureAndWrap(
                (delegate, newGen) -> threadPool().executor(ThreadPool.Names.SNAPSHOT).execute(ActionRunnable.wrap(delegate, l -> {
                    // BwC logic: Load snapshot version information if any snapshot is missing details in RepositoryData so that the new
                    // RepositoryData contains full details for every snapshot
                    final List<SnapshotId> snapshotIdsWithMissingDetails = repositoryData.getSnapshotIds()
                        .stream()
                        .filter(repositoryData::hasMissingDetails)
                        .toList();
                    if (snapshotIdsWithMissingDetails.isEmpty() == false) {
                        final Map<SnapshotId, SnapshotDetails> extraDetailsMap = new ConcurrentHashMap<>();
                        getSnapshotInfo(
                            snapshotIdsWithMissingDetails,
                            false,
                            () -> false,
                            snapshotInfo -> extraDetailsMap.put(snapshotInfo.snapshotId(), SnapshotDetails.fromSnapshotInfo(snapshotInfo)),
                            ActionListener.runAfter(new ActionListener<>() {
                                @Override
                                public void onResponse(Void aVoid) {
                                    logger.info(
                                        "Successfully loaded all snapshots' detailed information for {} from snapshot metadata",
                                        AllocationService.firstListElementsToCommaDelimitedString(
                                            snapshotIdsWithMissingDetails,
                                            SnapshotId::toString,
                                            logger.isDebugEnabled()
                                        )
                                    );
                                }

                                @Override
                                public void onFailure(Exception e) {
                                    logger.warn("Failure when trying to load missing details from snapshot metadata", e);
                                }
                            }, () -> filterRepositoryDataStep.onResponse(repositoryData.withExtraDetails(extraDetailsMap)))
                        );
                    } else {
                        filterRepositoryDataStep.onResponse(repositoryData);
                    }
                }))
            )
        );
        filterRepositoryDataStep.addListener(listener.delegateFailureAndWrap((delegate, filteredRepositoryData) -> {
            final long newGen = setPendingStep.result();
            final RepositoryData newRepositoryData = updateRepositoryData(filteredRepositoryData, version, newGen);
            if (latestKnownRepoGen.get() >= newGen) {
                throw new IllegalArgumentException(
                    "Tried writing generation ["
                        + newGen
                        + "] but repository is at least at generation ["
                        + latestKnownRepoGen.get()
                        + "] already"
                );
            }
            // write the index file
            if (ensureSafeGenerationExists(expectedGen, delegate::onFailure) == false) {
                return;
            }
            final String indexBlob = getRepositoryDataBlobName(newGen);
            logger.info(
                "[{}] writing new RepositoryData [{}]: {}",
                metadata.name(),
                indexBlob,
                Strings.toString(
                    (ToXContentObject) (builder, params) -> newRepositoryData.snapshotsToXContent(builder, IndexVersion.current())
                )
            );
            writeAtomic(OperationPurpose.SNAPSHOT_METADATA, blobContainer(), indexBlob, out -> {
                try (XContentBuilder xContentBuilder = XContentFactory.jsonBuilder(org.elasticsearch.core.Streams.noCloseStream(out))) {
                    newRepositoryData.snapshotsToXContent(xContentBuilder, version);
                }
            }, true);
            maybeWriteIndexLatest(newGen);

            if (filteredRepositoryData.getUuid().equals(RepositoryData.MISSING_UUID) && SnapshotsService.includesUUIDs(version)) {
                assert newRepositoryData.getUuid().equals(RepositoryData.MISSING_UUID) == false;
                logger.info(
                    Strings.format(
                        "Generated new repository UUID [%s] for repository [%s] in generation [%d]",
                        newRepositoryData.getUuid(),
                        metadata.name(),
                        newGen
                    )
                );
            } else {
                // repo UUID is not new
                assert filteredRepositoryData.getUuid().equals(newRepositoryData.getUuid())
                    : filteredRepositoryData.getUuid() + " vs " + newRepositoryData.getUuid();
            }

            // Step 3: Update CS to reflect new repository generation.
            final String setSafeGenerationSource = "set safe repository generation [" + metadata.name() + "][" + newGen + "]";
            submitUnbatchedTask(setSafeGenerationSource, new ClusterStateUpdateTask() {
                @Override
                public ClusterState execute(ClusterState currentState) {
                    final RepositoryMetadata meta = getRepoMetadata(currentState);
                    if (meta.generation() != expectedGen) {
                        throw new IllegalStateException(
                            "Tried to update repo generation to [" + newGen + "] but saw unexpected generation in state [" + meta + "]"
                        );
                    }
                    if (meta.pendingGeneration() != newGen) {
                        throw new IllegalStateException(
                            "Tried to update from unexpected pending repo generation ["
                                + meta.pendingGeneration()
                                + "] after write to generation ["
                                + newGen
                                + "]"
                        );
                    }
                    final RepositoriesMetadata withGenerations = RepositoriesMetadata.get(currentState)
                        .withUpdatedGeneration(metadata.name(), newGen, newGen);
                    final RepositoriesMetadata withUuid = meta.uuid().equals(newRepositoryData.getUuid())
                        ? withGenerations
                        : withGenerations.withUuid(metadata.name(), newRepositoryData.getUuid());
                    final ClusterState newClusterState = stateFilter.apply(
                        ClusterState.builder(currentState)
                            .metadata(Metadata.builder(currentState.getMetadata()).putCustom(RepositoriesMetadata.TYPE, withUuid))
                            .build()
                    );
                    return updateRepositoryGenerationsIfNecessary(newClusterState, expectedGen, newGen);
                }

                @Override
                public void onFailure(Exception e) {
                    delegate.onFailure(
                        new RepositoryException(
                            metadata.name(),
                            "Failed to execute cluster state update [" + setSafeGenerationSource + "]",
                            e
                        )
                    );
                }

                @Override
                public void clusterStateProcessed(ClusterState oldState, ClusterState newState) {
                    logger.trace("[{}] successfully set safe repository generation to [{}]", metadata.name(), newGen);
                    cacheRepositoryData(newRepositoryData, version);
                    delegate.onResponse(newRepositoryData);
                }

                @Override
                public String toString() {
                    return Strings.format(
                        "complete RepositoryData update from generation [%d] to generation [%d], stateFilter=[%s]",
                        expectedGen,
                        newGen,
                        stateFilter
                    );
                }
            });
        }));
    }

    private RepositoryData updateRepositoryData(RepositoryData repositoryData, IndexVersion repositoryMetaversion, long newGen) {
        if (SnapshotsService.includesUUIDs(repositoryMetaversion)) {
            final String clusterUUID = clusterService.state().metadata().clusterUUID();
            if (repositoryData.getClusterUUID().equals(clusterUUID) == false) {
                repositoryData = repositoryData.withClusterUuid(clusterUUID);
            }
        }
        return repositoryData.withGenId(newGen);
    }

    /**
     * Write {@code index.latest} blob to support using this repository as the basis of a url repository.
     *
     * @param newGen new repository generation
     */
    private void maybeWriteIndexLatest(long newGen) {
        if (supportURLRepo) {
            logger.debug("Repository [{}] updating index.latest with generation [{}]", metadata.name(), newGen);
            try {
                writeAtomic(
                    OperationPurpose.SNAPSHOT_METADATA,
                    blobContainer(),
                    INDEX_LATEST_BLOB,
                    out -> out.write(Numbers.longToBytes(newGen)),
                    false
                );
            } catch (Exception e) {
                logger.warn(
                    () -> format(
                        "Failed to write index.latest blob. If you do not intend to use this "
                            + "repository as the basis for a URL repository you may turn off attempting to write the index.latest blob by "
                            + "setting repository setting [%s] to [false]",
                        SUPPORT_URL_REPO.getKey()
                    ),
                    e
                );
            }
        }
    }

    /**
     * Ensures that {@link RepositoryData} for the given {@code safeGeneration} actually physically exists in the repository.
     * This method is used by {@link #writeIndexGen} to make sure that no writes are executed on top of a concurrently modified repository.
     * This check is necessary because {@link RepositoryData} is mostly read from the cached value in {@link #latestKnownRepositoryData}
     * which could be stale in the broken situation of a concurrent write to the repository.
     *
     * @param safeGeneration generation to verify existence for
     * @param onFailure      callback to invoke with failure in case the repository generation is not physically found in the repository
     */
    private boolean ensureSafeGenerationExists(long safeGeneration, Consumer<Exception> onFailure) throws IOException {
        logger.debug("Ensure generation [{}] that is the basis for this write exists in [{}]", safeGeneration, metadata.name());
        if (safeGeneration != RepositoryData.EMPTY_REPO_GEN
            && blobContainer().blobExists(SNAPSHOT_METADATA, getRepositoryDataBlobName(safeGeneration)) == false) {
            Tuple<Long, String> previousWriterInfo = null;
            Exception readRepoDataEx = null;
            try {
                previousWriterInfo = readLastWriterInfo();
            } catch (Exception ex) {
                readRepoDataEx = ex;
            }
            final Exception exception = new RepositoryException(
                metadata.name(),
                "concurrent modification of the index-N file, expected current generation ["
                    + safeGeneration
                    + "] but it was not found in the repository."
                    + previousWriterMessage(previousWriterInfo)
            );
            if (readRepoDataEx != null) {
                exception.addSuppressed(readRepoDataEx);
            }
            markRepoCorrupted(safeGeneration, exception, new ActionListener<>() {
                @Override
                public void onResponse(Void aVoid) {
                    onFailure.accept(exception);
                }

                @Override
                public void onFailure(Exception e) {
                    onFailure.accept(e);
                }
            });
            return false;
        }
        return true;
    }

    /**
     * Tries to find the latest cluster UUID that wrote to this repository on a best effort basis by listing out repository root contents
     * to find the latest repository generation and then reading the cluster UUID of the last writer from the {@link RepositoryData} found
     * at this generation.
     *
     * @return tuple of repository generation and cluster UUID of the last cluster to write to this repository
     */
    private Tuple<Long, String> readLastWriterInfo() throws IOException {
        assert bestEffortConsistency == false : "This should only be used for adding information to errors in consistent mode";
        final long latestGeneration = latestIndexBlobId();
        final RepositoryData actualRepositoryData = getRepositoryData(latestGeneration);
        return Tuple.tuple(latestGeneration, actualRepositoryData.getClusterUUID());
    }

    /**
     * Updates the repository generation that running deletes and snapshot finalizations will be based on for this repository if any such
     * operations are found in the cluster state while setting the safe repository generation.
     *
     * @param state  cluster state to update
     * @param oldGen previous safe repository generation
     * @param newGen new safe repository generation
     * @return updated cluster state
     */
    private ClusterState updateRepositoryGenerationsIfNecessary(ClusterState state, long oldGen, long newGen) {
        final String repoName = metadata.name();
        final SnapshotsInProgress updatedSnapshotsInProgress;
        boolean changedSnapshots = false;
        final List<SnapshotsInProgress.Entry> snapshotEntries = new ArrayList<>();
        final SnapshotsInProgress snapshotsInProgress = SnapshotsInProgress.get(state);
        for (SnapshotsInProgress.Entry entry : snapshotsInProgress.forRepo(repoName)) {
            if (entry.repositoryStateId() == oldGen) {
                snapshotEntries.add(entry.withRepoGen(newGen));
                changedSnapshots = true;
            } else {
                snapshotEntries.add(entry);
            }
        }
        updatedSnapshotsInProgress = changedSnapshots ? snapshotsInProgress.withUpdatedEntriesForRepo(repoName, snapshotEntries) : null;
        final SnapshotDeletionsInProgress updatedDeletionsInProgress;
        boolean changedDeletions = false;
        final List<SnapshotDeletionsInProgress.Entry> deletionEntries = new ArrayList<>();
        for (SnapshotDeletionsInProgress.Entry entry : SnapshotDeletionsInProgress.get(state).getEntries()) {
            if (entry.repository().equals(repoName) && entry.repositoryStateId() == oldGen) {
                deletionEntries.add(entry.withRepoGen(newGen));
                changedDeletions = true;
            } else {
                deletionEntries.add(entry);
            }
        }
        updatedDeletionsInProgress = changedDeletions ? SnapshotDeletionsInProgress.of(deletionEntries) : null;
        return SnapshotsService.updateWithSnapshots(state, updatedSnapshotsInProgress, updatedDeletionsInProgress);
    }

    private RepositoryMetadata getRepoMetadata(ClusterState state) {
        final RepositoryMetadata repositoryMetadata = RepositoriesMetadata.get(state).repository(metadata.name());
        assert repositoryMetadata != null || lifecycle.stoppedOrClosed()
            : "did not find metadata for repo [" + metadata.name() + "] in state [" + lifecycleState() + "]";
        return repositoryMetadata;
    }

    /**
     * Get the latest snapshot index blob id.  Snapshot index blobs are named index-N, where N is
     * the next version number from when the index blob was written.  Each individual index-N blob is
     * only written once and never overwritten.  The highest numbered index-N blob is the latest one
     * that contains the current snapshots in the repository.
     *
     * Package private for testing
     */
    long latestIndexBlobId() throws IOException {
        try {
            // First, try listing all index-N blobs (there should only be two index-N blobs at any given
            // time in a repository if cleanup is happening properly) and pick the index-N blob with the
            // highest N value - this will be the latest index blob for the repository. Note, we do this
            // instead of directly reading the index.latest blob to get the current index-N blob because
            // index.latest is not written atomically and is not immutable - on every index-N change,
            // we first delete the old index.latest and then write the new one. If the repository is not
            // read-only, it is possible that we try deleting the index.latest blob while it is being read
            // by some other operation (such as the get snapshots operation). In some file systems, it is
            // illegal to delete a file while it is being read elsewhere (e.g. Windows). For read-only
            // repositories, we read for index.latest, both because listing blob prefixes is often unsupported
            // and because the index.latest blob will never be deleted and re-written.
            return listBlobsToGetLatestIndexId();
        } catch (UnsupportedOperationException e) {
            // If its a read-only repository, listing blobs by prefix may not be supported (e.g. a URL repository),
            // in this case, try reading the latest index generation from the index.latest blob
            try {
                return readSnapshotIndexLatestBlob();
            } catch (NoSuchFileException nsfe) {
                return RepositoryData.EMPTY_REPO_GEN;
            }
        }
    }

    // package private for testing
    long readSnapshotIndexLatestBlob() throws IOException {
        final BytesReference content = Streams.readFully(
            Streams.limitStream(blobContainer().readBlob(OperationPurpose.SNAPSHOT_METADATA, INDEX_LATEST_BLOB), Long.BYTES + 1)
        );
        if (content.length() != Long.BYTES) {
            throw new RepositoryException(
                metadata.name(),
                "exception reading blob ["
                    + INDEX_LATEST_BLOB
                    + "]: expected 8 bytes but blob was "
                    + (content.length() < Long.BYTES ? content.length() + " bytes" : "longer")
            );
        }
        return Numbers.bytesToLong(content.toBytesRef());
    }

    private long listBlobsToGetLatestIndexId() throws IOException {
        return latestGeneration(blobContainer().listBlobsByPrefix(OperationPurpose.SNAPSHOT_METADATA, INDEX_FILE_PREFIX).keySet());
    }

    private long latestGeneration(Collection<String> rootBlobs) {
        long latest = RepositoryData.EMPTY_REPO_GEN;
        for (String blobName : rootBlobs) {
            if (blobName.startsWith(INDEX_FILE_PREFIX) == false) {
                continue;
            }
            try {
                final long curr = Long.parseLong(blobName.substring(INDEX_FILE_PREFIX.length()));
                latest = Math.max(latest, curr);
            } catch (NumberFormatException nfe) {
                // the index- blob wasn't of the format index-N where N is a number,
                // no idea what this blob is but it doesn't belong in the repository!
                logger.warn("[{}] Unknown blob in the repository: {}", metadata.name(), blobName);
            }
        }
        return latest;
    }

    private void writeAtomic(
        OperationPurpose purpose,
        BlobContainer container,
        final String blobName,
        CheckedConsumer<OutputStream, IOException> writer,
        boolean failIfAlreadyExists
    ) throws IOException {
        logger.trace(() -> format("[%s] Writing [%s] to %s atomically", metadata.name(), blobName, container.path()));
        container.writeMetadataBlob(purpose, blobName, failIfAlreadyExists, true, writer);
    }

    @Override
    public void snapshotShard(SnapshotShardContext context) {
        context.status().updateStatusDescription("queued in snapshot task runner");
        shardSnapshotTaskRunner.enqueueShardSnapshot(context);
    }

    private void doSnapshotShard(SnapshotShardContext context) {
        if (isReadOnly()) {
            context.onFailure(new RepositoryException(metadata.name(), "cannot snapshot shard on a readonly repository"));
            return;
        }
        final Store store = context.store();
        final ShardId shardId = store.shardId();
        final SnapshotId snapshotId = context.snapshotId();
        final IndexShardSnapshotStatus snapshotStatus = context.status();
<<<<<<< HEAD
        logger.info(
            "[{}] start doSnapshotShard of [{}] to {} at shard gen {}",
            metadata.name(),
            store.shardId(),
            context.snapshotId(),
            snapshotStatus.generation()
        );
=======
        snapshotStatus.updateStatusDescription("snapshot task runner: setting up shard snapshot");
>>>>>>> 780cac5a
        final long startTime = threadPool.absoluteTimeInMillis();
        try {
            final ShardGeneration generation = snapshotStatus.generation();
            final BlobContainer shardContainer = shardContainer(context.indexId(), shardId);
            logger.debug("[{}][{}] snapshot to [{}][{}][{}] ...", shardId, snapshotId, metadata.name(), context.indexId(), generation);
            final Set<String> blobs;
            if (generation == null) {
                snapshotStatus.ensureNotAborted();
                snapshotStatus.updateStatusDescription("snapshot task runner: listing blob prefixes");
                try {
                    blobs = shardContainer.listBlobsByPrefix(OperationPurpose.SNAPSHOT_METADATA, SNAPSHOT_INDEX_PREFIX).keySet();
                } catch (IOException e) {
                    throw new IndexShardSnapshotFailedException(shardId, "failed to list blobs", e);
                }
            } else {
                blobs = Collections.singleton(SNAPSHOT_INDEX_PREFIX + generation);
            }

            snapshotStatus.ensureNotAborted();
            snapshotStatus.updateStatusDescription("snapshot task runner: loading snapshot blobs");
            Tuple<BlobStoreIndexShardSnapshots, ShardGeneration> tuple = buildBlobStoreIndexShardSnapshots(
                context.indexId(),
                shardId.id(),
                blobs,
                shardContainer,
                generation
            );
            BlobStoreIndexShardSnapshots snapshots = tuple.v1();
            ShardGeneration fileListGeneration = tuple.v2();

            if (snapshots.snapshots().stream().anyMatch(sf -> sf.snapshot().equals(snapshotId.getName()))) {
                throw new IndexShardSnapshotFailedException(
                    shardId,
                    "Duplicate snapshot name [" + snapshotId.getName() + "] detected, aborting"
                );
            }
            // First inspect all known SegmentInfos instances to see if we already have an equivalent commit in the repository
            final List<BlobStoreIndexShardSnapshot.FileInfo> filesFromSegmentInfos = Optional.ofNullable(context.stateIdentifier())
                .map(id -> {
                    for (SnapshotFiles snapshotFileSet : snapshots.snapshots()) {
                        if (id.equals(snapshotFileSet.shardStateIdentifier())) {
                            return snapshotFileSet.indexFiles();
                        }
                    }
                    return null;
                })
                .orElse(null);

            final List<BlobStoreIndexShardSnapshot.FileInfo> indexCommitPointFiles;
            int indexIncrementalFileCount = 0;
            int indexTotalNumberOfFiles = 0;
            long indexIncrementalSize = 0;
            long indexTotalFileSize = 0;
            final BlockingQueue<BlobStoreIndexShardSnapshot.FileInfo> filesToSnapshot = new LinkedBlockingQueue<>();
            int filesInShardMetadataCount = 0;
            long filesInShardMetadataSize = 0;

            if (store.indexSettings().getIndexMetadata().isSearchableSnapshot()) {
                indexCommitPointFiles = Collections.emptyList();
            } else if (filesFromSegmentInfos == null) {
                // If we did not find a set of files that is equal to the current commit we determine the files to upload by comparing files
                // in the commit with files already in the repository
                indexCommitPointFiles = new ArrayList<>();
                final Collection<String> fileNames;
                final Store.MetadataSnapshot metadataFromStore;
                try (Releasable ignored = context.withCommitRef()) {
                    // TODO apparently we don't use the MetadataSnapshot#.recoveryDiff(...) here but we should
                    try {
                        final IndexCommit snapshotIndexCommit = context.indexCommit();
                        logger.trace("[{}] [{}] Loading store metadata using index commit [{}]", shardId, snapshotId, snapshotIndexCommit);
                        metadataFromStore = store.getMetadata(snapshotIndexCommit);
                        fileNames = snapshotIndexCommit.getFileNames();
                    } catch (IOException e) {
                        throw new IndexShardSnapshotFailedException(shardId, "Failed to get store file metadata", e);
                    }
                }
                for (String fileName : fileNames) {
                    ensureNotAborted(shardId, snapshotId, snapshotStatus, fileName);

                    logger.trace("[{}] [{}] Processing [{}]", shardId, snapshotId, fileName);
                    final StoreFileMetadata md = metadataFromStore.get(fileName);
                    BlobStoreIndexShardSnapshot.FileInfo existingFileInfo = snapshots.findPhysicalIndexFile(md);

                    // We can skip writing blobs where the metadata hash is equal to the blob's contents because we store the hash/contents
                    // directly in the shard level metadata in this case
                    final boolean needsWrite = md.hashEqualsContents() == false;
                    indexTotalFileSize += md.length();
                    indexTotalNumberOfFiles++;

                    if (existingFileInfo == null) {
                        indexIncrementalFileCount++;
                        indexIncrementalSize += md.length();
                        // create a new FileInfo
                        BlobStoreIndexShardSnapshot.FileInfo snapshotFileInfo = new BlobStoreIndexShardSnapshot.FileInfo(
                            (needsWrite ? UPLOADED_DATA_BLOB_PREFIX : VIRTUAL_DATA_BLOB_PREFIX) + UUIDs.randomBase64UUID(),
                            md,
                            chunkSize()
                        );
                        indexCommitPointFiles.add(snapshotFileInfo);
                        if (needsWrite) {
                            filesToSnapshot.add(snapshotFileInfo);
                        } else {
                            assert assertFileContentsMatchHash(snapshotStatus, snapshotFileInfo, store);
                            filesInShardMetadataCount += 1;
                            filesInShardMetadataSize += md.length();
                        }
                    } else {
                        // a commit point file with the same name, size and checksum was already copied to repository
                        // we will reuse it for this snapshot
                        indexCommitPointFiles.add(existingFileInfo);
                    }
                }
            } else {
                for (BlobStoreIndexShardSnapshot.FileInfo fileInfo : filesFromSegmentInfos) {
                    indexTotalNumberOfFiles++;
                    indexTotalFileSize += fileInfo.length();
                }
                indexCommitPointFiles = filesFromSegmentInfos;
            }

            snapshotStatus.updateStatusDescription("snapshot task runner: starting shard snapshot");
            snapshotStatus.moveToStarted(
                startTime,
                indexIncrementalFileCount,
                indexTotalNumberOfFiles,
                indexIncrementalSize,
                indexTotalFileSize
            );

            final ShardGeneration indexGeneration;
            final boolean writeShardGens = SnapshotsService.useShardGenerations(context.getRepositoryMetaVersion());
            final boolean writeFileInfoWriterUUID = SnapshotsService.includeFileInfoWriterUUID(context.getRepositoryMetaVersion());
            // build a new BlobStoreIndexShardSnapshot, that includes this one and all the saved ones
            final BlobStoreIndexShardSnapshots updatedBlobStoreIndexShardSnapshots = snapshots.withAddedSnapshot(
                new SnapshotFiles(snapshotId.getName(), indexCommitPointFiles, context.stateIdentifier())
            );
            final Runnable afterWriteSnapBlob;
            if (writeShardGens) {
                // When using shard generations we can safely write the index-${uuid} blob before writing out any of the actual data
                // for this shard since the uuid named blob will simply not be referenced in case of error and thus we will never
                // reference a generation that has not had all its files fully upload.
                indexGeneration = ShardGeneration.newGeneration();
                try {
                    final Map<String, String> serializationParams = Collections.singletonMap(
                        BlobStoreIndexShardSnapshot.FileInfo.SERIALIZE_WRITER_UUID,
                        Boolean.toString(writeFileInfoWriterUUID)
                    );
                    snapshotStatus.updateStatusDescription("snapshot task runner: updating blob store with new shard generation");
                    INDEX_SHARD_SNAPSHOTS_FORMAT.write(
                        updatedBlobStoreIndexShardSnapshots,
                        shardContainer,
                        indexGeneration.getGenerationUUID(),
                        compress,
                        serializationParams
                    );
                    threadPool.generic()
                        .execute(
                            () -> logger.info(
                                "--> snapshot [{}:{}] shard {} wrote shard gen [{}]",
                                metadata.name(),
                                context.snapshotId(),
                                shardId,
                                indexGeneration.getGenerationUUID()
                            )
                        );
                    snapshotStatus.addProcessedFiles(filesInShardMetadataCount, filesInShardMetadataSize);
                } catch (IOException e) {
                    throw new IndexShardSnapshotFailedException(
                        shardId,
                        "Failed to write shard level snapshot metadata for ["
                            + snapshotId
                            + "] to ["
                            + INDEX_SHARD_SNAPSHOTS_FORMAT.blobName(indexGeneration.getGenerationUUID())
                            + "]",
                        e
                    );
                }
                afterWriteSnapBlob = () -> {};
            } else {
                // When not using shard generations we can only write the index-${N} blob after all other work for this shard has
                // completed.
                // Also, in case of numeric shard generations the data node has to take care of deleting old shard generations.
                final long newGen = Long.parseLong(fileListGeneration.getGenerationUUID()) + 1;
                indexGeneration = new ShardGeneration(newGen);
                // Delete all previous index-N blobs
                final List<String> blobsToDelete = blobs.stream().filter(blob -> blob.startsWith(SNAPSHOT_INDEX_PREFIX)).toList();
                assert blobsToDelete.stream()
                    .mapToLong(b -> Long.parseLong(b.replaceFirst(SNAPSHOT_INDEX_PREFIX, "")))
                    .max()
                    .orElse(-1L) < Long.parseLong(indexGeneration.toString())
                    : "Tried to delete an index-N blob newer than the current generation ["
                        + indexGeneration
                        + "] when deleting index-N blobs "
                        + blobsToDelete;
                final var finalFilesInShardMetadataCount = filesInShardMetadataCount;
                final var finalFilesInShardMetadataSize = filesInShardMetadataSize;

                afterWriteSnapBlob = () -> {
                    try {
                        final Map<String, String> serializationParams = Collections.singletonMap(
                            BlobStoreIndexShardSnapshot.FileInfo.SERIALIZE_WRITER_UUID,
                            Boolean.toString(writeFileInfoWriterUUID)
                        );
                        snapshotStatus.updateStatusDescription("no shard generations: writing new index-${N} file");
                        writeShardIndexBlobAtomic(shardContainer, newGen, updatedBlobStoreIndexShardSnapshots, serializationParams);
                    } catch (IOException e) {
                        throw new IndexShardSnapshotFailedException(
                            shardId,
                            "Failed to finalize snapshot creation ["
                                + snapshotId
                                + "] with shard index ["
                                + INDEX_SHARD_SNAPSHOTS_FORMAT.blobName(indexGeneration.getGenerationUUID())
                                + "]",
                            e
                        );
                    }
                    snapshotStatus.addProcessedFiles(finalFilesInShardMetadataCount, finalFilesInShardMetadataSize);
                    try {
                        snapshotStatus.updateStatusDescription("no shard generations: deleting blobs");
                        deleteFromContainer(OperationPurpose.SNAPSHOT_METADATA, shardContainer, blobsToDelete.iterator());
                    } catch (IOException e) {
                        logger.warn(
                            () -> format("[%s][%s] failed to delete old index-N blobs during finalization", snapshotId, shardId),
                            e
                        );
                    }
                };
            }

            // filesToSnapshot will be emptied while snapshotting the file. We make a copy here for cleanup purpose in case of failure.
            final AtomicReference<List<FileInfo>> fileToCleanUp = new AtomicReference<>(List.copyOf(filesToSnapshot));
            final ActionListener<Collection<Void>> allFilesUploadedListener = ActionListener.assertOnce(ActionListener.wrap(ignore -> {
                snapshotStatus.updateStatusDescription("all files uploaded: finalizing");
                final IndexShardSnapshotStatus.Copy lastSnapshotStatus = snapshotStatus.moveToFinalize();

                // now create and write the commit point
                logger.trace("[{}] [{}] writing shard snapshot file", shardId, snapshotId);
                final BlobStoreIndexShardSnapshot blobStoreIndexShardSnapshot = new BlobStoreIndexShardSnapshot(
                    snapshotId.getName(),
                    indexCommitPointFiles,
                    lastSnapshotStatus.getStartTime(),
                    threadPool.absoluteTimeInMillis() - lastSnapshotStatus.getStartTime(),
                    lastSnapshotStatus.getIncrementalFileCount(),
                    lastSnapshotStatus.getIncrementalSize()
                );
                // Once we start writing the shard level snapshot file, no cleanup will be performed because it is possible that
                // written files are referenced by another concurrent process.
                fileToCleanUp.set(List.of());
                try {
                    final String snapshotUUID = snapshotId.getUUID();
                    final Map<String, String> serializationParams = Collections.singletonMap(
                        BlobStoreIndexShardSnapshot.FileInfo.SERIALIZE_WRITER_UUID,
                        Boolean.toString(writeFileInfoWriterUUID)
                    );
                    snapshotStatus.updateStatusDescription("all files uploaded: writing to index shard file");
                    INDEX_SHARD_SNAPSHOT_FORMAT.write(
                        blobStoreIndexShardSnapshot,
                        shardContainer,
                        snapshotUUID,
                        compress,
                        serializationParams
                    );
                } catch (IOException e) {
                    throw new IndexShardSnapshotFailedException(shardId, "Failed to write commit point", e);
                }
                afterWriteSnapBlob.run();
                final ShardSnapshotResult shardSnapshotResult = new ShardSnapshotResult(
                    indexGeneration,
                    ByteSizeValue.ofBytes(blobStoreIndexShardSnapshot.totalSize()),
                    getSegmentInfoFileCount(blobStoreIndexShardSnapshot.indexFiles())
                );
                snapshotStatus.updateStatusDescription("all files uploaded: done");
                snapshotStatus.moveToDone(threadPool.absoluteTimeInMillis(), shardSnapshotResult);
                context.onResponse(shardSnapshotResult);
            }, e -> {
                try {
                    snapshotStatus.updateStatusDescription("all files uploaded: cleaning up data files, exception while finalizing: " + e);
                    shardContainer.deleteBlobsIgnoringIfNotExists(
                        OperationPurpose.SNAPSHOT_DATA,
                        Iterators.flatMap(fileToCleanUp.get().iterator(), f -> Iterators.forRange(0, f.numberOfParts(), f::partName))
                    );
                } catch (Exception innerException) {
                    e.addSuppressed(innerException);
                }
                context.onFailure(e);
            }));

            if (indexIncrementalFileCount == 0 || filesToSnapshot.isEmpty()) {
                allFilesUploadedListener.onResponse(Collections.emptyList());
                return;
            }
            snapshotFiles(context, filesToSnapshot, allFilesUploadedListener);
        } catch (Exception e) {
            context.onFailure(e);
        }
    }

    private static void ensureNotAborted(ShardId shardId, SnapshotId snapshotId, IndexShardSnapshotStatus snapshotStatus, String fileName) {
        var shardSnapshotStage = snapshotStatus.getStage();
        try {
            IndexShardSnapshotStatus.ensureNotAborted(shardSnapshotStage);

            if (shardSnapshotStage != IndexShardSnapshotStatus.Stage.INIT && shardSnapshotStage != IndexShardSnapshotStatus.Stage.STARTED) {
                // A normally running shard snapshot should be in stage INIT or STARTED. And we know it's not in PAUSING or ABORTED because
                // the ensureNotAborted() call above did not throw. The remaining options don't make sense, if they ever happen.
                logger.error(
                    "Shard snapshot found an unexpected state. ShardId [{}], SnapshotID [{}], Stage [{}]",
                    shardId,
                    snapshotId,
                    shardSnapshotStage
                );
                assert false;
            }
        } catch (Exception e) {
            // We want to see when a shard snapshot operation checks for and finds an interrupt signal during shutdown. A
            // PausedSnapshotException indicates we're in shutdown because that's the only case when shard snapshots are signaled to pause.
            // An AbortedSnapshotException may also occur during shutdown if an uncommon error occurs.
            ShutdownLogger.shutdownLogger.debug(
                () -> Strings.format(
                    "Shard snapshot operation is aborting. ShardId [%s], SnapshotID [%s], File [%s], Stage [%s]",
                    shardId,
                    snapshotId,
                    fileName,
                    shardSnapshotStage
                ),
                e
            );
            assert e instanceof AbortedSnapshotException || e instanceof PausedSnapshotException : e;
            throw e;
        }
    }

    protected void snapshotFiles(
        SnapshotShardContext context,
        BlockingQueue<FileInfo> filesToSnapshot,
        ActionListener<Collection<Void>> allFilesUploadedListener
    ) {
        final int noOfFilesToSnapshot = filesToSnapshot.size();
        final ActionListener<Void> filesListener = fileQueueListener(filesToSnapshot, noOfFilesToSnapshot, allFilesUploadedListener);
        context.status().updateStatusDescription("enqueued file snapshot tasks: threads running concurrent file uploads");
        for (int i = 0; i < noOfFilesToSnapshot; i++) {
            shardSnapshotTaskRunner.enqueueFileSnapshot(context, filesToSnapshot::poll, filesListener);
        }
    }

    private static boolean assertFileContentsMatchHash(
        IndexShardSnapshotStatus snapshotStatus,
        BlobStoreIndexShardSnapshot.FileInfo fileInfo,
        Store store
    ) {
        if (store.tryIncRef()) {
            try (IndexInput indexInput = store.openVerifyingInput(fileInfo.physicalName(), IOContext.READONCE, fileInfo.metadata())) {
                final byte[] tmp = new byte[Math.toIntExact(fileInfo.metadata().length())];
                indexInput.readBytes(tmp, 0, tmp.length);
                assert fileInfo.metadata().hash().bytesEquals(new BytesRef(tmp));
            } catch (IOException e) {
                throw new AssertionError(e);
            } finally {
                store.decRef();
            }
        } else {
            try {
                snapshotStatus.ensureNotAborted();
                assert false : "if the store is already closed we must have been aborted";
            } catch (Exception e) {
                assert e instanceof AbortedSnapshotException : e;
            }
        }
        return true;
    }

    @Override
    public void restoreShard(
        Store store,
        SnapshotId snapshotId,
        IndexId indexId,
        ShardId snapshotShardId,
        RecoveryState recoveryState,
        ActionListener<Void> listener
    ) {
        final ShardId shardId = store.shardId();
        final ActionListener<Void> restoreListener = listener.delegateResponse(
            (l, e) -> l.onFailure(new IndexShardRestoreFailedException(shardId, "failed to restore snapshot [" + snapshotId + "]", e))
        );
        final Executor executor = threadPool.executor(ThreadPool.Names.SNAPSHOT);
        final BlobContainer container = shardContainer(indexId, snapshotShardId);
        if (store.isClosing()) {
            restoreListener.onFailure(new AlreadyClosedException("store is closing"));
            return;
        }
        if (lifecycle.started() == false) {
            restoreListener.onFailure(new AlreadyClosedException("repository [" + metadata.name() + "] closed"));
            return;
        }
        if (activityRefs.tryIncRef() == false) {
            restoreListener.onFailure(new AlreadyClosedException("repository [" + metadata.name() + "] closing"));
            return;
        }
        executor.execute(ActionRunnable.wrap(ActionListener.runBefore(restoreListener, activityRefs::decRef), l -> {
            final BlobStoreIndexShardSnapshot snapshot = loadShardSnapshot(container, snapshotId);
            final SnapshotFiles snapshotFiles = new SnapshotFiles(snapshot.snapshot(), snapshot.indexFiles(), null);
            new FileRestoreContext(metadata.name(), shardId, snapshotId, recoveryState) {
                @Override
                protected void restoreFiles(
                    List<BlobStoreIndexShardSnapshot.FileInfo> filesToRecover,
                    Store store,
                    ActionListener<Void> listener
                ) {
                    if (filesToRecover.isEmpty()) {
                        listener.onResponse(null);
                    } else {
                        // Start as many workers as fit into the snapshot pool at once at the most
                        final int workers = Math.min(
                            threadPool.info(ThreadPool.Names.SNAPSHOT).getMax(),
                            snapshotFiles.indexFiles().size()
                        );
                        final BlockingQueue<BlobStoreIndexShardSnapshot.FileInfo> files = new LinkedBlockingQueue<>(filesToRecover);
                        final ActionListener<Void> allFilesListener = fileQueueListener(files, workers, listener.map(v -> null));
                        // restore the files from the snapshot to the Lucene store
                        for (int i = 0; i < workers; ++i) {
                            try {
                                executeOneFileRestore(files, allFilesListener);
                            } catch (Exception e) {
                                allFilesListener.onFailure(e);
                            }
                        }
                    }
                }

                private void executeOneFileRestore(
                    BlockingQueue<BlobStoreIndexShardSnapshot.FileInfo> files,
                    ActionListener<Void> allFilesListener
                ) throws InterruptedException {
                    final BlobStoreIndexShardSnapshot.FileInfo fileToRecover = files.poll(0L, TimeUnit.MILLISECONDS);
                    if (fileToRecover == null) {
                        allFilesListener.onResponse(null);
                    } else {
                        executor.execute(ActionRunnable.wrap(allFilesListener, filesListener -> {
                            store.incRef();
                            try {
                                restoreFile(fileToRecover, store);
                            } finally {
                                store.decRef();
                            }
                            executeOneFileRestore(files, filesListener);
                        }));
                    }
                }

                private void restoreFile(BlobStoreIndexShardSnapshot.FileInfo fileInfo, Store store) throws IOException {
                    ensureNotClosing(store);
                    logger.trace(() -> format("[%s] restoring [%s] to [%s]", metadata.name(), fileInfo, store));
                    boolean success = false;
                    try (
                        IndexOutput indexOutput = store.createVerifyingOutput(
                            fileInfo.physicalName(),
                            fileInfo.metadata(),
                            IOContext.DEFAULT
                        )
                    ) {
                        if (fileInfo.name().startsWith(VIRTUAL_DATA_BLOB_PREFIX)) {
                            final BytesRef hash = fileInfo.metadata().hash();
                            indexOutput.writeBytes(hash.bytes, hash.offset, hash.length);
                            recoveryState.getIndex().addRecoveredBytesToFile(fileInfo.physicalName(), hash.length);
                        } else {
                            try (InputStream stream = maybeRateLimitRestores(new SlicedInputStream(fileInfo.numberOfParts()) {
                                @Override
                                protected InputStream openSlice(int slice) throws IOException {
                                    ensureNotClosing(store);
                                    return container.readBlob(OperationPurpose.SNAPSHOT_DATA, fileInfo.partName(slice));
                                }

                                @Override
                                public boolean markSupported() {
                                    return false;
                                }
                            })) {
                                final byte[] buffer = new byte[Math.toIntExact(Math.min(bufferSize, fileInfo.length()))];
                                int length;
                                while ((length = stream.read(buffer)) > 0) {
                                    ensureNotClosing(store);
                                    indexOutput.writeBytes(buffer, 0, length);
                                    recoveryState.getIndex().addRecoveredBytesToFile(fileInfo.physicalName(), length);
                                }
                            }
                        }
                        Store.verify(indexOutput);
                        indexOutput.close();
                        store.directory().sync(Collections.singleton(fileInfo.physicalName()));
                        success = true;
                    } catch (CorruptIndexException | IndexFormatTooOldException | IndexFormatTooNewException ex) {
                        try {
                            store.markStoreCorrupted(ex);
                        } catch (IOException e) {
                            logger.warn("store cannot be marked as corrupted", e);
                        }
                        throw ex;
                    } finally {
                        if (success == false) {
                            store.deleteQuiet(fileInfo.physicalName());
                        }
                    }
                }

                void ensureNotClosing(final Store store) throws AlreadyClosedException {
                    assert store.refCount() > 0;
                    if (store.isClosing()) {
                        throw new AlreadyClosedException("store is closing");
                    }
                    if (lifecycle.started() == false) {
                        throw new AlreadyClosedException("repository [" + metadata.name() + "] closed");
                    }
                }

            }.restore(snapshotFiles, store, l);
        }));
    }

    private static ActionListener<Void> fileQueueListener(
        BlockingQueue<BlobStoreIndexShardSnapshot.FileInfo> files,
        int numberOfFiles,
        ActionListener<Collection<Void>> listener
    ) {
        return new GroupedActionListener<>(numberOfFiles, listener).delegateResponse((l, e) -> {
            files.clear(); // Stop uploading the remaining files if we run into any exception
            l.onFailure(e);
        });
    }

    private static InputStream maybeRateLimit(
        InputStream stream,
        Supplier<RateLimiter> rateLimiterSupplier,
        RateLimitingInputStream.Listener throttleListener
    ) {
        return new RateLimitingInputStream(stream, rateLimiterSupplier, throttleListener);
    }

    /**
     * Wrap the restore rate limiter (controlled by the repository setting `max_restore_bytes_per_sec` and the cluster setting
     * `indices.recovery.max_bytes_per_sec`) around the given stream. Any throttling is reported to the given listener and not otherwise
     * recorded in the value returned by {@link BlobStoreRepository#getRestoreThrottleTimeInNanos}.
     */
    public InputStream maybeRateLimitRestores(InputStream stream) {
        return maybeRateLimitRestores(stream, restoreRateLimitingTimeInNanos::inc);
    }

    /**
     * Wrap the restore rate limiter (controlled by the repository setting `max_restore_bytes_per_sec` and the cluster setting
     * `indices.recovery.max_bytes_per_sec`) around the given stream. Any throttling is recorded in the value returned by {@link
     * BlobStoreRepository#getRestoreThrottleTimeInNanos}.
     */
    public InputStream maybeRateLimitRestores(InputStream stream, RateLimitingInputStream.Listener throttleListener) {
        return maybeRateLimit(
            maybeRateLimit(stream, () -> restoreRateLimiter, throttleListener),
            recoverySettings::rateLimiter,
            throttleListener
        );
    }

    /**
     * Wrap the snapshot rate limiter around the given stream. Any throttling is recorded in the value returned by
     * {@link BlobStoreRepository#getSnapshotThrottleTimeInNanos()}. Note that speed is throttled by the repository setting
     * `max_snapshot_bytes_per_sec` and, if recovery node bandwidth settings have been set, additionally by the
     * `indices.recovery.max_bytes_per_sec` speed.
     */
    public InputStream maybeRateLimitSnapshots(InputStream stream) {
        return maybeRateLimitSnapshots(stream, snapshotRateLimitingTimeInNanos::inc);
    }

    /**
     * Wrap the snapshot rate limiter around the given stream. Any throttling is recorded in the value returned by
     * {@link BlobStoreRepository#getSnapshotThrottleTimeInNanos()}. Note that speed is throttled by the repository setting
     * `max_snapshot_bytes_per_sec` and, if recovery node bandwidth settings have been set, additionally by the
     * `indices.recovery.max_bytes_per_sec` speed.
     */
    public InputStream maybeRateLimitSnapshots(InputStream stream, RateLimitingInputStream.Listener throttleListener) {
        InputStream rateLimitStream = maybeRateLimit(stream, () -> snapshotRateLimiter, throttleListener);
        if (recoverySettings.nodeBandwidthSettingsExist()) {
            rateLimitStream = maybeRateLimit(rateLimitStream, recoverySettings::rateLimiter, throttleListener);
        }
        return rateLimitStream;
    }

    @Override
    public IndexShardSnapshotStatus.Copy getShardSnapshotStatus(SnapshotId snapshotId, IndexId indexId, ShardId shardId) {
        BlobStoreIndexShardSnapshot snapshot = loadShardSnapshot(shardContainer(indexId, shardId), snapshotId);
        return IndexShardSnapshotStatus.newDone(
            snapshot.startTime(),
            snapshot.time(),
            snapshot.incrementalFileCount(),
            snapshot.totalFileCount(),
            snapshot.incrementalSize(),
            snapshot.totalSize(),
            null // Not adding a real generation here as it doesn't matter to callers
        );
    }

    @Override
    public void verify(String seed, DiscoveryNode localNode) {
        assertSnapshotOrStatelessPermittedThreadPool();
        if (isReadOnly()) {
            try {
                latestIndexBlobId();
            } catch (Exception e) {
                throw new RepositoryVerificationException(
                    metadata.name(),
                    "path " + basePath() + " is not accessible on node " + localNode,
                    e
                );
            }
        } else {
            BlobContainer testBlobContainer = blobStore().blobContainer(basePath().add(testBlobPrefix(seed)));
            try {
                testBlobContainer.writeBlob(
                    OperationPurpose.SNAPSHOT_METADATA,
                    "data-" + localNode.getId() + METADATA_BLOB_NAME_SUFFIX,
                    new BytesArray(seed),
                    true
                );
            } catch (Exception exp) {
                throw new RepositoryVerificationException(
                    metadata.name(),
                    "store location [" + blobStore() + "] is not accessible on the node [" + localNode + "]",
                    exp
                );
            }
            try (InputStream masterDat = testBlobContainer.readBlob(OperationPurpose.SNAPSHOT_METADATA, "master.dat")) {
                final String seedRead = Streams.readFully(masterDat).utf8ToString();
                if (seedRead.equals(seed) == false) {
                    throw new RepositoryVerificationException(
                        metadata.name(),
                        "Seed read from master.dat was [" + seedRead + "] but expected seed [" + seed + "]"
                    );
                }
            } catch (NoSuchFileException e) {
                throw new RepositoryVerificationException(
                    metadata.name(),
                    "a file written by master to the store ["
                        + blobStore()
                        + "] cannot be accessed on the node ["
                        + localNode
                        + "]. "
                        + "This might indicate that the store ["
                        + blobStore()
                        + "] is not shared between this node and the master node or "
                        + "that permissions on the store don't allow reading files written by the master node",
                    e
                );
            } catch (Exception e) {
                throw new RepositoryVerificationException(metadata.name(), "Failed to verify repository", e);
            }
        }
    }

    @Override
    public String toString() {
        return "BlobStoreRepository[" + "[" + metadata.name() + "], [" + blobStore.get() + ']' + ']';
    }

    /**
     * Utility for atomically writing shard level metadata to a numeric shard generation. This is only required for writing
     * numeric shard generations where atomic writes with fail-if-already-exists checks are useful in preventing repository corruption.
     */
    private void writeShardIndexBlobAtomic(
        BlobContainer shardContainer,
        long indexGeneration,
        BlobStoreIndexShardSnapshots updatedSnapshots,
        Map<String, String> serializationParams
    ) throws IOException {
        assert indexGeneration >= 0 : "Shard generation must not be negative but saw [" + indexGeneration + "]";
        logger.trace(() -> format("[%s] Writing shard index [%s] to [%s]", metadata.name(), indexGeneration, shardContainer.path()));
        final String blobName = INDEX_SHARD_SNAPSHOTS_FORMAT.blobName(String.valueOf(indexGeneration));
        writeAtomic(
            OperationPurpose.SNAPSHOT_METADATA,
            shardContainer,
            blobName,
            out -> INDEX_SHARD_SNAPSHOTS_FORMAT.serialize(updatedSnapshots, blobName, compress, serializationParams, out),
            true
        );
    }

    /**
     * Loads information about shard snapshot
     */
    public BlobStoreIndexShardSnapshot loadShardSnapshot(BlobContainer shardContainer, SnapshotId snapshotId) {
        try {
            return INDEX_SHARD_SNAPSHOT_FORMAT.read(metadata.name(), shardContainer, snapshotId.getUUID(), namedXContentRegistry);
        } catch (NoSuchFileException ex) {
            throw new SnapshotMissingException(metadata.name(), snapshotId, ex);
        } catch (IOException ex) {
            throw new SnapshotException(
                metadata.name(),
                snapshotId,
                "failed to read shard snapshot file for [" + shardContainer.path() + ']',
                ex
            );
        }
    }

    /**
     * Loads all available snapshots in the repository using the given {@code generation} for a shard. When {@code shardGen}
     * is null it tries to load it using the BwC mode, listing the available index- blobs in the shard container.
     */
    public BlobStoreIndexShardSnapshots getBlobStoreIndexShardSnapshots(IndexId indexId, int shardId, @Nullable ShardGeneration shardGen)
        throws IOException {
        final BlobContainer shardContainer = shardContainer(indexId, shardId);

        Set<String> blobs = Collections.emptySet();
        if (shardGen == null) {
            blobs = shardContainer.listBlobsByPrefix(OperationPurpose.SNAPSHOT_METADATA, SNAPSHOT_INDEX_PREFIX).keySet();
        }

        return buildBlobStoreIndexShardSnapshots(indexId, shardId, blobs, shardContainer, shardGen).v1();
    }

    /**
     * Loads all available snapshots in the repository using the given {@code generation} or falling back to trying to determine it from
     * the given list of blobs in the shard container.
     *
     * @param indexId    {@link IndexId} identifying the corresponding index
     * @param shardId    The 0-based shard id, see also {@link ShardId#id()}
     * @param blobs      list of blobs in repository
     * @param generation shard generation or {@code null} in case there was no shard generation tracked in the {@link RepositoryData} for
     *                   this shard because its snapshot was created in a version older than
     *                   {@link SnapshotsService#SHARD_GEN_IN_REPO_DATA_VERSION}.
     * @return tuple of BlobStoreIndexShardSnapshots and the last snapshot index generation
     */
    private Tuple<BlobStoreIndexShardSnapshots, ShardGeneration> buildBlobStoreIndexShardSnapshots(
        IndexId indexId,
        int shardId,
        Set<String> blobs,
        BlobContainer shardContainer,
        @Nullable ShardGeneration generation
    ) throws IOException {
        if (generation != null) {
            if (generation.equals(ShardGenerations.NEW_SHARD_GEN)) {
                return new Tuple<>(BlobStoreIndexShardSnapshots.EMPTY, ShardGenerations.NEW_SHARD_GEN);
            }
            try {
                return new Tuple<>(
                    INDEX_SHARD_SNAPSHOTS_FORMAT.read(
                        metadata.name(),
                        shardContainer,
                        generation.getGenerationUUID(),
                        namedXContentRegistry
                    ),
                    generation
                );
            } catch (NoSuchFileException noSuchFileException) {
                // Master may have concurrently mutated the shard generation. This can happen when master fails over
                // which is "expected". We do not need to apply the following workaround for missing file in this case.
                final RepositoryData currentRepositoryData;
                try {
                    final long latestGeneration = latestIndexBlobId();
                    currentRepositoryData = getRepositoryData(latestGeneration);
                } catch (Exception e) {
                    noSuchFileException.addSuppressed(e);
                    throw noSuchFileException;
                }
                final ShardGeneration latestShardGen = currentRepositoryData.shardGenerations().getShardGen(indexId, shardId);
                if (latestShardGen == null || latestShardGen.equals(generation) == false) {
                    throw noSuchFileException;
                }

                // This shouldn't happen (absent an external force deleting blobs from the repo) but in practice we've found bugs in the way
                // we manipulate shard generation UUIDs under concurrent snapshot load which can lead to incorrectly deleting a referenced
                // shard-level `index-UUID` blob during finalization. We definitely want to treat this as a test failure (see the `assert`
                // below), but in production it is rather poor UX to leave this shard in a state where it permanently cannot take any new
                // snapshots. Especially if we got into this state because of a bug. Thus we fall back to reconstructing the contents of the
                // missing blob from all available shard-level snapshot metadata blobs.
                //
                // Note that if a shard-level snapshot metadata blob is also missing when executing this fallback then we'll lose track of,
                // and eventually delete, the corresponding data blobs. We haven't seen any bugs that can lead to missing shard-level
                // metadata blobs, and any such bug would prevent the shard snapshot from being restored anyway so there's no point in
                // keeping hold of its data blobs.
                try {
                    final var message = Strings.format(
                        "index %s shard generation [%s] in [%s][%s] not found - falling back to reading all shard snapshots",
                        indexId,
                        generation,
                        metadata.name(),
                        shardContainer.path()
                    );
                    logger.error(message, noSuchFileException);
                    assert BlobStoreIndexShardSnapshots.areIntegrityAssertionsEnabled() == false
                        : new AssertionError(message, noSuchFileException);

                    final var shardSnapshotBlobs = shardContainer.listBlobsByPrefix(OperationPurpose.SNAPSHOT_METADATA, SNAPSHOT_PREFIX);
                    var blobStoreIndexShardSnapshots = BlobStoreIndexShardSnapshots.EMPTY;
                    final var messageBuilder = new StringBuilder();
                    final var shardSnapshotBlobNameLengthBeforeExt = SNAPSHOT_PREFIX.length() + UUIDs.RANDOM_BASED_UUID_STRING_LENGTH;
                    final var shardSnapshotBlobNameLength = shardSnapshotBlobNameLengthBeforeExt + METADATA_BLOB_NAME_SUFFIX.length();
                    for (final var shardSnapshotBlobName : shardSnapshotBlobs.keySet()) {
                        if (shardSnapshotBlobName.startsWith(SNAPSHOT_PREFIX)
                            && shardSnapshotBlobName.endsWith(METADATA_BLOB_NAME_SUFFIX)
                            && shardSnapshotBlobName.length() == shardSnapshotBlobNameLength) {
                            final var shardSnapshot = INDEX_SHARD_SNAPSHOT_FORMAT.read(
                                metadata.name(),
                                shardContainer,
                                shardSnapshotBlobName.substring(SNAPSHOT_PREFIX.length(), shardSnapshotBlobNameLengthBeforeExt),
                                namedXContentRegistry
                            );
                            blobStoreIndexShardSnapshots = blobStoreIndexShardSnapshots.withAddedSnapshot(
                                new SnapshotFiles(shardSnapshot.snapshot(), shardSnapshot.indexFiles(), null)
                            );
                            if (messageBuilder.length() > 0) {
                                messageBuilder.append(", ");
                            }
                            messageBuilder.append(shardSnapshotBlobName);
                        } else {
                            throw new IllegalStateException(
                                Strings.format(
                                    "unexpected shard snapshot blob [%s] found in [%s][%s]",
                                    shardSnapshotBlobName,
                                    metadata.name(),
                                    shardContainer.path()
                                )
                            );
                        }
                    }
                    logger.error(
                        "read shard snapshots [{}] due to missing shard generation [{}] for index {} in [{}][{}]",
                        messageBuilder,
                        generation,
                        indexId,
                        metadata.name(),
                        shardContainer.path()
                    );
                    return new Tuple<>(blobStoreIndexShardSnapshots, generation);
                } catch (Exception fallbackException) {
                    logger.error(
                        Strings.format("failed while reading all shard snapshots from [%s][%s]", metadata.name(), shardContainer.path()),
                        fallbackException
                    );
                    noSuchFileException.addSuppressed(fallbackException);
                    throw noSuchFileException;
                }
            }
        } else {
            final Tuple<BlobStoreIndexShardSnapshots, Long> legacyIndex = buildBlobStoreIndexShardSnapshots(blobs, shardContainer);
            return new Tuple<>(legacyIndex.v1(), new ShardGeneration(legacyIndex.v2()));
        }
    }

    /**
     * Loads all available snapshots in the repository
     *
     * @param blobs list of blobs in repository
     * @return tuple of BlobStoreIndexShardSnapshots and the last snapshot index generation
     */
    private Tuple<BlobStoreIndexShardSnapshots, Long> buildBlobStoreIndexShardSnapshots(Set<String> blobs, BlobContainer shardContainer)
        throws IOException {
        long latest = latestGeneration(blobs);
        if (latest >= 0) {
            final BlobStoreIndexShardSnapshots shardSnapshots = INDEX_SHARD_SNAPSHOTS_FORMAT.read(
                metadata.name(),
                shardContainer,
                Long.toString(latest),
                namedXContentRegistry
            );
            return new Tuple<>(shardSnapshots, latest);
        } else if (blobs.stream()
            .anyMatch(
                b -> b.startsWith(SNAPSHOT_PREFIX) || b.startsWith(SNAPSHOT_INDEX_PREFIX) || b.startsWith(UPLOADED_DATA_BLOB_PREFIX)
            )) {
                logger.warn(
                    "Could not find a readable index-N file in a non-empty shard snapshot directory [" + shardContainer.path() + "]"
                );
            }
        return new Tuple<>(BlobStoreIndexShardSnapshots.EMPTY, latest);
    }

    /**
     * Snapshot individual file
     * @param fileInfo file to snapshot
     */
    protected void snapshotFile(SnapshotShardContext context, FileInfo fileInfo) throws IOException {
        final IndexId indexId = context.indexId();
        final Store store = context.store();
        final ShardId shardId = store.shardId();
        final IndexShardSnapshotStatus snapshotStatus = context.status();
        final SnapshotId snapshotId = context.snapshotId();
        final BlobContainer shardContainer = shardContainer(indexId, shardId);
        final String file = fileInfo.physicalName();
        try (
            Releasable ignored = context.withCommitRef();
            IndexInput indexInput = store.openVerifyingInput(file, IOContext.DEFAULT, fileInfo.metadata())
        ) {
            for (int i = 0; i < fileInfo.numberOfParts(); i++) {
                final long partBytes = fileInfo.partBytes(i);

                // Make reads abortable by mutating the snapshotStatus object
                final InputStream inputStream = new FilterInputStream(
                    maybeRateLimitSnapshots(new InputStreamIndexInput(indexInput, partBytes))
                ) {
                    @Override
                    public int read() throws IOException {
                        checkAborted();
                        return super.read();
                    }

                    @Override
                    public int read(byte[] b, int off, int len) throws IOException {
                        checkAborted();
                        return super.read(b, off, len);
                    }

                    private void checkAborted() {
                        ensureNotAborted(shardId, snapshotId, snapshotStatus, fileInfo.physicalName());
                    }
                };
                final String partName = fileInfo.partName(i);
                logger.trace("[{}] Writing [{}] to [{}]", metadata.name(), partName, shardContainer.path());
                final long startMS = threadPool.relativeTimeInMillis();
                shardContainer.writeBlob(OperationPurpose.SNAPSHOT_DATA, partName, inputStream, partBytes, false);
                logger.trace(
                    "[{}] Writing [{}] of size [{}b] to [{}] took [{}ms]",
                    metadata.name(),
                    partName,
                    partBytes,
                    shardContainer.path(),
                    threadPool.relativeTimeInMillis() - startMS
                );
            }
            Store.verify(indexInput);
            snapshotStatus.addProcessedFile(fileInfo.length());
        } catch (Exception t) {
            failStoreIfCorrupted(store, t);
            snapshotStatus.addProcessedFile(0);
            throw t;
        }
    }

    private static void failStoreIfCorrupted(Store store, Exception e) {
        if (Lucene.isCorruptionException(e)) {
            try {
                store.markStoreCorrupted((IOException) e);
            } catch (IOException inner) {
                inner.addSuppressed(e);
                logger.warn("store cannot be marked as corrupted", inner);
            }
        }
    }

    public boolean supportURLRepo() {
        return supportURLRepo;
    }

    /**
     * @return whether this repository performs overwrites atomically. In practice we only overwrite the `index.latest` blob so this
     * is not very important, but the repository analyzer does test that overwrites happen atomically. It will skip those tests if the
     * repository overrides this method to indicate that it does not support atomic overwrites.
     */
    public boolean hasAtomicOverwrites() {
        return true;
    }

    public int getReadBufferSizeInBytes() {
        return bufferSize;
    }

    /**
     * @return extra information to be included in the exception message emitted on failure of a repository analysis.
     */
    public String getAnalysisFailureExtraDetail() {
        return Strings.format(
            """
                Elasticsearch observed the storage system underneath this repository behaved incorrectly which indicates it is not \
                suitable for use with Elasticsearch snapshots. See [%s] for further information.""",
            ReferenceDocs.SNAPSHOT_REPOSITORY_ANALYSIS
        );
    }

    public static final String READ_ONLY_USAGE_STATS_NAME = "read_only";
    public static final String READ_WRITE_USAGE_STATS_NAME = "read_write";

    @Override
    public final Set<String> getUsageFeatures() {
        final var extraUsageFeatures = getExtraUsageFeatures();
        assert extraUsageFeatures.contains(READ_ONLY_USAGE_STATS_NAME) == false : extraUsageFeatures;
        assert extraUsageFeatures.contains(READ_WRITE_USAGE_STATS_NAME) == false : extraUsageFeatures;
        return Set.copyOf(
            Stream.concat(Stream.of(isReadOnly() ? READ_ONLY_USAGE_STATS_NAME : READ_WRITE_USAGE_STATS_NAME), extraUsageFeatures.stream())
                .toList()
        );
    }

    /**
     * All blob-store repositories include the counts of read-only and read-write repositories in their telemetry. This method returns other
     * features of the repositories in use.
     *
     * @return a set of the names of the extra features that this repository instance uses, for reporting in the cluster stats for telemetry
     *         collection.
     */
    protected Set<String> getExtraUsageFeatures() {
        return Set.of();
    }
}<|MERGE_RESOLUTION|>--- conflicted
+++ resolved
@@ -3267,7 +3267,7 @@
         final ShardId shardId = store.shardId();
         final SnapshotId snapshotId = context.snapshotId();
         final IndexShardSnapshotStatus snapshotStatus = context.status();
-<<<<<<< HEAD
+        snapshotStatus.updateStatusDescription("snapshot task runner: setting up shard snapshot");
         logger.info(
             "[{}] start doSnapshotShard of [{}] to {} at shard gen {}",
             metadata.name(),
@@ -3275,9 +3275,6 @@
             context.snapshotId(),
             snapshotStatus.generation()
         );
-=======
-        snapshotStatus.updateStatusDescription("snapshot task runner: setting up shard snapshot");
->>>>>>> 780cac5a
         final long startTime = threadPool.absoluteTimeInMillis();
         try {
             final ShardGeneration generation = snapshotStatus.generation();
