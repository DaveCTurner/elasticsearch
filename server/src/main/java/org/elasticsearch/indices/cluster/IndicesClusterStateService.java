/*
 * Copyright Elasticsearch B.V. and/or licensed to Elasticsearch B.V. under one
 * or more contributor license agreements. Licensed under the Elastic License
 * 2.0 and the Server Side Public License, v 1; you may not use this file except
 * in compliance with, at your election, the Elastic License 2.0 or the Server
 * Side Public License, v 1.
 */

package org.elasticsearch.indices.cluster;

import org.apache.logging.log4j.Level;
import org.apache.logging.log4j.LogManager;
import org.apache.logging.log4j.Logger;
import org.apache.lucene.store.AlreadyClosedException;
import org.elasticsearch.ElasticsearchException;
import org.elasticsearch.ElasticsearchTimeoutException;
import org.elasticsearch.ExceptionsHelper;
import org.elasticsearch.ResourceAlreadyExistsException;
import org.elasticsearch.action.ActionListener;
import org.elasticsearch.action.support.RefCountingListener;
<<<<<<< HEAD
import org.elasticsearch.action.support.SubscribableListener;
=======
>>>>>>> 3eaa5c41
import org.elasticsearch.client.internal.node.NodeClient;
import org.elasticsearch.cluster.ClusterChangedEvent;
import org.elasticsearch.cluster.ClusterState;
import org.elasticsearch.cluster.ClusterStateApplier;
import org.elasticsearch.cluster.action.shard.ShardStateAction;
import org.elasticsearch.cluster.metadata.IndexMetadata;
import org.elasticsearch.cluster.node.DiscoveryNode;
import org.elasticsearch.cluster.node.DiscoveryNodes;
import org.elasticsearch.cluster.routing.IndexShardRoutingTable;
import org.elasticsearch.cluster.routing.RecoverySource.Type;
import org.elasticsearch.cluster.routing.RoutingNode;
import org.elasticsearch.cluster.routing.RoutingTable;
import org.elasticsearch.cluster.routing.ShardRouting;
import org.elasticsearch.cluster.service.ClusterApplierService;
import org.elasticsearch.cluster.service.ClusterService;
import org.elasticsearch.common.Priority;
import org.elasticsearch.common.component.AbstractLifecycleComponent;
import org.elasticsearch.common.inject.Inject;
import org.elasticsearch.common.settings.Setting;
import org.elasticsearch.common.settings.Settings;
import org.elasticsearch.common.util.concurrent.AbstractRunnable;
import org.elasticsearch.common.util.concurrent.ConcurrentCollections;
import org.elasticsearch.common.util.concurrent.EsExecutors;
import org.elasticsearch.common.util.concurrent.ThreadContext;
import org.elasticsearch.common.util.concurrent.ThrottledTaskRunner;
import org.elasticsearch.core.Nullable;
import org.elasticsearch.core.Releasable;
import org.elasticsearch.core.TimeValue;
import org.elasticsearch.env.ShardLockObtainFailedException;
import org.elasticsearch.gateway.GatewayService;
import org.elasticsearch.index.Index;
import org.elasticsearch.index.IndexService;
import org.elasticsearch.index.IndexSettings;
import org.elasticsearch.index.seqno.GlobalCheckpointSyncAction;
import org.elasticsearch.index.seqno.ReplicationTracker;
import org.elasticsearch.index.seqno.RetentionLeaseSyncer;
import org.elasticsearch.index.shard.GlobalCheckpointSyncer;
import org.elasticsearch.index.shard.IndexEventListener;
import org.elasticsearch.index.shard.IndexShard;
import org.elasticsearch.index.shard.IndexShardClosedException;
import org.elasticsearch.index.shard.IndexShardRelocatedException;
import org.elasticsearch.index.shard.IndexShardState;
import org.elasticsearch.index.shard.PrimaryReplicaSyncer;
import org.elasticsearch.index.shard.PrimaryReplicaSyncer.ResyncTask;
import org.elasticsearch.index.shard.ShardId;
import org.elasticsearch.index.shard.ShardLongFieldRange;
import org.elasticsearch.index.shard.ShardNotFoundException;
import org.elasticsearch.indices.IndicesService;
import org.elasticsearch.indices.recovery.PeerRecoverySourceService;
import org.elasticsearch.indices.recovery.PeerRecoveryTargetService;
import org.elasticsearch.indices.recovery.RecoveryFailedException;
import org.elasticsearch.indices.recovery.RecoveryState;
import org.elasticsearch.repositories.RepositoriesService;
import org.elasticsearch.search.SearchService;
import org.elasticsearch.snapshots.SnapshotShardsService;
import org.elasticsearch.threadpool.ThreadPool;

import java.io.IOException;
import java.util.ArrayList;
import java.util.Arrays;
import java.util.HashMap;
import java.util.Iterator;
import java.util.List;
import java.util.Map;
import java.util.Set;
import java.util.concurrent.ConcurrentMap;
import java.util.concurrent.Executor;
import java.util.function.BiConsumer;
import java.util.function.Consumer;

import static org.elasticsearch.core.Strings.format;
import static org.elasticsearch.indices.cluster.IndicesClusterStateService.AllocatedIndices.IndexRemovalReason.CLOSED;
import static org.elasticsearch.indices.cluster.IndicesClusterStateService.AllocatedIndices.IndexRemovalReason.DELETED;
import static org.elasticsearch.indices.cluster.IndicesClusterStateService.AllocatedIndices.IndexRemovalReason.FAILURE;
import static org.elasticsearch.indices.cluster.IndicesClusterStateService.AllocatedIndices.IndexRemovalReason.NO_LONGER_ASSIGNED;
import static org.elasticsearch.indices.cluster.IndicesClusterStateService.AllocatedIndices.IndexRemovalReason.REOPENED;

public class IndicesClusterStateService extends AbstractLifecycleComponent implements ClusterStateApplier {
    private static final Logger logger = LogManager.getLogger(IndicesClusterStateService.class);

    public static final Setting<TimeValue> SHARD_LOCK_RETRY_INTERVAL_SETTING = Setting.timeSetting(
        "indices.store.shard_lock_retry.interval",
        TimeValue.timeValueSeconds(1),
        Setting.Property.NodeScope
    );

    public static final Setting<TimeValue> SHARD_LOCK_RETRY_TIMEOUT_SETTING = Setting.timeSetting(
        "indices.store.shard_lock_retry.timeout",
        TimeValue.timeValueMinutes(1),
        Setting.Property.NodeScope
    );

    final AllocatedIndices<? extends Shard, ? extends AllocatedIndex<? extends Shard>> indicesService;
    private final ClusterService clusterService;
    private final ThreadPool threadPool;
    private final PeerRecoveryTargetService recoveryTargetService;
    private final ShardStateAction shardStateAction;

    private final Settings settings;
    // a list of shards that failed during recovery
    // we keep track of these shards in order to prevent repeated recovery of these shards on each cluster state update
    final ConcurrentMap<ShardId, ShardRouting> failedShardsCache = ConcurrentCollections.newConcurrentMap();
    private final Map<ShardId, PendingShardCreation> pendingShardCreations = new HashMap<>();
    private final RepositoriesService repositoriesService;

    private final FailedShardHandler failedShardHandler = new FailedShardHandler();

    private final List<IndexEventListener> buildInIndexListener;
    private final PrimaryReplicaSyncer primaryReplicaSyncer;
    private final RetentionLeaseSyncer retentionLeaseSyncer;
    private final NodeClient client;
    private final TimeValue shardLockRetryInterval;
    private final TimeValue shardLockRetryTimeout;

<<<<<<< HEAD
    private final Executor shardCloseExecutor;
=======
    private final Executor shardCloseExecutor = r -> {
        // ES-8334 TODO move this work onto a background thread
        try {
            assert ClusterApplierService.assertIsApplyingClusterState();
            ClusterApplierService.clearIsApplyingClusterState();
            r.run();
        } finally {
            ClusterApplierService.setIsApplyingClusterState();
        }
    };
>>>>>>> 3eaa5c41

    @Inject
    public IndicesClusterStateService(
        final Settings settings,
        final IndicesService indicesService,
        final ClusterService clusterService,
        final ThreadPool threadPool,
        final PeerRecoveryTargetService recoveryTargetService,
        final ShardStateAction shardStateAction,
        final RepositoriesService repositoriesService,
        final SearchService searchService,
        final PeerRecoverySourceService peerRecoverySourceService,
        final SnapshotShardsService snapshotShardsService,
        final PrimaryReplicaSyncer primaryReplicaSyncer,
        final RetentionLeaseSyncer retentionLeaseSyncer,
        final NodeClient client
    ) {
        this(
            settings,
            (AllocatedIndices<? extends Shard, ? extends AllocatedIndex<? extends Shard>>) indicesService,
            clusterService,
            threadPool,
            recoveryTargetService,
            shardStateAction,
            repositoriesService,
            searchService,
            peerRecoverySourceService,
            snapshotShardsService,
            primaryReplicaSyncer,
            retentionLeaseSyncer,
            client
        );
    }

    // for tests
    IndicesClusterStateService(
        final Settings settings,
        final AllocatedIndices<? extends Shard, ? extends AllocatedIndex<? extends Shard>> indicesService,
        final ClusterService clusterService,
        final ThreadPool threadPool,
        final PeerRecoveryTargetService recoveryTargetService,
        final ShardStateAction shardStateAction,
        final RepositoriesService repositoriesService,
        final SearchService searchService,
        final PeerRecoverySourceService peerRecoverySourceService,
        final SnapshotShardsService snapshotShardsService,
        final PrimaryReplicaSyncer primaryReplicaSyncer,
        final RetentionLeaseSyncer retentionLeaseSyncer,
        final NodeClient client
    ) {
        this.settings = settings;
        this.buildInIndexListener = Arrays.asList(peerRecoverySourceService, recoveryTargetService, searchService, snapshotShardsService);
        this.indicesService = indicesService;
        this.clusterService = clusterService;
        this.threadPool = threadPool;
        this.recoveryTargetService = recoveryTargetService;
        this.shardStateAction = shardStateAction;
        this.repositoriesService = repositoriesService;
        this.primaryReplicaSyncer = primaryReplicaSyncer;
        this.retentionLeaseSyncer = retentionLeaseSyncer;
        this.client = client;
        this.shardLockRetryInterval = SHARD_LOCK_RETRY_INTERVAL_SETTING.get(settings);
        this.shardLockRetryTimeout = SHARD_LOCK_RETRY_TIMEOUT_SETTING.get(settings);
        this.shardCloseExecutor = new ShardCloseExecutor(settings, threadPool.generic());
    }

    @Override
    protected void doStart() {
        // Doesn't make sense to manage shards on non-data nodes
        if (DiscoveryNode.canContainData(settings)) {
            clusterService.addHighPriorityApplier(this);
        }
    }

    @Override
    protected void doStop() {
        if (DiscoveryNode.canContainData(settings)) {
            clusterService.removeApplier(this);
        }
    }

    @Override
    protected void doClose() {}

    /**
     * Completed when all the shards removed by earlier-applied cluster states have fully closed.
     * <p>
     * Kind of a hack tbh, we can't be sure the shard locks are fully released when this is completed so there's all sorts of retries and
     * other lenience to handle that. It'd be better to wait for the shard locks to be released and then delete the data. See #74149.
     */
    private volatile SubscribableListener<Void> lastClusterStateShardsClosedListener = SubscribableListener.newSucceeded(null);

    @Nullable // if not currently applying a cluster state
    private RefCountingListener currentClusterStateShardsClosedListeners;

    private ActionListener<Void> getShardsClosedListener() {
        assert ThreadPool.assertCurrentThreadPool(ClusterApplierService.CLUSTER_UPDATE_THREAD_NAME);
        if (currentClusterStateShardsClosedListeners == null) {
            assert false : "not currently applying cluster state";
            return ActionListener.noop();
        } else {
            return currentClusterStateShardsClosedListeners.acquire();
        }
    }

    /**
     * @param action Action to run when all the shards removed by earlier-applied cluster states have fully closed. May run on the calling
     *               thread, or on the thread that completed the closing of the last such shard.
     */
    public void onClusterStateShardsClosed(Runnable action) {
        // In practice, must be called from the applier thread and we should validate the last-applied cluster state version too
        // ES-8334 TODO validate this is called properly
        lastClusterStateShardsClosedListener.andThenAccept(ignored -> action.run());
    }

    @Override
    public synchronized void applyClusterState(final ClusterChangedEvent event) {
        final var previousShardsClosedListener = lastClusterStateShardsClosedListener;
        lastClusterStateShardsClosedListener = new SubscribableListener<>();
        currentClusterStateShardsClosedListeners = new RefCountingListener(lastClusterStateShardsClosedListener);
        try {
            previousShardsClosedListener.addListener(currentClusterStateShardsClosedListeners.acquire());
            doApplyClusterState(event);
        } finally {
            currentClusterStateShardsClosedListeners.close();
            currentClusterStateShardsClosedListeners = null;
        }
    }

    private void doApplyClusterState(final ClusterChangedEvent event) {
        if (lifecycle.started() == false) {
            return;
        }

        final ClusterState state = event.state();

        final DiscoveryNode currentMaster = state.nodes().getMasterNode();
        if (currentMaster != null && currentMaster.equals(event.previousState().nodes().getMasterNode()) == false) {
            // master node changed, clear request deduplicator so we send out new state update requests right away without waiting for
            // the in-flight ones to fail first
            shardStateAction.clearRemoteShardRequestDeduplicator();
        }

        // we need to clean the shards and indices we have on this node, since we
        // are going to recover them again once state persistence is disabled (no master / not recovered)
        // TODO: feels hacky, a block disables state persistence, and then we clean the allocated shards, maybe another flag in blocks?
        if (state.blocks().disableStatePersistence()) {
            for (AllocatedIndex<? extends Shard> indexService : indicesService) {
                // also cleans shards
                // ES-8334 complete
                indicesService.removeIndex(
                    indexService.getIndexSettings().getIndex(),
                    NO_LONGER_ASSIGNED,
                    "cleaning index (disabled block persistence)",
                    shardCloseExecutor,
<<<<<<< HEAD
                    getShardsClosedListener()
=======
                    ActionListener.noop()
>>>>>>> 3eaa5c41
                );
            }
            return;
        }

        updateFailedShardsCache(state);

        deleteIndices(event); // also deletes shards of deleted indices

        removeIndicesAndShards(event); // also removes shards of removed indices

        updateIndices(event); // can also fail shards, but these are then guaranteed to be in failedShardsCache

        createIndicesAndUpdateShards(state);
    }

    /**
     * Removes shard entries from the failed shards cache that are no longer allocated to this node by the master.
     * Sends shard failures for shards that are marked as actively allocated to this node but don't actually exist on the node.
     * Resends shard failures for shards that are still marked as allocated to this node but previously failed.
     *
     * @param state new cluster state
     */
    private void updateFailedShardsCache(final ClusterState state) {
        RoutingNode localRoutingNode = state.getRoutingNodes().node(state.nodes().getLocalNodeId());
        if (localRoutingNode == null) {
            failedShardsCache.clear();
            return;
        }

        DiscoveryNode masterNode = state.nodes().getMasterNode();

        // remove items from cache which are not in our routing table anymore and resend failures that have not executed on master yet
        for (Iterator<Map.Entry<ShardId, ShardRouting>> iterator = failedShardsCache.entrySet().iterator(); iterator.hasNext();) {
            ShardRouting failedShardRouting = iterator.next().getValue();
            ShardRouting matchedRouting = localRoutingNode.getByShardId(failedShardRouting.shardId());
            if (matchedRouting == null || matchedRouting.isSameAllocation(failedShardRouting) == false) {
                iterator.remove();
            } else {
                if (masterNode != null) { // TODO: can we remove this? Is resending shard failures the responsibility of shardStateAction?
                    String message = "master " + masterNode + " has not removed previously failed shard. resending shard failure";
                    logger.trace("[{}] re-sending failed shard [{}], reason [{}]", matchedRouting.shardId(), matchedRouting, message);
                    shardStateAction.localShardFailed(matchedRouting, message, null, ActionListener.noop(), state);
                }
            }
        }
    }

    // overrideable by tests
    protected void updateGlobalCheckpointForShard(final ShardId shardId) {
        final ThreadContext threadContext = threadPool.getThreadContext();
        try (ThreadContext.StoredContext ignore = threadContext.stashContext()) {
            threadContext.markAsSystemContext();
            client.executeLocally(
                GlobalCheckpointSyncAction.TYPE,
                new GlobalCheckpointSyncAction.Request(shardId),
                ActionListener.wrap(r -> {}, e -> {
                    if (ExceptionsHelper.unwrap(e, AlreadyClosedException.class, IndexShardClosedException.class) == null) {
                        logger.info(() -> format("%s global checkpoint sync failed", shardId), e);
                    }
                })
            );
        }
    }

    /**
     * Deletes indices (with shard data).
     *
     * @param event cluster change event
     */
    private void deleteIndices(final ClusterChangedEvent event) {
        final ClusterState previousState = event.previousState();
        final ClusterState state = event.state();
        final String localNodeId = state.nodes().getLocalNodeId();
        assert localNodeId != null;

        for (Index index : event.indicesDeleted()) {
            if (logger.isDebugEnabled()) {
                logger.debug("[{}] cleaning index, no longer part of the metadata", index);
            }
            AllocatedIndex<? extends Shard> indexService = indicesService.indexService(index);
            final IndexSettings indexSettings;
            final SubscribableListener<Void> indexServiceClosedListener;
            if (indexService != null) {
                indexSettings = indexService.getIndexSettings();
<<<<<<< HEAD
                // ES-8334 complete
                indexServiceClosedListener = SubscribableListener.newForked(
                    l -> indicesService.removeIndex(index, DELETED, "index no longer part of the metadata", shardCloseExecutor, l)
=======
                indicesService.removeIndex(
                    index,
                    DELETED,
                    "index no longer part of the metadata",
                    shardCloseExecutor,
                    ActionListener.noop()
>>>>>>> 3eaa5c41
                );
            } else if (previousState.metadata().hasIndex(index)) {
                // The deleted index was part of the previous cluster state, but not loaded on the local node
                indexServiceClosedListener = SubscribableListener.newSucceeded(null);
                final IndexMetadata metadata = previousState.metadata().index(index);
                indexSettings = new IndexSettings(metadata, settings);
                indicesService.deleteUnassignedIndex("deleted index was not assigned to local node", metadata, state);
            } else {
                // The previous cluster state's metadata also does not contain the index,
                // which is what happens on node startup when an index was deleted while the
                // node was not part of the cluster. In this case, try reading the index
                // metadata from disk. If its not there, there is nothing to delete.
                // First, though, verify the precondition for applying this case by
                // asserting that either this index is already in the graveyard, or the
                // previous cluster state is not initialized/recovered.
                assert state.metadata().indexGraveyard().containsIndex(index)
                    || previousState.blocks().hasGlobalBlock(GatewayService.STATE_NOT_RECOVERED_BLOCK);
                indexServiceClosedListener = SubscribableListener.newSucceeded(null);
                final IndexMetadata metadata = indicesService.verifyIndexIsDeleted(index, event.state());
                if (metadata != null) {
                    indexSettings = new IndexSettings(metadata, settings);
                } else {
                    indexSettings = null;
                }
            }
            if (indexSettings != null) {
                indexServiceClosedListener.andThenAccept(ignored -> threadPool.generic().execute(new AbstractRunnable() {
                    @Override
                    public void onFailure(Exception e) {
                        logger.warn(() -> "[" + index + "] failed to complete pending deletion for index", e);
                    }

                    @Override
                    protected void doRun() throws Exception {
                        final TimeValue timeout = TimeValue.timeValueMinutes(30);
                        try {
                            // we are waiting until we can lock the index / all shards on the node and then we ack the delete of the store
                            // to the master. If we can't acquire the locks here immediately there might be a shard of this index still
                            // holding on to the lock due to a "currently canceled recovery" or so. The shard will delete itself BEFORE the
                            // lock is released so it's guaranteed to be deleted by the time we get the lock
                            indicesService.processPendingDeletes(index, indexSettings, timeout);
                        } catch (ShardLockObtainFailedException exc) {
                            logger.warn("[{}] failed to lock all shards for index - timed out after [{}]]", index, timeout);
                        } catch (InterruptedException e) {
                            logger.warn("[{}] failed to lock all shards for index - interrupted", index);
                        }
                    }

                    @Override
                    public String toString() {
                        return "processPendingDeletes[" + index + "]";
                    }
<<<<<<< HEAD
                }));
                indexServiceClosedListener.addListener(getShardsClosedListener());
=======
                });
>>>>>>> 3eaa5c41
            }
        }
    }

    /**
     * Removes indices that have no shards allocated to this node or indices whose state has changed. This does not delete the shard data
     * as we wait for enough shard copies to exist in the cluster before deleting shard data (triggered by
     * {@link org.elasticsearch.indices.store.IndicesStore}).
     * Also removes shards that are currently loaded by indicesService but have disappeared from the routing table of the current node.
     *
     * @param event the cluster changed event
     */
    private void removeIndicesAndShards(final ClusterChangedEvent event) {
        final ClusterState state = event.state();
        final String localNodeId = state.nodes().getLocalNodeId();
        assert localNodeId != null;

        RoutingNode localRoutingNode = state.getRoutingNodes().node(localNodeId);
        for (AllocatedIndex<? extends Shard> indexService : indicesService) {
            final Index index = indexService.getIndexSettings().getIndex();
            final IndexMetadata indexMetadata = state.metadata().index(index);
            final IndexMetadata existingMetadata = indexService.getIndexSettings().getIndexMetadata();

            AllocatedIndices.IndexRemovalReason reason = null;
            if (indexMetadata != null && indexMetadata.getState() != existingMetadata.getState()) {
                reason = indexMetadata.getState() == IndexMetadata.State.CLOSE ? CLOSED : REOPENED;
            } else if (localRoutingNode == null || localRoutingNode.hasIndex(index) == false) {
                // if the cluster change indicates a brand new cluster, we only want
                // to remove the in-memory structures for the index and not delete the
                // contents on disk because the index will later be re-imported as a
                // dangling index
                assert indexMetadata != null || event.isNewCluster()
                    : "index "
                        + index
                        + " does not exist in the cluster state, it should either "
                        + "have been deleted or the cluster must be new";
                reason = indexMetadata != null && indexMetadata.getState() == IndexMetadata.State.CLOSE ? CLOSED : NO_LONGER_ASSIGNED;
            }

            if (reason != null) {
                logger.debug("{} removing index ({})", index, reason);
<<<<<<< HEAD
                // ES-8334 complete
                indicesService.removeIndex(index, reason, "removing index (" + reason + ")", shardCloseExecutor, getShardsClosedListener());
=======
                indicesService.removeIndex(index, reason, "removing index (" + reason + ")", shardCloseExecutor, ActionListener.noop());
>>>>>>> 3eaa5c41
            } else {
                // remove shards based on routing nodes (no deletion of data)
                for (Shard shard : indexService) {
                    ShardRouting currentRoutingEntry = shard.routingEntry();
                    ShardId shardId = currentRoutingEntry.shardId();
                    ShardRouting newShardRouting = localRoutingNode.getByShardId(shardId);
                    if (newShardRouting == null) {
                        // we can just remove the shard without cleaning it locally, since we will clean it in IndicesStore
                        // once all shards are allocated
                        logger.debug("{} removing shard (not allocated)", shardId);
<<<<<<< HEAD
                        // ES-8334 complete
                        indexService.removeShard(
                            shardId.id(),
                            "removing shard (not allocated)",
                            shardCloseExecutor,
                            getShardsClosedListener()
                        );
=======
                        indexService.removeShard(shardId.id(), "removing shard (not allocated)", shardCloseExecutor, ActionListener.noop());
>>>>>>> 3eaa5c41
                    } else if (newShardRouting.isSameAllocation(currentRoutingEntry) == false) {
                        logger.debug(
                            "{} removing shard (stale allocation id, stale {}, new {})",
                            shardId,
                            currentRoutingEntry,
                            newShardRouting
                        );
<<<<<<< HEAD
                        // ES-8334 complete
                        indexService.removeShard(
                            shardId.id(),
                            "removing shard (stale copy)",
                            shardCloseExecutor,
                            getShardsClosedListener()
                        );
=======
                        indexService.removeShard(shardId.id(), "removing shard (stale copy)", shardCloseExecutor, ActionListener.noop());
>>>>>>> 3eaa5c41
                    } else if (newShardRouting.initializing() && currentRoutingEntry.active()) {
                        // this can happen if the node was isolated/gc-ed, rejoins the cluster and a new shard with the same allocation id
                        // is assigned to it. Batch cluster state processing or if shard fetching completes before the node gets a new
                        // cluster state may result in a new shard being initialized while having the same allocation id as the currently
                        // started shard.
                        logger.debug("{} removing shard (not active, current {}, new {})", shardId, currentRoutingEntry, newShardRouting);
<<<<<<< HEAD
                        // ES-8334 complete
                        indexService.removeShard(
                            shardId.id(),
                            "removing shard (stale copy)",
                            shardCloseExecutor,
                            getShardsClosedListener()
                        );
=======
                        indexService.removeShard(shardId.id(), "removing shard (stale copy)", shardCloseExecutor, ActionListener.noop());
>>>>>>> 3eaa5c41
                    } else if (newShardRouting.primary() && currentRoutingEntry.primary() == false && newShardRouting.initializing()) {
                        assert currentRoutingEntry.initializing() : currentRoutingEntry; // see above if clause
                        // this can happen when cluster state batching batches activation of the shard, closing an index, reopening it
                        // and assigning an initializing primary to this node
                        logger.debug("{} removing shard (not active, current {}, new {})", shardId, currentRoutingEntry, newShardRouting);
<<<<<<< HEAD
                        // ES-8334 complete
                        indexService.removeShard(
                            shardId.id(),
                            "removing shard (stale copy)",
                            shardCloseExecutor,
                            getShardsClosedListener()
                        );
=======
                        indexService.removeShard(shardId.id(), "removing shard (stale copy)", shardCloseExecutor, ActionListener.noop());
>>>>>>> 3eaa5c41
                    }
                }
            }
        }
    }

    /**
     * Notifies master about shards that don't exist but are supposed to be active on this node, creates new shards that are supposed to
     * be initializing on this node and if needed updates the state of existing shards with the new cluster state.
     *
     * @param state new cluster state
     */
    private void createIndicesAndUpdateShards(final ClusterState state) {
        RoutingNode localRoutingNode = state.getRoutingNodes().node(state.nodes().getLocalNodeId());
        if (localRoutingNode == null) {
            return;
        }

        // create map of indices to create with shards to fail if index creation fails or create or update shards if an existing index
        // service is found
        final Map<Index, List<ShardRouting>> indicesToCreate = new HashMap<>();
        for (ShardRouting shardRouting : localRoutingNode) {
            ShardId shardId = shardRouting.shardId();
            if (failedShardsCache.containsKey(shardId) == false) {
                final Index index = shardRouting.index();
                final var indexService = indicesService.indexService(index);
                if (shardRouting.initializing() == false && (indexService == null || indexService.getShardOrNull(shardId.id()) == null)) {
                    // the master thinks we are active, but we don't have this shard at all, mark it as failed
                    sendFailShard(
                        shardRouting,
                        "master marked shard as active, but shard has not been created, mark shard as failed",
                        null,
                        state
                    );
                } else {
                    if (indexService == null) {
                        indicesToCreate.computeIfAbsent(index, k -> new ArrayList<>()).add(shardRouting);
                    } else {
                        createOrUpdateShard(state, shardRouting, indexService);
                    }
                }
            }
        }

        for (Map.Entry<Index, List<ShardRouting>> entry : indicesToCreate.entrySet()) {
            final Index index = entry.getKey();
            final IndexMetadata indexMetadata = state.metadata().index(index);
            logger.debug("[{}] creating index", index);

            AllocatedIndex<? extends Shard> indexService = null;
            try {
                indexService = indicesService.createIndex(indexMetadata, buildInIndexListener, true);
                indexService.updateMapping(null, indexMetadata);
            } catch (Exception e) {
                final String failShardReason;
                if (indexService == null) {
                    failShardReason = "failed to create index";
                } else {
                    failShardReason = "failed to update mapping for index";
<<<<<<< HEAD
                    // ES-8334 TBD failure path, should we block?
=======
>>>>>>> 3eaa5c41
                    indicesService.removeIndex(
                        index,
                        FAILURE,
                        "removing index (mapping update failed)",
                        shardCloseExecutor,
<<<<<<< HEAD
                        getShardsClosedListener()
=======
                        ActionListener.noop()
>>>>>>> 3eaa5c41
                    );
                }
                for (ShardRouting shardRouting : entry.getValue()) {
                    sendFailShard(shardRouting, failShardReason, e, state);
                }
                continue;
            }
            // we succeeded in creating the index service, so now we can create the missing shards assigned to this node
            for (ShardRouting shardRouting : entry.getValue()) {
                createOrUpdateShard(state, shardRouting, indexService);
            }
        }
    }

    private void createOrUpdateShard(ClusterState state, ShardRouting shardRouting, AllocatedIndex<? extends Shard> indexService) {
        Shard shard = indexService.getShardOrNull(shardRouting.shardId().id());
        if (shard == null) {
            assert shardRouting.initializing() : shardRouting + " should have been removed by failMissingShards";
            createShard(shardRouting, state);
        } else {
            updateShard(shardRouting, shard, state);
        }
    }

    private void updateIndices(ClusterChangedEvent event) {
        if (event.metadataChanged() == false) {
            return;
        }
        final ClusterState state = event.state();
        for (AllocatedIndex<? extends Shard> indexService : indicesService) {
            final IndexMetadata currentIndexMetadata = indexService.getIndexSettings().getIndexMetadata();
            final Index index = indexService.getIndexSettings().getIndex();
            final IndexMetadata newIndexMetadata = state.metadata().index(index);
            assert newIndexMetadata != null : "index " + index + " should have been removed by deleteIndices";
            if (ClusterChangedEvent.indexMetadataChanged(currentIndexMetadata, newIndexMetadata)) {
                String reason = null;
                try {
                    reason = "metadata update failed";
                    try {
                        indexService.updateMetadata(currentIndexMetadata, newIndexMetadata);
                    } catch (Exception e) {
                        assert false : e;
                        throw e;
                    }

                    reason = "mapping update failed";
                    indexService.updateMapping(currentIndexMetadata, newIndexMetadata);
                } catch (Exception e) {
<<<<<<< HEAD
                    // ES-8334 TBD we're on the failure path, might not be important
=======
>>>>>>> 3eaa5c41
                    indicesService.removeIndex(
                        index,
                        FAILURE,
                        "removing index (" + reason + ")",
                        shardCloseExecutor,
<<<<<<< HEAD
                        getShardsClosedListener()
=======
                        ActionListener.noop()
>>>>>>> 3eaa5c41
                    );

                    // fail shards that would be created or updated by createOrUpdateShards
                    RoutingNode localRoutingNode = state.getRoutingNodes().node(state.nodes().getLocalNodeId());
                    if (localRoutingNode != null) {
                        for (final ShardRouting shardRouting : localRoutingNode) {
                            if (shardRouting.index().equals(index) && failedShardsCache.containsKey(shardRouting.shardId()) == false) {
                                sendFailShard(shardRouting, "failed to update index (" + reason + ")", e, state);
                            }
                        }
                    }
                }
            }
        }
    }

    private void createShard(ShardRouting shardRouting, ClusterState state) {
        assert shardRouting.initializing() : "only allow shard creation for initializing shard but was " + shardRouting;
        final var shardId = shardRouting.shardId();

        try {
            final DiscoveryNode sourceNode;
            if (shardRouting.recoverySource().getType() == Type.PEER) {
                sourceNode = findSourceNodeForPeerRecovery(state.routingTable(), state.nodes(), shardRouting);
                if (sourceNode == null) {
                    logger.trace("ignoring initializing shard {} - no source node can be found.", shardId);
                    return;
                }
            } else {
                sourceNode = null;
            }
            final var primaryTerm = state.metadata().index(shardRouting.index()).primaryTerm(shardRouting.id());

            final var pendingShardCreation = createOrRefreshPendingShardCreation(shardId, state.stateUUID());
            createShardWhenLockAvailable(
                shardRouting,
                state,
                sourceNode,
                primaryTerm,
                0,
                0L,
                ActionListener.runBefore(new ActionListener<>() {
                    @Override
                    public void onResponse(Boolean success) {
                        if (Boolean.TRUE.equals(success)) {
                            logger.debug("{} created shard with primary term [{}]", shardId, primaryTerm);
                        } else {
                            logger.debug("{} gave up while trying to create shard", shardId);
                        }
                    }

                    @Override
                    public void onFailure(Exception e) {
                        failAndRemoveShard(
                            shardRouting,
                            true,
                            "failed to create shard",
                            e,
                            state,
                            shardCloseExecutor,
                            ActionListener.noop()
                        );
                    }
                }, () -> {
                    assert ThreadPool.assertCurrentThreadPool(ClusterApplierService.CLUSTER_UPDATE_THREAD_NAME);
                    pendingShardCreations.remove(shardId, pendingShardCreation);
                })
            );
        } catch (Exception e) {
            assert pendingShardCreations.get(shardId) == null
                || pendingShardCreations.get(shardId).clusterStateUUID().equals(state.stateUUID()) == false;
<<<<<<< HEAD
            failAndRemoveShard(shardRouting, true, "failed to create shard", e, state, shardCloseExecutor, getShardsClosedListener());
=======
            failAndRemoveShard(shardRouting, true, "failed to create shard", e, state, shardCloseExecutor, ActionListener.noop());
>>>>>>> 3eaa5c41
        }
    }

    private PendingShardCreation createOrRefreshPendingShardCreation(ShardId shardId, String clusterStateUUID) {
        assert ThreadPool.assertCurrentThreadPool(ClusterApplierService.CLUSTER_UPDATE_THREAD_NAME);
        final var currentPendingShardCreation = pendingShardCreations.get(shardId);
        final var newPendingShardCreation = new PendingShardCreation(
            clusterStateUUID,
            currentPendingShardCreation == null ? threadPool.relativeTimeInMillis() : currentPendingShardCreation.startTimeMillis()
        );
        pendingShardCreations.put(shardId, newPendingShardCreation);
        return newPendingShardCreation;
    }

    private void createShardWhenLockAvailable(
        ShardRouting shardRouting,
        ClusterState originalState,
        DiscoveryNode sourceNode,
        long primaryTerm,
        int iteration,
        long delayMillis,
        ActionListener<Boolean> listener
    ) {
        try {
            logger.debug("{} creating shard with primary term [{}], iteration [{}]", shardRouting.shardId(), primaryTerm, iteration);
            indicesService.createShard(
                shardRouting,
                recoveryTargetService,
                new RecoveryListener(shardRouting, primaryTerm),
                repositoriesService,
                failedShardHandler,
                this::updateGlobalCheckpointForShard,
                retentionLeaseSyncer,
                originalState.nodes().getLocalNode(),
                sourceNode,
                originalState.version()
            );
            listener.onResponse(true);
        } catch (ShardLockObtainFailedException e) {
            if (e.getCause() instanceof InterruptedException || Thread.currentThread().isInterrupted()) {
                logger.warn(format("interrupted while creating shard [%s]", shardRouting), e);
                listener.onFailure(e);
                return;
            }
            logger.log(
                (iteration + 25) % 30 == 0 ? Level.WARN : Level.DEBUG,
                """
                    shard lock for [{}] has been unavailable for at least [{}/{}ms], \
                    attempting to create shard while applying cluster state [version={},uuid={}], will retry in [{}]: [{}]""",
                shardRouting,
                TimeValue.timeValueMillis(delayMillis),
                delayMillis,
                originalState.version(),
                originalState.stateUUID(),
                shardLockRetryInterval,
                e.getMessage()
            );
            // TODO could we instead subscribe to the shard lock and trigger the retry exactly when it is released rather than polling?
            threadPool.scheduleUnlessShuttingDown(
                shardLockRetryInterval,
                EsExecutors.DIRECT_EXECUTOR_SERVICE,
                () -> clusterService.getClusterApplierService()
                    .runOnApplierThread("create shard " + shardRouting, Priority.NORMAL, currentState -> {

                        assert ThreadPool.assertCurrentThreadPool(ClusterApplierService.CLUSTER_UPDATE_THREAD_NAME);
                        final var pendingShardCreation = pendingShardCreations.get(shardRouting.shardId());
                        if (pendingShardCreation == null) {
                            listener.onResponse(false);
                            return;
                        }

                        if (originalState.stateUUID().equals(currentState.stateUUID()) == false) {
                            logger.debug(
                                "cluster state updated from version [{}/{}] to version [{}/{}] before creation of shard {}",
                                originalState.version(),
                                originalState.stateUUID(),
                                currentState.version(),
                                currentState.stateUUID(),
                                shardRouting.shardId()
                            );
                            listener.onResponse(false);
                            return;
                        }
                        assert pendingShardCreation.clusterStateUUID().equals(currentState.stateUUID());

                        final var newDelayMillis = threadPool.relativeTimeInMillis() - pendingShardCreation.startTimeMillis();
                        if (newDelayMillis > shardLockRetryTimeout.millis()) {
                            logger.warn(
                                "timed out after [{}={}/{}ms] while waiting to acquire shard lock for {}",
                                SHARD_LOCK_RETRY_TIMEOUT_SETTING.getKey(),
                                shardLockRetryTimeout,
                                shardLockRetryTimeout.millis(),
                                shardRouting
                            );
                            listener.onFailure(
                                new ElasticsearchTimeoutException("timed out while waiting to acquire shard lock for " + shardRouting)
                            );
                            return;
                        }

                        final var indexService = indicesService.indexService(shardRouting.index());
                        if (indexService == null) {
                            final var message = "index service unexpectedly not found for " + shardRouting;
                            assert false : message;
                            listener.onFailure(new ElasticsearchException(message));
                            return;
                        }

                        if (indexService.getShardOrNull(shardRouting.shardId().id()) != null) {
                            final var message = "index shard unexpectedly found for " + shardRouting;
                            assert false : message;
                            listener.onFailure(new ElasticsearchException(message));
                            return;
                        }

                        createShardWhenLockAvailable(
                            shardRouting,
                            originalState,
                            sourceNode,
                            primaryTerm,
                            iteration + 1,
                            newDelayMillis,
                            listener
                        );

                    }, ActionListener.noop())
            );
        } catch (Exception e) {
            listener.onFailure(e);
        }
    }

    private void updateShard(ShardRouting shardRouting, Shard shard, ClusterState clusterState) {
        final ShardRouting currentRoutingEntry = shard.routingEntry();
        assert currentRoutingEntry.isSameAllocation(shardRouting)
            : "local shard has a different allocation id but wasn't cleaned by removeShards. "
                + "cluster state: "
                + shardRouting
                + " local: "
                + currentRoutingEntry;

        final long primaryTerm;
        try {
            final IndexMetadata indexMetadata = clusterState.metadata().index(shard.shardId().getIndex());
            primaryTerm = indexMetadata.primaryTerm(shard.shardId().id());
            final Set<String> inSyncIds = indexMetadata.inSyncAllocationIds(shard.shardId().id());
            final IndexShardRoutingTable indexShardRoutingTable = clusterState.routingTable().shardRoutingTable(shardRouting.shardId());
            shard.updateShardState(
                shardRouting,
                primaryTerm,
                primaryReplicaSyncer::resync,
                clusterState.version(),
                inSyncIds,
                indexShardRoutingTable
            );
        } catch (Exception e) {
            failAndRemoveShard(
                shardRouting,
                true,
                "failed updating shard routing entry",
                e,
                clusterState,
                shardCloseExecutor,
<<<<<<< HEAD
                getShardsClosedListener()
=======
                ActionListener.noop()
>>>>>>> 3eaa5c41
            );
            return;
        }

        final IndexShardState state = shard.state();
        if (shardRouting.initializing() && (state == IndexShardState.STARTED || state == IndexShardState.POST_RECOVERY)) {
            // the master thinks we are initializing, but we are already started or on POST_RECOVERY and waiting
            // for master to confirm a shard started message (either master failover, or a cluster event before
            // we managed to tell the master we started), mark us as started
            if (logger.isTraceEnabled()) {
                logger.trace(
                    "{} master marked shard as initializing, but shard has state [{}], resending shard started to {}",
                    shardRouting.shardId(),
                    state,
                    clusterState.nodes().getMasterNode()
                );
            }
            if (clusterState.nodes().getMasterNode() != null) {
                shardStateAction.shardStarted(
                    shardRouting,
                    primaryTerm,
                    "master "
                        + clusterState.nodes().getMasterNode()
                        + " marked shard as initializing, but shard state is ["
                        + state
                        + "], mark shard as started",
                    shard.getTimestampRange(),
                    ActionListener.noop(),
                    clusterState
                );
            }
        }
    }

    /**
     * Finds the routing source node for peer recovery, return null if its not found. Note, this method expects the shard
     * routing to *require* peer recovery, use {@link ShardRouting#recoverySource()} to check if its needed or not.
     */
    private static DiscoveryNode findSourceNodeForPeerRecovery(RoutingTable routingTable, DiscoveryNodes nodes, ShardRouting shardRouting) {
        DiscoveryNode sourceNode = null;
        if (shardRouting.primary() == false) {
            ShardRouting primary = routingTable.shardRoutingTable(shardRouting.shardId()).primaryShard();
            // only recover from started primary, if we can't find one, we will do it next round
            if (primary.active()) {
                sourceNode = nodes.get(primary.currentNodeId());
                if (sourceNode == null) {
                    logger.trace("can't find replica source node because primary shard {} is assigned to an unknown node.", primary);
                }
            } else {
                logger.trace("can't find replica source node because primary shard {} is not active.", primary);
            }
        } else if (shardRouting.relocatingNodeId() != null) {
            sourceNode = nodes.get(shardRouting.relocatingNodeId());
            if (sourceNode == null) {
                logger.trace(
                    "can't find relocation source node for shard {} because it is assigned to an unknown node [{}].",
                    shardRouting.shardId(),
                    shardRouting.relocatingNodeId()
                );
            }
        } else {
            throw new IllegalStateException(
                "trying to find source node for peer recovery when routing state means no peer recovery: " + shardRouting
            );
        }
        return sourceNode;
    }

    private record PendingShardCreation(String clusterStateUUID, long startTimeMillis) {}

    private class RecoveryListener implements PeerRecoveryTargetService.RecoveryListener {

        /**
         * ShardRouting with which the shard was created
         */
        private final ShardRouting shardRouting;

        /**
         * Primary term with which the shard was created
         */
        private final long primaryTerm;

        private RecoveryListener(final ShardRouting shardRouting, final long primaryTerm) {
            this.shardRouting = shardRouting;
            this.primaryTerm = primaryTerm;
        }

        @Override
        public void onRecoveryDone(final RecoveryState state, ShardLongFieldRange timestampMillisFieldRange) {
            shardStateAction.shardStarted(
                shardRouting,
                primaryTerm,
                "after " + state.getRecoverySource(),
                timestampMillisFieldRange,
                ActionListener.noop()
            );
        }

        @Override
        public void onRecoveryFailure(RecoveryFailedException e, boolean sendShardFailure) {
            handleRecoveryFailure(shardRouting, sendShardFailure, e);
        }
    }

    // package-private for testing
    synchronized void handleRecoveryFailure(ShardRouting shardRouting, boolean sendShardFailure, Exception failure) {
        failAndRemoveShard(
            shardRouting,
            sendShardFailure,
            "failed recovery",
            failure,
            clusterService.state(),
            EsExecutors.DIRECT_EXECUTOR_SERVICE,
            ActionListener.noop()
        );
    }

    private void failAndRemoveShard(
        ShardRouting shardRouting,
        boolean sendShardFailure,
        String message,
        @Nullable Exception failure,
        ClusterState state,
        Executor shardCloseExecutor,
        ActionListener<Void> shardCloseListener
    ) {
        try (var listeners = new RefCountingListener(shardCloseListener)) {
            AllocatedIndex<? extends Shard> indexService = indicesService.indexService(shardRouting.shardId().getIndex());
            if (indexService != null) {
                Shard shard = indexService.getShardOrNull(shardRouting.shardId().id());
                if (shard != null && shard.routingEntry().isSameAllocation(shardRouting)) {
                    indexService.removeShard(shardRouting.shardId().id(), message, shardCloseExecutor, listeners.acquire());
                }
            }
        } catch (ShardNotFoundException e) {
            // the node got closed on us, ignore it
        } catch (Exception inner) {
            inner.addSuppressed(failure);
            logger.warn(
                () -> format(
                    "[%s][%s] failed to remove shard after failure ([%s])",
                    shardRouting.getIndexName(),
                    shardRouting.getId(),
                    message
                ),
                inner
            );
        }
        if (sendShardFailure) {
            sendFailShard(shardRouting, message, failure, state);
        }
    }

    private void sendFailShard(ShardRouting shardRouting, String message, @Nullable Exception failure, ClusterState state) {
        try {
            logger.warn(() -> format("%s marking and sending shard failed due to [%s]", shardRouting.shardId(), message), failure);
            failedShardsCache.put(shardRouting.shardId(), shardRouting);
            shardStateAction.localShardFailed(shardRouting, message, failure, ActionListener.noop(), state);
        } catch (Exception inner) {
            if (failure != null) inner.addSuppressed(failure);
            logger.warn(
                () -> format(
                    "[%s][%s] failed to mark shard as failed (because of [%s])",
                    shardRouting.getIndexName(),
                    shardRouting.getId(),
                    message
                ),
                inner
            );
        }
    }

    private class FailedShardHandler implements Consumer<IndexShard.ShardFailure> {
        @Override
        public void accept(final IndexShard.ShardFailure shardFailure) {
            final ShardRouting shardRouting = shardFailure.routing();
            threadPool.generic().execute(() -> {
                synchronized (IndicesClusterStateService.this) {
                    failAndRemoveShard(
                        shardRouting,
                        true,
                        "shard failure, reason [" + shardFailure.reason() + "]",
                        shardFailure.cause(),
                        clusterService.state(),
                        EsExecutors.DIRECT_EXECUTOR_SERVICE /* NB holding mutex while closing shard, ES-8334 TODO revisit this? */,
                        ActionListener.noop()
                    );
                }
            });
        }
    }

    public interface Shard {

        /**
         * Returns the shard id of this shard.
         */
        ShardId shardId();

        /**
         * Returns the latest cluster routing entry received with this shard.
         */
        ShardRouting routingEntry();

        /**
         * Returns the latest internal shard state.
         */
        IndexShardState state();

        /**
         * Returns the recovery state associated with this shard.
         */
        RecoveryState recoveryState();

        /**
         * @return the range of the {@code @timestamp} field for this shard, or {@link ShardLongFieldRange#EMPTY} if this field is not
         * found, or {@link ShardLongFieldRange#UNKNOWN} if its range is not fixed.
         */
        @Nullable
        ShardLongFieldRange getTimestampRange();

        /**
         * Updates the shard state based on an incoming cluster state:
         * - Updates and persists the new routing value.
         * - Updates the primary term if this shard is a primary.
         * - Updates the allocation ids that are tracked by the shard if it is a primary.
         *   See {@link ReplicationTracker#updateFromMaster(long, Set, IndexShardRoutingTable)} for details.
         *
         * @param shardRouting                the new routing entry
         * @param primaryTerm                 the new primary term
         * @param primaryReplicaSyncer        the primary-replica resync action to trigger when a term is increased on a primary
         * @param applyingClusterStateVersion the cluster state version being applied when updating the allocation IDs from the master
         * @param inSyncAllocationIds         the allocation ids of the currently in-sync shard copies
         * @param routingTable                the shard routing table
         * @throws IndexShardRelocatedException if shard is marked as relocated and relocation aborted
         * @throws IOException                  if shard state could not be persisted
         */
        void updateShardState(
            ShardRouting shardRouting,
            long primaryTerm,
            BiConsumer<IndexShard, ActionListener<ResyncTask>> primaryReplicaSyncer,
            long applyingClusterStateVersion,
            Set<String> inSyncAllocationIds,
            IndexShardRoutingTable routingTable
        ) throws IOException;
    }

    public interface AllocatedIndex<T extends Shard> extends Iterable<T> {

        /**
         * Returns the index settings of this index.
         */
        IndexSettings getIndexSettings();

        /**
         * Updates the metadata of this index. Changes become visible through {@link #getIndexSettings()}.
         *
         * @param currentIndexMetadata the current index metadata
         * @param newIndexMetadata the new index metadata
         */
        void updateMetadata(IndexMetadata currentIndexMetadata, IndexMetadata newIndexMetadata);

        /**
         * Updates the mappings by applying the incoming ones
         */
        void updateMapping(IndexMetadata currentIndexMetadata, IndexMetadata newIndexMetadata) throws IOException;

        /**
         * Returns shard with given id.
         */
        @Nullable
        T getShardOrNull(int shardId);

        /**
         * Removes shard with given id.
         */
        void removeShard(int shardId, String message, Executor closeExecutor, ActionListener<Void> closeListener);
    }

    public interface AllocatedIndices<T extends Shard, U extends AllocatedIndex<T>> extends Iterable<U> {

        /**
         * Creates a new {@link IndexService} for the given metadata.
         *
         * @param indexMetadata          the index metadata to create the index for
         * @param builtInIndexListener   a list of built-in lifecycle {@link IndexEventListener} that should should be used along side with
         *                               the per-index listeners
         * @param writeDanglingIndices   whether dangling indices information should be written
         * @throws ResourceAlreadyExistsException if the index already exists.
         */
        U createIndex(IndexMetadata indexMetadata, List<IndexEventListener> builtInIndexListener, boolean writeDanglingIndices)
            throws IOException;

        /**
         * Verify that the contents on disk for the given index is deleted; if not, delete the contents.
         * This method assumes that an index is already deleted in the cluster state and/or explicitly
         * through index tombstones.
         * @param index {@code Index} to make sure its deleted from disk
         * @param clusterState {@code ClusterState} to ensure the index is not part of it
         * @return IndexMetadata for the index loaded from disk
         */
        IndexMetadata verifyIndexIsDeleted(Index index, ClusterState clusterState);

        /**
         * Deletes an index that is not assigned to this node. This method cleans up all disk folders relating to the index
         * but does not deal with in-memory structures. For those call {@link #removeIndex}
         */
        void deleteUnassignedIndex(String reason, IndexMetadata metadata, ClusterState clusterState);

        /**
         * Removes the given index from this service and releases all associated resources. Persistent parts of the index
         * like the shards files, state and transaction logs are kept around in the case of a disaster recovery.
         *
         * @param index                the index to remove
         * @param reason               the reason to remove the index
         * @param extraInfo            extra information that will be used for logging and reporting
         * @param shardCloseExecutor   executor to use to close individual shards
         * @param shardsClosedListener listener which is completed when all shards have been closed
         */
        void removeIndex(
            Index index,
            IndexRemovalReason reason,
            String extraInfo,
            Executor shardCloseExecutor,
            ActionListener<Void> shardsClosedListener
        );

        /**
         * Returns an IndexService for the specified index if exists otherwise returns <code>null</code>.
         */
        @Nullable
        U indexService(Index index);

        /**
         * Creates a shard for the specified shard routing and starts recovery.
         *
         * @param shardRouting           the shard routing
         * @param recoveryTargetService  recovery service for the target
         * @param recoveryListener       a callback when recovery changes state (finishes or fails)
         * @param repositoriesService    service responsible for snapshot/restore
         * @param onShardFailure         a callback when this shard fails
         * @param globalCheckpointSyncer a callback when this shard syncs the global checkpoint
         * @param retentionLeaseSyncer   a callback when this shard syncs retention leases
         * @param targetNode             the node where this shard will be recovered
         * @param sourceNode             the source node to recover this shard from (it might be null)
         * @param clusterStateVersion    the cluster state version in which the shard was created
         * @throws IOException if an I/O exception occurs when creating the shard
         */
        void createShard(
            ShardRouting shardRouting,
            PeerRecoveryTargetService recoveryTargetService,
            PeerRecoveryTargetService.RecoveryListener recoveryListener,
            RepositoriesService repositoriesService,
            Consumer<IndexShard.ShardFailure> onShardFailure,
            GlobalCheckpointSyncer globalCheckpointSyncer,
            RetentionLeaseSyncer retentionLeaseSyncer,
            DiscoveryNode targetNode,
            @Nullable DiscoveryNode sourceNode,
            long clusterStateVersion
        ) throws IOException;

        /**
         * Returns shard for the specified id if it exists otherwise returns <code>null</code>.
         */
        default T getShardOrNull(ShardId shardId) {
            U indexRef = indexService(shardId.getIndex());
            if (indexRef != null) {
                return indexRef.getShardOrNull(shardId.id());
            }
            return null;
        }

        void processPendingDeletes(Index index, IndexSettings indexSettings, TimeValue timeValue) throws IOException, InterruptedException,
            ShardLockObtainFailedException;

        enum IndexRemovalReason {
            /**
             * Shard of this index were previously assigned to this node but all shards have been relocated.
             * The index should be removed and all associated resources released. Persistent parts of the index
             * like the shards files, state and transaction logs are kept around in the case of a disaster recovery.
             */
            NO_LONGER_ASSIGNED,

            /**
             * The index is deleted. Persistent parts of the index  like the shards files, state and transaction logs are removed once
             * all resources are released.
             */
            DELETED,

            /**
             * The index has been closed. The index should be removed and all associated resources released. Persistent parts of the index
             * like the shards files, state and transaction logs are kept around in the case of a disaster recovery.
             */
            CLOSED,

            /**
             * Something around index management has failed and the index should be removed.
             * Persistent parts of the index like the shards files, state and transaction logs are kept around in the
             * case of a disaster recovery.
             */
            FAILURE,

            /**
             * The index has been reopened. The index should be removed and all associated resources released. Persistent parts of the index
             * like the shards files, state and transaction logs are kept around in the case of a disaster recovery.
             */
            REOPENED,

            /**
             * The index is closed as part of the node shutdown process. The index should be removed and all associated resources released.
             * Persistent parts of the index like the shards files, state and transaction logs should be kept around in the case the node
             * restarts.
             */
            SHUTDOWN,
        }
    }

    private static class ShardCloseExecutor implements Executor {

        private final ThrottledTaskRunner throttledTaskRunner;

        ShardCloseExecutor(Settings settings, Executor delegate) {
            // Closing shards may involve IO so we don't want to do too many at once. We also currently have no backpressure mechanism so
            // could build up an unbounded queue of shards to close. We think it's unlikely in practice to see this: we won't see very many
            // of these tasks in nodes which are running normally, there's not that many shards moving off such nodes, and on a
            // shutting-down node we won't be starting up any new shards so the number of these tasks is bounded by the number of shards to
            // close. The bad case would be a normally-running node with very high churn in shards, starting up new shards so fast that it
            // can't close the old ones down fast enough. Maybe we could block or throttle new shards starting while old shards are still
            // shutting down, given that starting new shards is already async. Since this seems unlikely in practice, we opt for the simple
            // approach here.
            final var maxThreads = Math.max(EsExecutors.NODE_PROCESSORS_SETTING.get(settings).roundUp(), 10);
            throttledTaskRunner = new ThrottledTaskRunner(IndicesClusterStateService.class.getCanonicalName(), maxThreads, delegate);
        }

        @Override
        public void execute(Runnable command) {
            throttledTaskRunner.enqueueTask(new ActionListener<>() {
                @Override
                public void onResponse(Releasable releasable) {
                    try (releasable) {
                        command.run();
                    }
                }

                @Override
                public void onFailure(Exception e) {
                    assert false : e; // GENERIC pool doesn't reject anything
                }

                @Override
                public String toString() {
                    return command.toString();
                }
            });
        }
    }
}<|MERGE_RESOLUTION|>--- conflicted
+++ resolved
@@ -18,10 +18,7 @@
 import org.elasticsearch.ResourceAlreadyExistsException;
 import org.elasticsearch.action.ActionListener;
 import org.elasticsearch.action.support.RefCountingListener;
-<<<<<<< HEAD
 import org.elasticsearch.action.support.SubscribableListener;
-=======
->>>>>>> 3eaa5c41
 import org.elasticsearch.client.internal.node.NodeClient;
 import org.elasticsearch.cluster.ClusterChangedEvent;
 import org.elasticsearch.cluster.ClusterState;
@@ -136,20 +133,7 @@
     private final TimeValue shardLockRetryInterval;
     private final TimeValue shardLockRetryTimeout;
 
-<<<<<<< HEAD
     private final Executor shardCloseExecutor;
-=======
-    private final Executor shardCloseExecutor = r -> {
-        // ES-8334 TODO move this work onto a background thread
-        try {
-            assert ClusterApplierService.assertIsApplyingClusterState();
-            ClusterApplierService.clearIsApplyingClusterState();
-            r.run();
-        } finally {
-            ClusterApplierService.setIsApplyingClusterState();
-        }
-    };
->>>>>>> 3eaa5c41
 
     @Inject
     public IndicesClusterStateService(
@@ -305,11 +289,7 @@
                     NO_LONGER_ASSIGNED,
                     "cleaning index (disabled block persistence)",
                     shardCloseExecutor,
-<<<<<<< HEAD
                     getShardsClosedListener()
-=======
-                    ActionListener.noop()
->>>>>>> 3eaa5c41
                 );
             }
             return;
@@ -395,18 +375,8 @@
             final SubscribableListener<Void> indexServiceClosedListener;
             if (indexService != null) {
                 indexSettings = indexService.getIndexSettings();
-<<<<<<< HEAD
-                // ES-8334 complete
                 indexServiceClosedListener = SubscribableListener.newForked(
                     l -> indicesService.removeIndex(index, DELETED, "index no longer part of the metadata", shardCloseExecutor, l)
-=======
-                indicesService.removeIndex(
-                    index,
-                    DELETED,
-                    "index no longer part of the metadata",
-                    shardCloseExecutor,
-                    ActionListener.noop()
->>>>>>> 3eaa5c41
                 );
             } else if (previousState.metadata().hasIndex(index)) {
                 // The deleted index was part of the previous cluster state, but not loaded on the local node
@@ -459,12 +429,8 @@
                     public String toString() {
                         return "processPendingDeletes[" + index + "]";
                     }
-<<<<<<< HEAD
                 }));
                 indexServiceClosedListener.addListener(getShardsClosedListener());
-=======
-                });
->>>>>>> 3eaa5c41
             }
         }
     }
@@ -506,12 +472,7 @@
 
             if (reason != null) {
                 logger.debug("{} removing index ({})", index, reason);
-<<<<<<< HEAD
-                // ES-8334 complete
                 indicesService.removeIndex(index, reason, "removing index (" + reason + ")", shardCloseExecutor, getShardsClosedListener());
-=======
-                indicesService.removeIndex(index, reason, "removing index (" + reason + ")", shardCloseExecutor, ActionListener.noop());
->>>>>>> 3eaa5c41
             } else {
                 // remove shards based on routing nodes (no deletion of data)
                 for (Shard shard : indexService) {
@@ -522,17 +483,12 @@
                         // we can just remove the shard without cleaning it locally, since we will clean it in IndicesStore
                         // once all shards are allocated
                         logger.debug("{} removing shard (not allocated)", shardId);
-<<<<<<< HEAD
-                        // ES-8334 complete
                         indexService.removeShard(
                             shardId.id(),
                             "removing shard (not allocated)",
                             shardCloseExecutor,
                             getShardsClosedListener()
                         );
-=======
-                        indexService.removeShard(shardId.id(), "removing shard (not allocated)", shardCloseExecutor, ActionListener.noop());
->>>>>>> 3eaa5c41
                     } else if (newShardRouting.isSameAllocation(currentRoutingEntry) == false) {
                         logger.debug(
                             "{} removing shard (stale allocation id, stale {}, new {})",
@@ -540,50 +496,35 @@
                             currentRoutingEntry,
                             newShardRouting
                         );
-<<<<<<< HEAD
-                        // ES-8334 complete
                         indexService.removeShard(
                             shardId.id(),
                             "removing shard (stale copy)",
                             shardCloseExecutor,
                             getShardsClosedListener()
                         );
-=======
-                        indexService.removeShard(shardId.id(), "removing shard (stale copy)", shardCloseExecutor, ActionListener.noop());
->>>>>>> 3eaa5c41
                     } else if (newShardRouting.initializing() && currentRoutingEntry.active()) {
                         // this can happen if the node was isolated/gc-ed, rejoins the cluster and a new shard with the same allocation id
                         // is assigned to it. Batch cluster state processing or if shard fetching completes before the node gets a new
                         // cluster state may result in a new shard being initialized while having the same allocation id as the currently
                         // started shard.
                         logger.debug("{} removing shard (not active, current {}, new {})", shardId, currentRoutingEntry, newShardRouting);
-<<<<<<< HEAD
-                        // ES-8334 complete
                         indexService.removeShard(
                             shardId.id(),
                             "removing shard (stale copy)",
                             shardCloseExecutor,
                             getShardsClosedListener()
                         );
-=======
-                        indexService.removeShard(shardId.id(), "removing shard (stale copy)", shardCloseExecutor, ActionListener.noop());
->>>>>>> 3eaa5c41
                     } else if (newShardRouting.primary() && currentRoutingEntry.primary() == false && newShardRouting.initializing()) {
                         assert currentRoutingEntry.initializing() : currentRoutingEntry; // see above if clause
                         // this can happen when cluster state batching batches activation of the shard, closing an index, reopening it
                         // and assigning an initializing primary to this node
                         logger.debug("{} removing shard (not active, current {}, new {})", shardId, currentRoutingEntry, newShardRouting);
-<<<<<<< HEAD
-                        // ES-8334 complete
                         indexService.removeShard(
                             shardId.id(),
                             "removing shard (stale copy)",
                             shardCloseExecutor,
                             getShardsClosedListener()
                         );
-=======
-                        indexService.removeShard(shardId.id(), "removing shard (stale copy)", shardCloseExecutor, ActionListener.noop());
->>>>>>> 3eaa5c41
                     }
                 }
             }
@@ -643,20 +584,12 @@
                     failShardReason = "failed to create index";
                 } else {
                     failShardReason = "failed to update mapping for index";
-<<<<<<< HEAD
-                    // ES-8334 TBD failure path, should we block?
-=======
->>>>>>> 3eaa5c41
                     indicesService.removeIndex(
                         index,
                         FAILURE,
                         "removing index (mapping update failed)",
                         shardCloseExecutor,
-<<<<<<< HEAD
                         getShardsClosedListener()
-=======
-                        ActionListener.noop()
->>>>>>> 3eaa5c41
                     );
                 }
                 for (ShardRouting shardRouting : entry.getValue()) {
@@ -705,20 +638,12 @@
                     reason = "mapping update failed";
                     indexService.updateMapping(currentIndexMetadata, newIndexMetadata);
                 } catch (Exception e) {
-<<<<<<< HEAD
-                    // ES-8334 TBD we're on the failure path, might not be important
-=======
->>>>>>> 3eaa5c41
                     indicesService.removeIndex(
                         index,
                         FAILURE,
                         "removing index (" + reason + ")",
                         shardCloseExecutor,
-<<<<<<< HEAD
                         getShardsClosedListener()
-=======
-                        ActionListener.noop()
->>>>>>> 3eaa5c41
                     );
 
                     // fail shards that would be created or updated by createOrUpdateShards
@@ -790,11 +715,7 @@
         } catch (Exception e) {
             assert pendingShardCreations.get(shardId) == null
                 || pendingShardCreations.get(shardId).clusterStateUUID().equals(state.stateUUID()) == false;
-<<<<<<< HEAD
             failAndRemoveShard(shardRouting, true, "failed to create shard", e, state, shardCloseExecutor, getShardsClosedListener());
-=======
-            failAndRemoveShard(shardRouting, true, "failed to create shard", e, state, shardCloseExecutor, ActionListener.noop());
->>>>>>> 3eaa5c41
         }
     }
 
@@ -958,11 +879,7 @@
                 e,
                 clusterState,
                 shardCloseExecutor,
-<<<<<<< HEAD
                 getShardsClosedListener()
-=======
-                ActionListener.noop()
->>>>>>> 3eaa5c41
             );
             return;
         }
