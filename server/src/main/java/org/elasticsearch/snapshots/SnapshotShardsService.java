--- conflicted
+++ resolved
@@ -64,10 +64,7 @@
 
 import static java.util.Collections.emptyMap;
 import static org.elasticsearch.core.Strings.format;
-<<<<<<< HEAD
 import static org.elasticsearch.index.snapshots.IndexShardSnapshotStatus.AbortStatus.NODE_SHUTTING_DOWN;
-=======
->>>>>>> 4ad700c7
 import static org.elasticsearch.index.snapshots.IndexShardSnapshotStatus.AbortStatus.NOT_ABORTED;
 import static org.elasticsearch.index.snapshots.IndexShardSnapshotStatus.AbortStatus.SHARD_CLOSED;
 import static org.elasticsearch.index.snapshots.IndexShardSnapshotStatus.AbortStatus.SNAPSHOT_ABORTED;
@@ -202,15 +199,7 @@
                         shardId,
                         snapshotShards.getKey().getSnapshotId()
                     );
-<<<<<<< HEAD
-                    indexShardSnapshotStatus.abortIfNotCompleted(
-                        "shard is closing, aborting",
-                        SHARD_CLOSED,
-                        notifyOnAbortTaskRunner::enqueueTask
-                    );
-=======
                     indexShardSnapshotStatus.abortIfNotCompleted(SHARD_CLOSED, notifyOnAbortTaskRunner::enqueueTask);
->>>>>>> 4ad700c7
                 }
             }
         }
@@ -245,15 +234,7 @@
                 // state update, which is being processed here
                 it.remove();
                 for (IndexShardSnapshotStatus snapshotStatus : entry.getValue().values()) {
-<<<<<<< HEAD
-                    snapshotStatus.abortIfNotCompleted(
-                        "snapshot has been removed in cluster state, aborting",
-                        SNAPSHOT_REMOVED,
-                        notifyOnAbortTaskRunner::enqueueTask
-                    );
-=======
                     snapshotStatus.abortIfNotCompleted(SNAPSHOT_REMOVED, notifyOnAbortTaskRunner::enqueueTask);
->>>>>>> 4ad700c7
                 }
             }
         }
@@ -326,15 +307,7 @@
                             );
                         }
                     } else {
-<<<<<<< HEAD
-                        snapshotStatus.abortIfNotCompleted(
-                            "snapshot has been aborted",
-                            SNAPSHOT_ABORTED,
-                            notifyOnAbortTaskRunner::enqueueTask
-                        );
-=======
                         snapshotStatus.abortIfNotCompleted(SNAPSHOT_ABORTED, notifyOnAbortTaskRunner::enqueueTask);
->>>>>>> 4ad700c7
                     }
                 }
             }
@@ -376,21 +349,16 @@
                 final ShardState shardState;
                 if (e instanceof AbortedSnapshotException) {
                     final var abortStatus = snapshotStatus.getAbortStatus();
-<<<<<<< HEAD
+                    assert abortStatus != NOT_ABORTED;
                     if (abortStatus == NODE_SHUTTING_DOWN) {
                         failure = "paused for shutdown";
                         shardState = ShardState.WAITING;
                         logger.debug(() -> format("[%s][%s] pausing shard snapshot for node shutdown", shardId, snapshot), e);
                     } else {
-                        failure = "aborted";
+                        failure = abortStatus.getDescription();
                         shardState = ShardState.FAILED;
                         logger.debug(() -> format("[%s][%s] aborted shard snapshot: [%s]", shardId, snapshot, abortStatus), e);
                     }
-=======
-                    assert abortStatus != NOT_ABORTED;
-                    failure = abortStatus.getDescription();
-                    logger.debug(() -> format("[%s][%s] aborted shard snapshot: %s", shardId, snapshot, abortStatus), e);
->>>>>>> 4ad700c7
                 } else {
                     failure = summarizeFailure(e);
                     shardState = ShardState.FAILED;
