--- conflicted
+++ resolved
@@ -953,13 +953,7 @@
                     return;
                 }
                 nextShardLockHotThreadsNanos = now + TimeUnit.SECONDS.toNanos(60);
-<<<<<<< HEAD
-                try (var stream = ChunkedLoggingStream.create(logger, Level.DEBUG, prefix, ReferenceDocs.SHARD_LOCK_TROUBLESHOOTING)) {
-                    new HotThreads().busiestThreads(500).ignoreIdleThreads(false).detect(stream);
-                }
-=======
                 HotThreads.logLocalHotThreads(logger, Level.DEBUG, prefix, ReferenceDocs.SHARD_LOCK_TROUBLESHOOTING);
->>>>>>> 526dfc40
             } catch (Exception e) {
                 logger.error(format("could not obtain %s", prefix), e);
             } finally {
