/*
 * Copyright Elasticsearch B.V. and/or licensed to Elasticsearch B.V. under one
 * or more contributor license agreements. Licensed under the Elastic License
 * 2.0 and the Server Side Public License, v 1; you may not use this file except
 * in compliance with, at your election, the Elastic License 2.0 or the Server
 * Side Public License, v 1.
 */

package org.elasticsearch.cluster;

import org.elasticsearch.TransportVersion;
import org.elasticsearch.Version;
import org.elasticsearch.action.support.master.TransportMasterNodeAction;
import org.elasticsearch.cluster.block.ClusterBlock;
import org.elasticsearch.cluster.block.ClusterBlocks;
import org.elasticsearch.cluster.coordination.ClusterStatePublisher;
import org.elasticsearch.cluster.coordination.CoordinationMetadata;
import org.elasticsearch.cluster.coordination.CoordinationMetadata.VotingConfigExclusion;
import org.elasticsearch.cluster.coordination.CoordinationMetadata.VotingConfiguration;
import org.elasticsearch.cluster.coordination.NoMasterBlockService;
import org.elasticsearch.cluster.metadata.IndexMetadata;
import org.elasticsearch.cluster.metadata.Metadata;
import org.elasticsearch.cluster.node.DiscoveryNode;
import org.elasticsearch.cluster.node.DiscoveryNodes;
import org.elasticsearch.cluster.routing.RoutingNodes;
import org.elasticsearch.cluster.routing.RoutingTable;
import org.elasticsearch.cluster.service.ClusterApplierService;
import org.elasticsearch.cluster.service.ClusterService;
import org.elasticsearch.cluster.service.MasterService;
import org.elasticsearch.cluster.version.CompatibilityVersions;
import org.elasticsearch.common.Priority;
import org.elasticsearch.common.Strings;
import org.elasticsearch.common.UUIDs;
import org.elasticsearch.common.bytes.BytesReference;
import org.elasticsearch.common.collect.ImmutableOpenMap;
import org.elasticsearch.common.collect.Iterators;
import org.elasticsearch.common.io.stream.BytesStreamOutput;
import org.elasticsearch.common.io.stream.NamedWriteableAwareStreamInput;
import org.elasticsearch.common.io.stream.NamedWriteableRegistry;
import org.elasticsearch.common.io.stream.StreamInput;
import org.elasticsearch.common.io.stream.StreamOutput;
import org.elasticsearch.common.io.stream.VersionedNamedWriteable;
import org.elasticsearch.common.io.stream.Writeable;
import org.elasticsearch.common.xcontent.ChunkedToXContent;
import org.elasticsearch.common.xcontent.ChunkedToXContentHelper;
import org.elasticsearch.core.Nullable;
import org.elasticsearch.xcontent.ToXContent;
import org.elasticsearch.xcontent.XContent;

import java.io.IOException;
import java.util.Collections;
import java.util.EnumSet;
import java.util.HashMap;
import java.util.Iterator;
import java.util.Map;
import java.util.Objects;
import java.util.Set;
import java.util.concurrent.Executor;
import java.util.function.Consumer;
import java.util.function.Function;

import static org.elasticsearch.gateway.GatewayService.STATE_NOT_RECOVERED_BLOCK;

/**
 * Represents the state of the cluster, held in memory on all nodes in the cluster with updates coordinated by the elected master.
 * <p>
 * Conceptually immutable, but in practice it has a few components like {@link RoutingNodes} which are pure functions of the immutable state
 * but are expensive to compute so they are built on-demand if needed.
 * <p>
 * The {@link Metadata} portion is written to disk on each update so it persists across full-cluster restarts. The rest of this data is
 * maintained only in-memory and resets back to its initial state on a full-cluster restart, but it is held on all nodes so it persists
 * across master elections (and therefore is preserved in a rolling restart).
 * <p>
 * Updates are triggered by submitting tasks to the {@link MasterService} on the elected master, typically using a {@link
 * TransportMasterNodeAction} to route a request to the master on which the task is submitted via a queue obtained with {@link
 * ClusterService#createTaskQueue}, which has an associated priority. Submitted tasks have an associated
 * timeout. Tasks are processed in priority order, so a flood of higher-priority tasks can starve lower-priority ones from running.
 * Therefore, avoid priorities other than {@link Priority#NORMAL} where possible. Tasks associated with client actions should typically have
 * a timeout, or otherwise be sensitive to client cancellations, to avoid surprises caused by the execution of stale tasks long after they
 * are submitted (since clients themselves tend to time out). In contrast, internal tasks can reasonably have an infinite timeout,
 * especially if a timeout would simply trigger a retry.
 * <p>
 * Tasks that share the same {@link ClusterStateTaskExecutor} instance are processed as a batch. Each batch of tasks yields a new {@link
 * ClusterState} which is published to the cluster by {@link ClusterStatePublisher#publish}. Publication usually works by sending a diff,
 * computed via the {@link Diffable} interface, rather than the full state, although it will fall back to sending the full state if the
 * receiving node is new or it has missed out on an intermediate state for some reason. States and diffs are published using the transport
 * protocol, i.e. the {@link Writeable} interface and friends.
 * <p>
 * When committed, the new state is <i>applied</i> which exposes it to the node via {@link ClusterStateApplier} and {@link
 * ClusterStateListener} callbacks registered with the {@link ClusterApplierService}. The new state is also made available via {@link
 * ClusterService#state()}. The appliers are notified (in no particular order) before {@link ClusterService#state()} is updated, and the
 * listeners are notified (in no particular order) afterwards. Cluster state updates run in sequence, one-by-one, so they can be a
 * performance bottleneck. See the JavaDocs on the linked classes and methods for more details.
 * <p>
 * Cluster state updates can be used to trigger various actions via a {@link ClusterStateListener} rather than using a timer.
 * <p>
 * Implements {@link ChunkedToXContent} to be exposed in REST APIs (e.g. {@code GET _cluster/state} and {@code POST _cluster/reroute}) and
 * to be indexed by monitoring, mostly just for diagnostics purposes. The {@link XContent} representation does not need to be 100% faithful
 * since we never reconstruct a cluster state from its XContent representation, but the more faithful it is the more useful it is for
 * diagnostics. Note that the {@link XContent} representation of the {@link Metadata} portion does have to be faithful (in {@link
 * Metadata.XContentContext#GATEWAY} context) since this is how it persists across full cluster restarts.
 * <p>
 * Security-sensitive data such as passwords or private keys should not be stored in the cluster state, since the contents of the cluster
 * state are exposed in various APIs.
 */
public class ClusterState implements ChunkedToXContent, Diffable<ClusterState> {

    public static final ClusterState EMPTY_STATE = builder(ClusterName.DEFAULT).build();

    public interface Custom extends NamedDiffable<Custom>, ChunkedToXContent {

        /**
         * Returns <code>true</code> iff this {@link Custom} is private to the cluster and should never be sent to a client.
         * The default is <code>false</code>;
         */
        default boolean isPrivate() {
            return false;
        }

        /**
         * Serialize this {@link Custom} for diagnostic purposes, exposed by the <pre>GET _cluster/state</pre> API etc. The XContent
         * representation does not need to be 100% faithful since we never reconstruct a cluster state from its XContent representation, but
         * the more faithful it is the more useful it is for diagnostics.
         */
        @Override
        Iterator<? extends ToXContent> toXContentChunked(ToXContent.Params params);
    }

    private static final NamedDiffableValueSerializer<Custom> CUSTOM_VALUE_SERIALIZER = new NamedDiffableValueSerializer<>(Custom.class);

    private static final DiffableUtils.ValueSerializer<String, CompatibilityVersions> COMPATIBILITY_VERSIONS_VALUE_SERIALIZER =
        new DiffableUtils.NonDiffableValueSerializer<>() {
            @Override
            public void write(CompatibilityVersions value, StreamOutput out) throws IOException {
                TransportVersion.writeVersion(value.transportVersion(), out);
            }

            @Override
            public CompatibilityVersions read(StreamInput in, String key) throws IOException {
                return new CompatibilityVersions(TransportVersion.readVersion(in));
            }
        };

    public static final String UNKNOWN_UUID = "_na_";

    public static final long UNKNOWN_VERSION = -1;

    /**
     * Monotonically increasing on (and therefore uniquely identifies) <i>committed</i> states. However sometimes a state is created/applied
     * without committing it, for instance to add a {@link NoMasterBlockService#getNoMasterBlock}.
     */
    private final long version;

    /**
     * Uniquely identifies this state, even if the state is not committed.
     */
    private final String stateUUID;

    /**
     * Describes the location (and state) of all shards, used for routing actions such as searches to the relevant shards.
     */
    private final RoutingTable routingTable;

    private final DiscoveryNodes nodes;

    private final Map<String, CompatibilityVersions> compatibilityVersions;
    private final CompatibilityVersions minVersions;

    private final Metadata metadata;

    private final ClusterBlocks blocks;

    private final Map<String, Custom> customs;

    private final ClusterName clusterName;

    private final boolean wasReadFromDiff;

    // built on demand
    private volatile RoutingNodes routingNodes;

    public ClusterState(long version, String stateUUID, ClusterState state) {
        this(
            state.clusterName,
            version,
            stateUUID,
            state.metadata(),
            state.routingTable(),
            state.nodes(),
            state.compatibilityVersions,
            state.blocks(),
            state.customs(),
            false,
            state.routingNodes
        );
    }

    public ClusterState(
        ClusterName clusterName,
        long version,
        String stateUUID,
        Metadata metadata,
        RoutingTable routingTable,
        DiscoveryNodes nodes,
        Map<String, CompatibilityVersions> compatibilityVersions,
        ClusterBlocks blocks,
        Map<String, Custom> customs,
        boolean wasReadFromDiff,
        @Nullable RoutingNodes routingNodes
    ) {
        this.version = version;
        this.stateUUID = stateUUID;
        this.clusterName = clusterName;
        this.metadata = metadata;
        this.routingTable = routingTable;
        this.nodes = nodes;
        this.compatibilityVersions = Map.copyOf(compatibilityVersions);
        this.blocks = blocks;
        this.customs = customs;
        this.wasReadFromDiff = wasReadFromDiff;
        this.routingNodes = routingNodes;
        assert assertConsistentRoutingNodes(routingTable, nodes, routingNodes);

        this.minVersions = blocks.hasGlobalBlock(STATE_NOT_RECOVERED_BLOCK)
            ? new CompatibilityVersions(TransportVersion.MINIMUM_COMPATIBLE)
            : CompatibilityVersions.minimumVersions(compatibilityVersions);
    }

    private static boolean assertConsistentRoutingNodes(
        RoutingTable routingTable,
        DiscoveryNodes nodes,
        @Nullable RoutingNodes routingNodes
    ) {
        if (routingNodes == null) {
            return true;
        }
        final RoutingNodes expected = RoutingNodes.immutable(routingTable, nodes);
        assert routingNodes.equals(expected)
            : "RoutingNodes [" + routingNodes + "] are not consistent with this cluster state [" + expected + "]";
        return true;
    }

    public long term() {
        return coordinationMetadata().term();
    }

    public long version() {
        return this.version;
    }

    public long getVersion() {
        return version();
    }

    /**
     * This stateUUID is automatically generated for for each version of cluster state. It is used to make sure that
     * we are applying diffs to the right previous state.
     */
    public String stateUUID() {
        return this.stateUUID;
    }

    public DiscoveryNodes nodes() {
        return this.nodes;
    }

    public DiscoveryNodes getNodes() {
        return nodes();
    }

    /**
     * Returns the set of nodes that should be exposed to things like REST handlers that behave differently depending on the nodes in the
     * cluster and their versions. Specifically, if the cluster has properly formed then this is the nodes in the last-applied cluster
     * state, but if the cluster has not properly formed then no nodes are returned.
     *
     * @return the nodes in the cluster if the cluster has properly formed, otherwise an empty set of nodes.
     */
    public DiscoveryNodes nodesIfRecovered() {
        return blocks.hasGlobalBlock(STATE_NOT_RECOVERED_BLOCK) ? DiscoveryNodes.EMPTY_NODES : nodes;
    }

    public Map<String, CompatibilityVersions> compatibilityVersions() {
        return this.compatibilityVersions;
    }

    public TransportVersion getMinTransportVersion() {
        return this.minVersions.transportVersion();
    }

    public Metadata metadata() {
        return this.metadata;
    }

    public Metadata getMetadata() {
        return metadata();
    }

    public CoordinationMetadata coordinationMetadata() {
        return metadata.coordinationMetadata();
    }

    public RoutingTable routingTable() {
        return routingTable;
    }

    public RoutingTable getRoutingTable() {
        return routingTable();
    }

    public ClusterBlocks blocks() {
        return this.blocks;
    }

    public ClusterBlocks getBlocks() {
        return blocks;
    }

    public Map<String, Custom> customs() {
        return this.customs;
    }

    public Map<String, Custom> getCustoms() {
        return this.customs;
    }

    @SuppressWarnings("unchecked")
    public <T extends Custom> T custom(String type) {
        return (T) customs.get(type);
    }

    @SuppressWarnings("unchecked")
    public <T extends Custom> T custom(String type, T defaultValue) {
        return (T) customs.getOrDefault(type, defaultValue);
    }

    public ClusterName getClusterName() {
        return this.clusterName;
    }

    public VotingConfiguration getLastAcceptedConfiguration() {
        return coordinationMetadata().getLastAcceptedConfiguration();
    }

    public VotingConfiguration getLastCommittedConfiguration() {
        return coordinationMetadata().getLastCommittedConfiguration();
    }

    public Set<VotingConfigExclusion> getVotingConfigExclusions() {
        return coordinationMetadata().getVotingConfigExclusions();
    }

    /**
     * Returns a built (on demand) routing nodes view of the routing table.
     */
    public RoutingNodes getRoutingNodes() {
        RoutingNodes r = routingNodes;
        if (r != null) {
            return r;
        }
        r = buildRoutingNodes();
        return r;
    }

    private synchronized RoutingNodes buildRoutingNodes() {
        RoutingNodes r = routingNodes;
        if (r != null) {
            return r;
        }
        r = RoutingNodes.immutable(routingTable, nodes);
        routingNodes = r;
        return r;
    }

    /**
     * Returns a fresh mutable copy of the routing nodes view.
     */
    public RoutingNodes mutableRoutingNodes() {
        final RoutingNodes nodes = this.routingNodes;
        // use the cheaper copy constructor if we already computed the routing nodes for this state.
        if (nodes != null) {
            return nodes.mutableCopy();
        }
        // we don't have any routing nodes for this state, likely because it's a temporary state in the reroute logic, don't compute an
        // immutable copy that will never be used and instead directly build a mutable copy
        return RoutingNodes.mutable(routingTable, this.nodes);
    }

    /**
     * Initialize data structures that lazy computed for this instance in the background by using the giving executor.
     * @param executor executor to run initialization tasks on
     */
    public void initializeAsync(Executor executor) {
        if (routingNodes == null) {
            executor.execute(new Runnable() {
                @Override
                public void run() {
                    getRoutingNodes();
                }

                @Override
                public String toString() {
                    return "async initialization of routing nodes for cluster state " + version();
                }
            });
        }
        if (metadata.indicesLookupInitialized() == false) {
            executor.execute(new Runnable() {
                @Override
                public void run() {
                    metadata.getIndicesLookup();
                }

                @Override
                public String toString() {
                    return "async initialization of indices lookup for cluster state " + version();
                }
            });
        }
    }

    @Override
    public String toString() {
        StringBuilder sb = new StringBuilder();
        final String TAB = "   ";
        sb.append("cluster uuid: ")
            .append(metadata.clusterUUID())
            .append(" [committed: ")
            .append(metadata.clusterUUIDCommitted())
            .append("]")
            .append("\n");
        sb.append("version: ").append(version).append("\n");
        sb.append("state uuid: ").append(stateUUID).append("\n");
        sb.append("from_diff: ").append(wasReadFromDiff).append("\n");
        sb.append("meta data version: ").append(metadata.version()).append("\n");
        sb.append(TAB).append("coordination_metadata:\n");
        sb.append(TAB).append(TAB).append("term: ").append(coordinationMetadata().term()).append("\n");
        sb.append(TAB)
            .append(TAB)
            .append("last_committed_config: ")
            .append(coordinationMetadata().getLastCommittedConfiguration())
            .append("\n");
        sb.append(TAB)
            .append(TAB)
            .append("last_accepted_config: ")
            .append(coordinationMetadata().getLastAcceptedConfiguration())
            .append("\n");
        sb.append(TAB).append(TAB).append("voting tombstones: ").append(coordinationMetadata().getVotingConfigExclusions()).append("\n");
        for (IndexMetadata indexMetadata : metadata) {
            sb.append(TAB).append(indexMetadata.getIndex());
            sb.append(": v[")
                .append(indexMetadata.getVersion())
                .append("], mv[")
                .append(indexMetadata.getMappingVersion())
                .append("], sv[")
                .append(indexMetadata.getSettingsVersion())
                .append("], av[")
                .append(indexMetadata.getAliasesVersion())
                .append("]\n");
            for (int shard = 0; shard < indexMetadata.getNumberOfShards(); shard++) {
                sb.append(TAB).append(TAB).append(shard).append(": ");
                sb.append("p_term [").append(indexMetadata.primaryTerm(shard)).append("], ");
                sb.append("isa_ids ").append(indexMetadata.inSyncAllocationIds(shard)).append("\n");
            }
        }
        if (metadata.customs().isEmpty() == false) {
            sb.append("metadata customs:\n");
            for (final Map.Entry<String, Metadata.Custom> cursor : metadata.customs().entrySet()) {
                final String type = cursor.getKey();
                final Metadata.Custom custom = cursor.getValue();
                sb.append(TAB).append(type).append(": ").append(custom);
            }
            sb.append("\n");
        }
        sb.append(blocks());
        sb.append(nodes());
        if (compatibilityVersions.isEmpty() == false) {
            sb.append("node  versions:\n");
            for (var tv : compatibilityVersions.entrySet()) {
                sb.append(TAB).append(tv.getKey()).append(": ").append(tv.getValue()).append("\n");
            }
        }
        sb.append(routingTable());
        sb.append(getRoutingNodes());
        if (customs.isEmpty() == false) {
            sb.append("customs:\n");
            for (Map.Entry<String, Custom> cursor : customs.entrySet()) {
                final String type = cursor.getKey();
                final Custom custom = cursor.getValue();
                sb.append(TAB).append(type).append(": ").append(custom);
            }
        }
        return sb.toString();
    }

    /**
     * a cluster state supersedes another state if they are from the same master and the version of this state is higher than that of the
     * other state.
     * <p>
     * In essence that means that all the changes from the other cluster state are also reflected by the current one
     */
    public boolean supersedes(ClusterState other) {
        return this.nodes().getMasterNodeId() != null
            && this.nodes().getMasterNodeId().equals(other.nodes().getMasterNodeId())
            && this.version() > other.version();

    }

    public enum Metric {
        VERSION("version"),
        MASTER_NODE("master_node"),
        BLOCKS("blocks"),
        NODES("nodes"),
        METADATA("metadata"),
        ROUTING_TABLE("routing_table"),
        ROUTING_NODES("routing_nodes"),
        CUSTOMS("customs");

        private static final Map<String, Metric> valueToEnum;

        static {
            valueToEnum = new HashMap<>();
            for (Metric metric : Metric.values()) {
                valueToEnum.put(metric.value, metric);
            }
        }

        private final String value;

        Metric(String value) {
            this.value = value;
        }

        public static EnumSet<Metric> parseString(String param, boolean ignoreUnknown) {
            String[] metrics = Strings.splitStringByCommaToArray(param);
            EnumSet<Metric> result = EnumSet.noneOf(Metric.class);
            for (String metric : metrics) {
                if ("_all".equals(metric)) {
                    result = EnumSet.allOf(Metric.class);
                    break;
                }
                Metric m = valueToEnum.get(metric);
                if (m == null) {
                    if (ignoreUnknown == false) {
                        throw new IllegalArgumentException("Unknown metric [" + metric + "]");
                    }
                } else {
                    result.add(m);
                }
            }
            return result;
        }

        @Override
        public String toString() {
            return value;
        }
    }

    private static <T> Iterator<ToXContent> chunkedSection(
        boolean condition,
        ToXContent before,
        Iterator<T> items,
        Function<T, Iterator<ToXContent>> fn,
        ToXContent after
    ) {
        return condition
            ? Iterators.concat(Iterators.single(before), Iterators.flatMap(items, fn::apply), Iterators.single(after))
            : Collections.emptyIterator();
    }

    @Override
    public Iterator<? extends ToXContent> toXContentChunked(ToXContent.Params outerParams) {
        final var metrics = Metric.parseString(outerParams.param("metric", "_all"), true);

        return Iterators.concat(

            // header chunk
            Iterators.single(((builder, params) -> {
                // always provide the cluster_uuid as part of the top-level response (also part of the metadata response)
                builder.field("cluster_uuid", metadata().clusterUUID());

                // state version info
                if (metrics.contains(Metric.VERSION)) {
                    builder.field("version", version);
                    builder.field("state_uuid", stateUUID);
                }

                // master node
                if (metrics.contains(Metric.MASTER_NODE)) {
                    builder.field("master_node", nodes().getMasterNodeId());
                }

                return builder;
            })),

            // blocks
            chunkedSection(metrics.contains(Metric.BLOCKS), (builder, params) -> {
                builder.startObject("blocks");
                if (blocks().global().isEmpty() == false) {
                    builder.startObject("global");
                    for (ClusterBlock block : blocks().global()) {
                        block.toXContent(builder, params);
                    }
                    builder.endObject();
                }
                if (blocks().indices().isEmpty() == false) {
                    builder.startObject("indices");
                }
                return builder;
            }, blocks.indices().entrySet().iterator(), entry -> Iterators.single((builder, params) -> {
                builder.startObject(entry.getKey());
                for (ClusterBlock block : entry.getValue()) {
                    block.toXContent(builder, params);
                }
                return builder.endObject();
            }), (builder, params) -> {
                if (blocks().indices().isEmpty() == false) {
                    builder.endObject();
                }
                return builder.endObject();
            }),

            // nodes
            chunkedSection(
                metrics.contains(Metric.NODES),
                (builder, params) -> builder.startObject("nodes"),
                nodes.iterator(),
                Iterators::single,
                (builder, params) -> builder.endObject()
            ),

<<<<<<< HEAD
=======
            // transportVersions - redundant with the nodes_versions section but has to stay for backwards compatibility
            // just use NODES again, its node-related information
            chunkedSection(
                metrics.contains(Metric.NODES),
                (builder, params) -> builder.startArray("transport_versions"),
                compatibilityVersions.entrySet().iterator(),
                e -> Iterators.single(
                    (builder, params) -> builder.startObject()
                        .field("node_id", e.getKey())
                        .field("transport_version", e.getValue().transportVersion().toString())
                        .endObject()
                ),
                (builder, params) -> builder.endArray()
            ),

            // per-node version information
            chunkedSection(
                metrics.contains(Metric.NODES),
                (builder, params) -> builder.startArray("nodes_versions"),
                compatibilityVersions.entrySet().iterator(),
                e -> Iterators.single((builder, params) -> {
                    builder.startObject().field("node_id", e.getKey());
                    e.getValue().toXContent(builder, params);
                    return builder.endObject();
                }),
                (builder, params) -> builder.endArray()
            ),

>>>>>>> 0c3b8ed1
            // metadata
            metrics.contains(Metric.METADATA) ? metadata.toXContentChunked(outerParams) : Collections.emptyIterator(),

            // routing table
            chunkedSection(
                metrics.contains(Metric.ROUTING_TABLE),
                (builder, params) -> builder.startObject("routing_table").startObject("indices"),
                routingTable().iterator(),
                indexRoutingTable -> {
                    Iterator<Iterator<ToXContent>> input = Iterators.forRange(0, indexRoutingTable.size(), shardId -> {
                        final var indexShardRoutingTable = indexRoutingTable.shard(shardId);
                        return Iterators.concat(
                            Iterators.single(
                                (builder, params) -> builder.startArray(Integer.toString(indexShardRoutingTable.shardId().id()))
                            ),
                            Iterators.forRange(
                                0,
                                indexShardRoutingTable.size(),
                                copy -> (builder, params) -> indexShardRoutingTable.shard(copy).toXContent(builder, params)
                            ),
                            Iterators.single((builder, params) -> builder.endArray())
                        );
                    });
                    return Iterators.concat(
                        Iterators.single(
                            (builder, params) -> builder.startObject(indexRoutingTable.getIndex().getName()).startObject("shards")
                        ),
                        Iterators.flatMap(input, Function.identity()),
                        Iterators.single((builder, params) -> builder.endObject().endObject())
                    );
                },
                (builder, params) -> builder.endObject().endObject()
            ),

            // routing nodes
            chunkedSection(
                metrics.contains(Metric.ROUTING_NODES),
                (builder, params) -> builder.startObject("routing_nodes").startArray("unassigned"),
                getRoutingNodes().unassigned().iterator(),
                Iterators::single,
                (builder, params) -> builder.endArray() // no endObject() here, continued in next chunkedSection()
            ),
            chunkedSection(
                metrics.contains(Metric.ROUTING_NODES),
                (builder, params) -> builder.startObject("nodes"),
                getRoutingNodes().iterator(),
                routingNode -> Iterators.concat(
                    ChunkedToXContentHelper.startArray(routingNode.nodeId() == null ? "null" : routingNode.nodeId()),
                    routingNode.iterator(),
                    ChunkedToXContentHelper.endArray()
                ),
                (builder, params) -> builder.endObject().endObject()
            ),

            // customs
            metrics.contains(Metric.CUSTOMS)
                ? Iterators.flatMap(
                    customs.entrySet().iterator(),
                    cursor -> ChunkedToXContentHelper.wrapWithObject(cursor.getKey(), cursor.getValue().toXContentChunked(outerParams))
                )
                : Collections.emptyIterator()
        );
    }

    public static Builder builder(ClusterName clusterName) {
        return new Builder(clusterName);
    }

    public static Builder builder(ClusterState state) {
        return new Builder(state);
    }

    public ClusterState copyAndUpdate(Consumer<Builder> updater) {
        var builder = builder(this);
        updater.accept(builder);
        return builder.build();
    }

    public ClusterState copyAndUpdateMetadata(Consumer<Metadata.Builder> updater) {
        return copyAndUpdate(builder -> builder.metadata(metadata().copyAndUpdate(updater)));
    }

    public static class Builder {

        private ClusterState previous;

        private final ClusterName clusterName;
        private long version = 0;
        private String uuid = UNKNOWN_UUID;
        private Metadata metadata = Metadata.EMPTY_METADATA;
        private RoutingTable routingTable = RoutingTable.EMPTY_ROUTING_TABLE;
        private DiscoveryNodes nodes = DiscoveryNodes.EMPTY_NODES;
        private final Map<String, CompatibilityVersions> compatibilityVersions;
        private ClusterBlocks blocks = ClusterBlocks.EMPTY_CLUSTER_BLOCK;
        private final ImmutableOpenMap.Builder<String, Custom> customs;
        private boolean fromDiff;

        public Builder(ClusterState state) {
            this.previous = state;
            this.clusterName = state.clusterName;
            this.version = state.version();
            this.uuid = state.stateUUID();
            this.nodes = state.nodes();
            this.compatibilityVersions = new HashMap<>(state.compatibilityVersions);
            this.routingTable = state.routingTable();
            this.metadata = state.metadata();
            this.blocks = state.blocks();
            this.customs = ImmutableOpenMap.builder(state.customs());
            this.fromDiff = false;
        }

        public Builder(ClusterName clusterName) {
            this.compatibilityVersions = new HashMap<>();
            customs = ImmutableOpenMap.builder();
            this.clusterName = clusterName;
        }

        public Builder nodes(DiscoveryNodes.Builder nodesBuilder) {
            return nodes(nodesBuilder.build());
        }

        public Builder nodes(DiscoveryNodes nodes) {
            this.nodes = nodes;
            return this;
        }

        public DiscoveryNodes nodes() {
            return nodes;
        }

        public Builder putTransportVersion(String nodeId, TransportVersion transportVersion) {
            compatibilityVersions.put(nodeId, new CompatibilityVersions(Objects.requireNonNull(transportVersion, nodeId)));
            return this;
        }

        public Builder compatibilityVersions(Map<String, CompatibilityVersions> versions) {
            versions.forEach((key, value) -> Objects.requireNonNull(value, key));
            // remove all versions not present in the new map
            this.compatibilityVersions.keySet().retainAll(versions.keySet());
            this.compatibilityVersions.putAll(versions);
            return this;
        }

        public Map<String, CompatibilityVersions> compatibilityVersions() {
            return Collections.unmodifiableMap(this.compatibilityVersions);
        }

        public Builder routingTable(RoutingTable.Builder routingTableBuilder) {
            return routingTable(routingTableBuilder.build());
        }

        public Builder routingTable(RoutingTable routingTable) {
            this.routingTable = routingTable;
            return this;
        }

        public Builder metadata(Metadata.Builder metadataBuilder) {
            return metadata(metadataBuilder.build());
        }

        public Builder metadata(Metadata metadata) {
            this.metadata = metadata;
            return this;
        }

        public Builder blocks(ClusterBlocks.Builder blocksBuilder) {
            return blocks(blocksBuilder.build());
        }

        public Builder blocks(ClusterBlocks blocks) {
            this.blocks = blocks;
            return this;
        }

        public Builder version(long version) {
            this.version = version;
            return this;
        }

        public Builder incrementVersion() {
            this.version = version + 1;
            this.uuid = UNKNOWN_UUID;
            return this;
        }

        public Builder stateUUID(String uuid) {
            this.uuid = uuid;
            return this;
        }

        public Builder putCustom(String type, Custom custom) {
            customs.put(type, Objects.requireNonNull(custom, type));
            return this;
        }

        public Builder removeCustom(String type) {
            customs.remove(type);
            return this;
        }

        public Builder customs(Map<String, Custom> customs) {
            customs.forEach((key, value) -> Objects.requireNonNull(value, key));
            this.customs.putAllFromMap(customs);
            return this;
        }

        // set previous cluster state that this builder is created from during diff application
        private Builder fromDiff(ClusterState previous) {
            this.fromDiff = true;
            this.previous = previous;
            return this;
        }

        public ClusterState build() {
            if (UNKNOWN_UUID.equals(uuid)) {
                uuid = UUIDs.randomBase64UUID();
            }
            final RoutingNodes routingNodes;
            if (previous != null && routingTable.indicesRouting() == previous.routingTable.indicesRouting() && nodes == previous.nodes) {
                // routing table contents and nodes haven't changed so we can try to reuse the previous state's routing nodes which are
                // expensive to compute
                routingNodes = previous.routingNodes;
            } else {
                routingNodes = null;
            }
            return new ClusterState(
                clusterName,
                version,
                uuid,
                metadata,
                routingTable,
                nodes,
                compatibilityVersions,
                blocks,
                customs.build(),
                fromDiff,
                routingNodes
            );
        }

        public static byte[] toBytes(ClusterState state) throws IOException {
            BytesStreamOutput os = new BytesStreamOutput();
            state.writeTo(os);
            return BytesReference.toBytes(os.bytes());
        }

        /**
         * @param data      input bytes
         * @param localNode used to set the local node in the cluster state.
         */
        public static ClusterState fromBytes(byte[] data, DiscoveryNode localNode, NamedWriteableRegistry registry) throws IOException {
            StreamInput in = new NamedWriteableAwareStreamInput(StreamInput.wrap(data), registry);
            return readFrom(in, localNode);

        }
    }

    @Override
    public Diff<ClusterState> diff(ClusterState previousState) {
        return new ClusterStateDiff(previousState, this);
    }

    public static Diff<ClusterState> readDiffFrom(StreamInput in, DiscoveryNode localNode) throws IOException {
        return new ClusterStateDiff(in, localNode);
    }

    public static ClusterState readFrom(StreamInput in, DiscoveryNode localNode) throws IOException {
        ClusterName clusterName = new ClusterName(in);
        Builder builder = new Builder(clusterName);
        builder.version = in.readLong();
        builder.uuid = in.readString();
        builder.metadata = Metadata.readFrom(in);
        builder.routingTable = RoutingTable.readFrom(in);
        builder.nodes = DiscoveryNodes.readFrom(in, localNode);
        if (in.getTransportVersion().onOrAfter(TransportVersion.V_8_8_0)) {
            builder.compatibilityVersions(in.readMap(CompatibilityVersions::readVersion));
        } else {
            // this clusterstate is from a pre-8.8.0 node
            // infer the versions from discoverynodes for now
            builder.nodes().getNodes().values().forEach(n -> builder.putTransportVersion(n.getId(), inferTransportVersion(n)));
        }
        builder.blocks = ClusterBlocks.readFrom(in);
        int customSize = in.readVInt();
        for (int i = 0; i < customSize; i++) {
            Custom customIndexMetadata = in.readNamedWriteable(Custom.class);
            builder.putCustom(customIndexMetadata.getWriteableName(), customIndexMetadata);
        }
        if (in.getTransportVersion().before(TransportVersion.V_8_0_0)) {
            in.readVInt(); // used to be minimumMasterNodesOnPublishingMaster, which was used in 7.x for BWC with 6.x
        }
        return builder.build();
    }

    /**
     * If the cluster state does not contain transport version information, this is the version
     * that is inferred for all nodes on version 8.8.0 or above.
     */
    public static final TransportVersion INFERRED_TRANSPORT_VERSION = TransportVersion.V_8_8_0;

    private static TransportVersion inferTransportVersion(DiscoveryNode node) {
        TransportVersion tv;
        if (node.getVersion().before(Version.V_8_8_0)) {
            // 1-to-1 mapping between Version and TransportVersion
            tv = TransportVersion.fromId(node.getVersion().id);
        } else {
            // use the lowest value it could be for now
            tv = INFERRED_TRANSPORT_VERSION;
        }
        return tv;
    }

    @Override
    public void writeTo(StreamOutput out) throws IOException {
        clusterName.writeTo(out);
        out.writeLong(version);
        out.writeString(stateUUID);
        metadata.writeTo(out);
        routingTable.writeTo(out);
        nodes.writeTo(out);
        if (out.getTransportVersion().onOrAfter(TransportVersion.V_8_8_0)) {
            out.writeMap(compatibilityVersions, (streamOutput, versions) -> versions.writeTo(streamOutput));
        }
        blocks.writeTo(out);
        VersionedNamedWriteable.writeVersionedWritables(out, customs);
        if (out.getTransportVersion().before(TransportVersion.V_8_0_0)) {
            out.writeVInt(-1); // used to be minimumMasterNodesOnPublishingMaster, which was used in 7.x for BWC with 6.x
        }
    }

    private static class ClusterStateDiff implements Diff<ClusterState> {

        private final long toVersion;

        private final String fromUuid;

        private final String toUuid;

        private final ClusterName clusterName;

        private final Diff<RoutingTable> routingTable;

        private final Diff<DiscoveryNodes> nodes;

        @Nullable
        private final Diff<Map<String, CompatibilityVersions>> versions;

        private final Diff<Metadata> metadata;

        private final Diff<ClusterBlocks> blocks;

        private final Diff<Map<String, Custom>> customs;

        ClusterStateDiff(ClusterState before, ClusterState after) {
            fromUuid = before.stateUUID;
            toUuid = after.stateUUID;
            toVersion = after.version;
            clusterName = after.clusterName;
            routingTable = after.routingTable.diff(before.routingTable);
            nodes = after.nodes.diff(before.nodes);
            versions = DiffableUtils.diff(
                before.compatibilityVersions,
                after.compatibilityVersions,
                DiffableUtils.getStringKeySerializer(),
                COMPATIBILITY_VERSIONS_VALUE_SERIALIZER
            );
            metadata = after.metadata.diff(before.metadata);
            blocks = after.blocks.diff(before.blocks);
            customs = DiffableUtils.diff(before.customs, after.customs, DiffableUtils.getStringKeySerializer(), CUSTOM_VALUE_SERIALIZER);
        }

        ClusterStateDiff(StreamInput in, DiscoveryNode localNode) throws IOException {
            clusterName = new ClusterName(in);
            fromUuid = in.readString();
            toUuid = in.readString();
            toVersion = in.readLong();
            routingTable = RoutingTable.readDiffFrom(in);
            nodes = DiscoveryNodes.readDiffFrom(in, localNode);
            if (in.getTransportVersion().onOrAfter(TransportVersion.V_8_8_0) && in.readBoolean()) {
                versions = DiffableUtils.readJdkMapDiff(
                    in,
                    DiffableUtils.getStringKeySerializer(),
                    COMPATIBILITY_VERSIONS_VALUE_SERIALIZER
                );
            } else {
                versions = null;   // infer at application time
            }
            metadata = Metadata.readDiffFrom(in);
            blocks = ClusterBlocks.readDiffFrom(in);
            customs = DiffableUtils.readJdkMapDiff(in, DiffableUtils.getStringKeySerializer(), CUSTOM_VALUE_SERIALIZER);
            if (in.getTransportVersion().before(TransportVersion.V_8_0_0)) {
                in.readVInt(); // used to be minimumMasterNodesOnPublishingMaster, which was used in 7.x for BWC with 6.x
            }
        }

        @Override
        public void writeTo(StreamOutput out) throws IOException {
            clusterName.writeTo(out);
            out.writeString(fromUuid);
            out.writeString(toUuid);
            out.writeLong(toVersion);
            routingTable.writeTo(out);
            nodes.writeTo(out);
            if (out.getTransportVersion().onOrAfter(TransportVersion.V_8_8_0)) {
                out.writeOptionalWriteable(versions);
            }
            metadata.writeTo(out);
            blocks.writeTo(out);
            customs.writeTo(out);
            if (out.getTransportVersion().before(TransportVersion.V_8_0_0)) {
                out.writeVInt(-1); // used to be minimumMasterNodesOnPublishingMaster, which was used in 7.x for BWC with 6.x
            }
        }

        @Override
        public ClusterState apply(ClusterState state) {
            Builder builder = new Builder(clusterName);
            if (toUuid.equals(state.stateUUID)) {
                // no need to read the rest - cluster state didn't change
                return state;
            }
            if (fromUuid.equals(state.stateUUID) == false) {
                throw new IncompatibleClusterStateVersionException(state.version, state.stateUUID, toVersion, fromUuid);
            }
            builder.stateUUID(toUuid);
            builder.version(toVersion);
            builder.routingTable(routingTable.apply(state.routingTable));
            builder.nodes(nodes.apply(state.nodes));
            if (versions != null) {
                builder.compatibilityVersions(this.versions.apply(state.compatibilityVersions));
            } else {
                // infer the versions from discoverynodes for now
                builder.nodes().getNodes().values().forEach(n -> builder.putTransportVersion(n.getId(), inferTransportVersion(n)));
            }
            builder.metadata(metadata.apply(state.metadata));
            builder.blocks(blocks.apply(state.blocks));
            builder.customs(customs.apply(state.customs));
            builder.fromDiff(state);
            return builder.build();
        }
    }
}<|MERGE_RESOLUTION|>--- conflicted
+++ resolved
@@ -629,23 +629,6 @@
                 (builder, params) -> builder.endObject()
             ),
 
-<<<<<<< HEAD
-=======
-            // transportVersions - redundant with the nodes_versions section but has to stay for backwards compatibility
-            // just use NODES again, its node-related information
-            chunkedSection(
-                metrics.contains(Metric.NODES),
-                (builder, params) -> builder.startArray("transport_versions"),
-                compatibilityVersions.entrySet().iterator(),
-                e -> Iterators.single(
-                    (builder, params) -> builder.startObject()
-                        .field("node_id", e.getKey())
-                        .field("transport_version", e.getValue().transportVersion().toString())
-                        .endObject()
-                ),
-                (builder, params) -> builder.endArray()
-            ),
-
             // per-node version information
             chunkedSection(
                 metrics.contains(Metric.NODES),
@@ -659,7 +642,6 @@
                 (builder, params) -> builder.endArray()
             ),
 
->>>>>>> 0c3b8ed1
             // metadata
             metrics.contains(Metric.METADATA) ? metadata.toXContentChunked(outerParams) : Collections.emptyIterator(),
 
