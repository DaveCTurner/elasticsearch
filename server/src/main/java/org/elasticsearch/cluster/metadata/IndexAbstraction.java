/*
 * Copyright Elasticsearch B.V. and/or licensed to Elasticsearch B.V. under one
 * or more contributor license agreements. Licensed under the "Elastic License
 * 2.0", the "GNU Affero General Public License v3.0 only", and the "Server Side
 * Public License v 1"; you may not use this file except in compliance with, at
 * your election, the "Elastic License 2.0", the "GNU Affero General Public
 * License v3.0 only", or the "Server Side Public License, v 1".
 */
package org.elasticsearch.cluster.metadata;

import org.elasticsearch.action.index.IndexRequest;
import org.elasticsearch.core.Nullable;
import org.elasticsearch.index.Index;

import java.util.ArrayList;
import java.util.List;
import java.util.Objects;

/**
 * An index abstraction is a reference to one or more concrete indices.
 * An index abstraction has a unique name and encapsulates all the {@link Index} instances it is pointing to.
 * Also depending on type it may refer to a single or many concrete indices and may or may not have a write index.
 */
public interface IndexAbstraction {

    /**
     * @return the type of the index abstraction
     */
    Type getType();

    /**
     * @return the name of the index abstraction
     */
    String getName();

    /**
     * @return All {@link Index} of all concrete indices this index abstraction is referring to.
     */
    List<Index> getIndices();

    /**
     * It retrieves the failure indices of an index abstraction given it supports the failure store.
     * @param metadata certain abstractions require the matadata to lazily retrieve the failure indices.
     * @return All concrete failure indices this index abstraction is referring to. If the failure store is
     * not supported, it returns an empty list.
     */
    default List<Index> getFailureIndices(@Nullable Metadata metadata) {
        return List.of();
    }

    /**
     * A write index is a dedicated concrete index, that accepts all the new documents that belong to an index abstraction.
     * <p>
     * A write index may also be a regular concrete index of a index abstraction and may therefore also be returned
     * by {@link #getIndices()}. An index abstraction may also not have a dedicated write index.
     *
     * @return the write index of this index abstraction or
     * <code>null</code> if this index abstraction doesn't have a write index.
     */
    @Nullable
    Index getWriteIndex();

<<<<<<< HEAD
    default Index getWriteIndex(IndexRequest request, ProjectMetadata project) {
=======
    /**
     * A write failure index is a dedicated concrete index, that accepts all the new documents that belong to the failure store of
     * an index abstraction. Only an index abstraction with true {@link #isDataStreamRelated()} supports a failure store.
     * @param metadata certain index abstraction require the metadata to lazily retrieve the failure indices
     * @return the write failure index of this index abstraction or <code>null</code> if this index abstraction doesn't have
     * a write failure index or it does not support the failure store.
     */
    @Nullable
    default Index getWriteFailureIndex(Metadata metadata) {
        return null;
    }

    default Index getWriteIndex(IndexRequest request, Metadata metadata) {
>>>>>>> 1ba5d259
        return getWriteIndex();
    }

    /**
     * @return the data stream to which this index belongs or <code>null</code> if this is not a concrete index or
     * if it is a concrete index that does not belong to a data stream.
     */
    @Nullable
    DataStream getParentDataStream();

    /**
     * @return whether this index abstraction is hidden or not
     */
    boolean isHidden();

    /**
     * @return whether this index abstraction should be treated as a system index or not
     */
    boolean isSystem();

    /**
     * @return whether this index abstraction is related to data streams
     */
    default boolean isDataStreamRelated() {
        return false;
    }

    /**
     * An index abstraction type.
     */
    enum Type {

        /**
         * An index abstraction that refers to a single concrete index.
         * This concrete index is also the write index.
         */
        CONCRETE_INDEX("concrete index"),

        /**
         * An index abstraction that refers to an alias.
         * An alias typically refers to many concrete indices and
         * may have a write index.
         */
        ALIAS("alias"),

        /**
         * An index abstraction that refers to a data stream.
         * A data stream typically has multiple backing indices, the latest of which
         * is the target for index requests.
         */
        DATA_STREAM("data_stream");

        private final String displayName;

        Type(String displayName) {
            this.displayName = displayName;
        }

        public String getDisplayName() {
            return displayName;
        }
    }

    /**
     * Represents an concrete index and encapsulates its {@link IndexMetadata}
     */
    class ConcreteIndex implements IndexAbstraction {

        private final Index concreteIndex;
        private final boolean isHidden;
        private final boolean isSystem;
        private final DataStream dataStream;

        public ConcreteIndex(IndexMetadata indexMetadata, DataStream dataStream) {
            // note: don't capture a reference to the indexMetadata here
            this.concreteIndex = indexMetadata.getIndex();
            this.isHidden = indexMetadata.isHidden();
            this.isSystem = indexMetadata.isSystem();
            this.dataStream = dataStream;
        }

        public ConcreteIndex(IndexMetadata indexMetadata) {
            this(indexMetadata, null);
        }

        @Override
        public String getName() {
            return concreteIndex.getName();
        }

        @Override
        public Type getType() {
            return Type.CONCRETE_INDEX;
        }

        @Override
        public List<Index> getIndices() {
            return List.of(concreteIndex);
        }

        @Override
        public Index getWriteIndex() {
            return concreteIndex;
        }

        @Override
        public DataStream getParentDataStream() {
            return dataStream;
        }

        @Override
        public boolean isHidden() {
            return isHidden;
        }

        @Override
        public boolean isSystem() {
            return isSystem;
        }

        @Override
        public boolean equals(Object o) {
            if (this == o) return true;
            if (o == null || getClass() != o.getClass()) return false;
            ConcreteIndex that = (ConcreteIndex) o;
            return isHidden == that.isHidden
                && isSystem == that.isSystem
                && concreteIndex.equals(that.concreteIndex)
                && Objects.equals(dataStream, that.dataStream);
        }

        @Override
        public int hashCode() {
            return Objects.hash(concreteIndex, isHidden, isSystem, dataStream);
        }
    }

    /**
     * Represents an alias and groups all {@link IndexMetadata} instances sharing the same alias name together.
     */
    class Alias implements IndexAbstraction {

        private final String aliasName;
        private final List<Index> referenceIndices;
        private final Index writeIndex;
        private final boolean isHidden;
        private final boolean isSystem;
        private final boolean dataStreamAlias;
        private final List<String> dataStreams;

        public Alias(AliasMetadata aliasMetadata, List<IndexMetadata> indexMetadatas) {
            // note: don't capture a reference to any of these indexMetadata here
            this.aliasName = aliasMetadata.getAlias();
            this.referenceIndices = new ArrayList<>(indexMetadatas.size());
            boolean isSystem = true;
            Index widx = null;
            for (IndexMetadata imd : indexMetadatas) {
                this.referenceIndices.add(imd.getIndex());
                if (Boolean.TRUE.equals(imd.getAliases().get(aliasName).writeIndex())) {
                    if (widx != null) {
                        throw new IllegalStateException("write indices size can only be 0 or 1, but is at least 2");
                    }
                    widx = imd.getIndex();
                }
                isSystem = isSystem && imd.isSystem();
            }
            this.referenceIndices.sort(Index.COMPARE_BY_NAME);

            if (widx == null && indexMetadatas.size() == 1 && indexMetadatas.get(0).getAliases().get(aliasName).writeIndex() == null) {
                widx = indexMetadatas.get(0).getIndex();
            }
            this.writeIndex = widx;

            this.isHidden = aliasMetadata.isHidden() == null ? false : aliasMetadata.isHidden();
            this.isSystem = isSystem;
            dataStreamAlias = false;
            dataStreams = List.of();
        }

        public Alias(
            DataStreamAlias dataStreamAlias,
            List<Index> indicesOfAllDataStreams,
            Index writeIndexOfWriteDataStream,
            List<String> dataStreams
        ) {
            this.aliasName = dataStreamAlias.getName();
            this.referenceIndices = indicesOfAllDataStreams;
            this.writeIndex = writeIndexOfWriteDataStream;
            this.isHidden = false;
            this.isSystem = false;
            this.dataStreamAlias = true;
            this.dataStreams = dataStreams;
        }

        @Override
        public Type getType() {
            return Type.ALIAS;
        }

        public String getName() {
            return aliasName;
        }

        @Override
        public List<Index> getIndices() {
            return referenceIndices;
        }

        @Override
        public List<Index> getFailureIndices(Metadata metadata) {
            if (isDataStreamRelated() == false) {
                return List.of();
            }
            assert metadata != null : "metadata must not be null to be able to retrieve the failure indices";
            List<Index> failureIndices = new ArrayList<>();
            for (String dataStreamName : dataStreams) {
                DataStream dataStream = metadata.dataStreams().get(dataStreamName);
                if (dataStream != null && dataStream.getFailureIndices().isEmpty() == false) {
                    failureIndices.addAll(dataStream.getFailureIndices());
                }
            }
            return failureIndices;
        }

        @Nullable
        public Index getWriteIndex() {
            return writeIndex;
        }

        @Nullable
        @Override
        public Index getWriteFailureIndex(Metadata metadata) {
            if (isDataStreamRelated() == false || writeIndex == null) {
                return null;
            }
            assert metadata != null : "metadata must not be null to be able to retrieve the failure indices";
            DataStream dataStream = metadata.getIndicesLookup().get(writeIndex.getName()).getParentDataStream();
            return dataStream == null ? null : dataStream.getWriteFailureIndex();
        }

        @Override
        public Index getWriteIndex(IndexRequest request, ProjectMetadata project) {
            if (dataStreamAlias == false) {
                return getWriteIndex();
            }

            return project.getIndicesLookup().get(getWriteIndex().getName()).getParentDataStream().getWriteIndex(request, project);
        }

        @Override
        public DataStream getParentDataStream() {
            // aliases may not be part of a data stream
            return null;
        }

        @Override
        public boolean isHidden() {
            return isHidden;
        }

        @Override
        public boolean isSystem() {
            return isSystem;
        }

        @Override
        public boolean isDataStreamRelated() {
            return dataStreamAlias;
        }

        @Override
        public boolean equals(Object o) {
            if (this == o) return true;
            if (o == null || getClass() != o.getClass()) return false;
            Alias alias = (Alias) o;
            return isHidden == alias.isHidden
                && isSystem == alias.isSystem
                && dataStreamAlias == alias.dataStreamAlias
                && aliasName.equals(alias.aliasName)
                && referenceIndices.equals(alias.referenceIndices)
                && Objects.equals(writeIndex, alias.writeIndex);
        }

        @Override
        public int hashCode() {
            return Objects.hash(aliasName, referenceIndices, writeIndex, isHidden, isSystem, dataStreamAlias);
        }
    }
}<|MERGE_RESOLUTION|>--- conflicted
+++ resolved
@@ -40,11 +40,11 @@
 
     /**
      * It retrieves the failure indices of an index abstraction given it supports the failure store.
-     * @param metadata certain abstractions require the matadata to lazily retrieve the failure indices.
+     * @param metadata certain abstractions require the project matadata to lazily retrieve the failure indices.
      * @return All concrete failure indices this index abstraction is referring to. If the failure store is
      * not supported, it returns an empty list.
      */
-    default List<Index> getFailureIndices(@Nullable Metadata metadata) {
+    default List<Index> getFailureIndices(@Nullable ProjectMetadata metadata) {
         return List.of();
     }
 
@@ -60,23 +60,19 @@
     @Nullable
     Index getWriteIndex();
 
-<<<<<<< HEAD
-    default Index getWriteIndex(IndexRequest request, ProjectMetadata project) {
-=======
     /**
      * A write failure index is a dedicated concrete index, that accepts all the new documents that belong to the failure store of
      * an index abstraction. Only an index abstraction with true {@link #isDataStreamRelated()} supports a failure store.
-     * @param metadata certain index abstraction require the metadata to lazily retrieve the failure indices
+     * @param metadata certain index abstraction require the project metadata to lazily retrieve the failure indices
      * @return the write failure index of this index abstraction or <code>null</code> if this index abstraction doesn't have
      * a write failure index or it does not support the failure store.
      */
     @Nullable
-    default Index getWriteFailureIndex(Metadata metadata) {
+    default Index getWriteFailureIndex(ProjectMetadata metadata) {
         return null;
     }
 
-    default Index getWriteIndex(IndexRequest request, Metadata metadata) {
->>>>>>> 1ba5d259
+    default Index getWriteIndex(IndexRequest request, ProjectMetadata metadata) {
         return getWriteIndex();
     }
 
@@ -286,7 +282,7 @@
         }
 
         @Override
-        public List<Index> getFailureIndices(Metadata metadata) {
+        public List<Index> getFailureIndices(ProjectMetadata metadata) {
             if (isDataStreamRelated() == false) {
                 return List.of();
             }
@@ -308,7 +304,7 @@
 
         @Nullable
         @Override
-        public Index getWriteFailureIndex(Metadata metadata) {
+        public Index getWriteFailureIndex(ProjectMetadata metadata) {
             if (isDataStreamRelated() == false || writeIndex == null) {
                 return null;
             }
