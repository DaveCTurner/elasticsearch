--- conflicted
+++ resolved
@@ -1447,31 +1447,14 @@
     /**
      * Resolve the given v2 template into a collected {@link Settings} object
      */
-<<<<<<< HEAD
     public static Settings resolveSettings(final ProjectMetadata projectMetadata, final String templateName) {
-        return resolveSettings(projectMetadata, templateName, Map.of());
-    }
-
-    public static Settings resolveSettings(
-        final ProjectMetadata projectMetadata,
-        final String templateName,
-        Map<String, ComponentTemplate> templateSubstitutions
-    ) {
         final ComposableIndexTemplate template = projectMetadata.templatesV2().get(templateName);
-=======
-    public static Settings resolveSettings(final Metadata metadata, final String templateName) {
-        final ComposableIndexTemplate template = metadata.templatesV2().get(templateName);
->>>>>>> 21e3a17e
         assert template != null
             : "attempted to resolve settings for a template [" + templateName + "] that did not exist in the cluster state";
         if (template == null) {
             return Settings.EMPTY;
         }
-<<<<<<< HEAD
-        return resolveSettings(template, projectMetadata.componentTemplates(), templateSubstitutions);
-=======
-        return resolveSettings(template, metadata.componentTemplates());
->>>>>>> 21e3a17e
+        return resolveSettings(template, projectMetadata.componentTemplates());
     }
 
     /**
