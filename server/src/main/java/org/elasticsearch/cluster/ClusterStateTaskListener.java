--- conflicted
+++ resolved
@@ -9,6 +9,8 @@
 
 import org.elasticsearch.cluster.coordination.FailedToCommitClusterStateException;
 import org.elasticsearch.cluster.metadata.ProcessClusterEventTimeoutException;
+
+import java.util.List;
 
 public interface ClusterStateTaskListener {
 
@@ -27,22 +29,6 @@
     void onFailure(Exception e);
 
     /**
-<<<<<<< HEAD
-     * Called when the task was successfully executed and, if it resulted in a cluster state update, then the update was published and
-     * successfully committed.
-     * <p>
-=======
-     * A callback for when the task was rejected because the processing node is no longer the elected master.
-     *
-     * Implementations of this callback must not throw exceptions: an exception thrown here is logged by the master service at {@code ERROR}
-     * level and otherwise ignored, except in tests where it raises an {@link AssertionError}. If log-and-ignore is the right behaviour then
-     * implementations must do so themselves, typically using a more specific logger and at a less dramatic log level.
-     */
-    default void onNoLongerMaster() {
-        onFailure(new NotMasterException("no longer master"));
-    }
-
-    /**
      * Called when the result of the {@link ClusterStateTaskExecutor#execute(ClusterState, List)} method have been processed properly by all
      * listeners.
      *
@@ -51,12 +37,10 @@
      * to ignore the published state and instead handle the success of a publication via the listener that the executor passes to
      * {@link ClusterStateTaskExecutor.TaskContext#success}.
      *
->>>>>>> 4b2b3fa7
      * Implementations of this callback must not throw exceptions: an exception thrown here is logged by the master service at {@code ERROR}
      * level and otherwise ignored, except in tests where it raises an {@link AssertionError}. If log-and-ignore is the right behaviour then
      * implementations must do so themselves, typically using a more specific logger and at a less dramatic log level.
      */
     // TODO: replace all remaining usages of this method with dedicated listeners and then remove it.
     default void clusterStateProcessed(ClusterState oldState, ClusterState newState) {}
-
 }