/*
 * Copyright Elasticsearch B.V. and/or licensed to Elasticsearch B.V. under one
 * or more contributor license agreements. Licensed under the Elastic License
 * 2.0 and the Server Side Public License, v 1; you may not use this file except
 * in compliance with, at your election, the Elastic License 2.0 or the Server
 * Side Public License, v 1.
 */
package org.elasticsearch.cluster.coordination;

import org.apache.logging.log4j.Level;
import org.apache.logging.log4j.LogManager;
import org.apache.logging.log4j.Logger;
import org.apache.lucene.util.SetOnce;
import org.elasticsearch.action.ActionListener;
import org.elasticsearch.action.ActionListenerResponseHandler;
import org.elasticsearch.action.support.ChannelActionListener;
import org.elasticsearch.action.support.ListenableActionFuture;
import org.elasticsearch.client.internal.Client;
import org.elasticsearch.cluster.ClusterName;
import org.elasticsearch.cluster.ClusterState;
import org.elasticsearch.cluster.ClusterStatePublicationEvent;
import org.elasticsearch.cluster.ClusterStateUpdateTask;
import org.elasticsearch.cluster.LocalMasterServiceTask;
import org.elasticsearch.cluster.block.ClusterBlocks;
import org.elasticsearch.cluster.coordination.ClusterFormationFailureHelper.ClusterFormationState;
import org.elasticsearch.cluster.coordination.CoordinationMetadata.VotingConfigExclusion;
import org.elasticsearch.cluster.coordination.CoordinationMetadata.VotingConfiguration;
import org.elasticsearch.cluster.coordination.CoordinationState.VoteCollection;
import org.elasticsearch.cluster.coordination.FollowersChecker.FollowerCheckRequest;
import org.elasticsearch.cluster.coordination.JoinHelper.InitialJoinAccumulator;
import org.elasticsearch.cluster.metadata.Metadata;
import org.elasticsearch.cluster.node.DiscoveryNode;
import org.elasticsearch.cluster.node.DiscoveryNodes;
import org.elasticsearch.cluster.routing.RerouteService;
import org.elasticsearch.cluster.routing.allocation.AllocationService;
import org.elasticsearch.cluster.service.ClusterApplier;
import org.elasticsearch.cluster.service.ClusterApplierService;
import org.elasticsearch.cluster.service.MasterService;
import org.elasticsearch.cluster.service.MasterServiceTaskQueue;
import org.elasticsearch.common.Priority;
import org.elasticsearch.common.Strings;
import org.elasticsearch.common.component.AbstractLifecycleComponent;
import org.elasticsearch.common.io.stream.NamedWriteableRegistry;
import org.elasticsearch.common.settings.ClusterSettings;
import org.elasticsearch.common.settings.Setting;
import org.elasticsearch.common.settings.Settings;
import org.elasticsearch.common.transport.TransportAddress;
import org.elasticsearch.common.util.concurrent.EsExecutors;
import org.elasticsearch.common.util.concurrent.ListenableFuture;
import org.elasticsearch.common.xcontent.XContentHelper;
import org.elasticsearch.core.Nullable;
import org.elasticsearch.core.Releasable;
import org.elasticsearch.core.Releasables;
import org.elasticsearch.core.SuppressForbidden;
import org.elasticsearch.core.TimeValue;
import org.elasticsearch.discovery.ConfiguredHostsResolver;
import org.elasticsearch.discovery.DiscoveryModule;
import org.elasticsearch.discovery.DiscoveryStats;
import org.elasticsearch.discovery.HandshakingTransportAddressConnector;
import org.elasticsearch.discovery.PeerFinder;
import org.elasticsearch.discovery.SeedHostsProvider;
import org.elasticsearch.discovery.SeedHostsResolver;
import org.elasticsearch.discovery.TransportAddressConnector;
import org.elasticsearch.indices.breaker.CircuitBreakerService;
import org.elasticsearch.monitor.NodeHealthService;
import org.elasticsearch.monitor.StatusInfo;
import org.elasticsearch.threadpool.Scheduler;
import org.elasticsearch.threadpool.ThreadPool;
import org.elasticsearch.threadpool.ThreadPool.Names;
import org.elasticsearch.transport.NodeDisconnectedException;
import org.elasticsearch.transport.TransportRequest;
import org.elasticsearch.transport.TransportRequestOptions;
import org.elasticsearch.transport.TransportResponse.Empty;
import org.elasticsearch.transport.TransportService;
import org.elasticsearch.transport.Transports;
import org.elasticsearch.xcontent.json.JsonXContent;

import java.io.IOException;
import java.util.ArrayList;
import java.util.Collection;
import java.util.Collections;
import java.util.HashSet;
import java.util.List;
import java.util.Locale;
import java.util.Optional;
import java.util.Random;
import java.util.Set;
import java.util.concurrent.CopyOnWriteArrayList;
import java.util.concurrent.atomic.AtomicBoolean;
import java.util.function.BiConsumer;
import java.util.function.Supplier;
import java.util.stream.Collectors;
import java.util.stream.Stream;
import java.util.stream.StreamSupport;

import static org.elasticsearch.cluster.coordination.NoMasterBlockService.NO_MASTER_BLOCK_ID;
import static org.elasticsearch.core.Strings.format;
import static org.elasticsearch.discovery.SettingsBasedSeedHostsProvider.DISCOVERY_SEED_HOSTS_SETTING;
import static org.elasticsearch.gateway.ClusterStateUpdaters.hideStateIfNotRecovered;
import static org.elasticsearch.gateway.GatewayService.STATE_NOT_RECOVERED_BLOCK;
import static org.elasticsearch.monitor.StatusInfo.Status.UNHEALTHY;

public class Coordinator extends AbstractLifecycleComponent implements ClusterStatePublisher {

    private static final Logger logger = LogManager.getLogger(Coordinator.class);

    // the timeout before emitting an info log about a slow-running publication
    public static final Setting<TimeValue> PUBLISH_INFO_TIMEOUT_SETTING = Setting.timeSetting(
        "cluster.publish.info_timeout",
        TimeValue.timeValueMillis(10000),
        TimeValue.timeValueMillis(1),
        Setting.Property.NodeScope
    );

    // the timeout for the publication of each value
    public static final Setting<TimeValue> PUBLISH_TIMEOUT_SETTING = Setting.timeSetting(
        "cluster.publish.timeout",
        TimeValue.timeValueMillis(30000),
        TimeValue.timeValueMillis(1),
        Setting.Property.NodeScope
    );

    public static final Setting<TimeValue> SINGLE_NODE_CLUSTER_SEED_HOSTS_CHECK_INTERVAL_SETTING = Setting.timeSetting(
        "cluster.discovery_configuration_check.interval",
        TimeValue.timeValueMillis(30000),
        TimeValue.timeValueMillis(1),
        Setting.Property.NodeScope
    );

    public static final String COMMIT_STATE_ACTION_NAME = "internal:cluster/coordination/commit_state";

    private final Settings settings;
    private final boolean singleNodeDiscovery;
    private final ElectionStrategy electionStrategy;
    private final TransportService transportService;
    private final MasterService masterService;
    private final AllocationService allocationService;
    private final JoinHelper joinHelper;
    private final JoinValidationService joinValidationService;
<<<<<<< HEAD
    private final MasterServiceTaskQueue<NodeRemovalClusterStateTaskExecutor.Task> nodeRemovalQueue;
=======
    private final NodeLeftExecutor nodeLeftExecutor;
>>>>>>> ddbf59b8
    private final Supplier<CoordinationState.PersistedState> persistedStateSupplier;
    private final NoMasterBlockService noMasterBlockService;
    final Object mutex = new Object(); // package-private to allow tests to call methods that assert that the mutex is held
    private final SetOnce<CoordinationState> coordinationState = new SetOnce<>(); // initialized on start-up (see doStart)
    private volatile ClusterState applierState; // the state that should be exposed to the cluster state applier

    private final PeerFinder peerFinder;
    private final PreVoteCollector preVoteCollector;
    private final Random random;
    private final ElectionSchedulerFactory electionSchedulerFactory;
    private final SeedHostsResolver configuredHostsResolver;
    private final TimeValue publishTimeout;
    private final TimeValue publishInfoTimeout;
    private final TimeValue singleNodeClusterSeedHostsCheckInterval;
    @Nullable
    private Scheduler.Cancellable singleNodeClusterChecker = null;
    private final PublicationTransportHandler publicationHandler;
    private final LeaderChecker leaderChecker;
    private final FollowersChecker followersChecker;
    private final ClusterApplier clusterApplier;
    private final Collection<BiConsumer<DiscoveryNode, ClusterState>> onJoinValidators;
    @Nullable
    private Releasable electionScheduler;
    @Nullable
    private Releasable prevotingRound;
    private long maxTermSeen;
    private final Reconfigurator reconfigurator;
    private final ClusterBootstrapService clusterBootstrapService;
    private final LagDetector lagDetector;
    private final ClusterFormationFailureHelper clusterFormationFailureHelper;
    private final JoinReasonService joinReasonService;

    private Mode mode;
    private Optional<DiscoveryNode> lastKnownLeader;
    private Optional<Join> lastJoin;
    private JoinHelper.JoinAccumulator joinAccumulator;
    private Optional<CoordinatorPublication> currentPublication = Optional.empty();
    private final NodeHealthService nodeHealthService;
    private final List<PeerFinderListener> peerFinderListeners;

    /**
     * @param nodeName The name of the node, used to name the {@link java.util.concurrent.ExecutorService} of the {@link SeedHostsResolver}.
     * @param onJoinValidators A collection of join validators to restrict which nodes may join the cluster.
     */
    public Coordinator(
        String nodeName,
        Settings settings,
        ClusterSettings clusterSettings,
        TransportService transportService,
        Client client,
        NamedWriteableRegistry namedWriteableRegistry,
        AllocationService allocationService,
        MasterService masterService,
        Supplier<CoordinationState.PersistedState> persistedStateSupplier,
        SeedHostsProvider seedHostsProvider,
        ClusterApplier clusterApplier,
        Collection<BiConsumer<DiscoveryNode, ClusterState>> onJoinValidators,
        Random random,
        RerouteService rerouteService,
        ElectionStrategy electionStrategy,
        NodeHealthService nodeHealthService,
        CircuitBreakerService circuitBreakerService
    ) {
        this.settings = settings;
        this.transportService = transportService;
        this.masterService = masterService;
        this.allocationService = allocationService;
        this.onJoinValidators = NodeJoinExecutor.addBuiltInJoinValidators(onJoinValidators);
        this.singleNodeDiscovery = DiscoveryModule.isSingleNodeDiscovery(settings);
        this.electionStrategy = electionStrategy;
        this.joinReasonService = new JoinReasonService(transportService.getThreadPool()::relativeTimeInMillis);
        this.joinHelper = new JoinHelper(
            allocationService,
            masterService,
            clusterApplier,
            transportService,
            this::getCurrentTerm,
            this::handleJoinRequest,
            this::joinLeaderInTerm,
            rerouteService,
            nodeHealthService,
            joinReasonService,
            circuitBreakerService
        );
        this.joinValidationService = new JoinValidationService(
            settings,
            transportService,
            this::getStateForMasterService,
            this.onJoinValidators
        );
        this.persistedStateSupplier = persistedStateSupplier;
        this.noMasterBlockService = new NoMasterBlockService(settings, clusterSettings);
        this.lastKnownLeader = Optional.empty();
        this.lastJoin = Optional.empty();
        this.joinAccumulator = new InitialJoinAccumulator();
        this.publishTimeout = PUBLISH_TIMEOUT_SETTING.get(settings);
        this.publishInfoTimeout = PUBLISH_INFO_TIMEOUT_SETTING.get(settings);
        this.singleNodeClusterSeedHostsCheckInterval = SINGLE_NODE_CLUSTER_SEED_HOSTS_CHECK_INTERVAL_SETTING.get(settings);
        this.random = random;
        this.electionSchedulerFactory = new ElectionSchedulerFactory(settings, random, transportService.getThreadPool());
        this.preVoteCollector = new PreVoteCollector(
            transportService,
            this::startElection,
            this::updateMaxTermSeen,
            electionStrategy,
            nodeHealthService
        );
        configuredHostsResolver = new SeedHostsResolver(nodeName, settings, transportService, seedHostsProvider);
        this.peerFinder = new CoordinatorPeerFinder(
            settings,
            transportService,
            new HandshakingTransportAddressConnector(settings, transportService),
            configuredHostsResolver
        );
        transportService.registerRequestHandler(
            COMMIT_STATE_ACTION_NAME,
            Names.CLUSTER_COORDINATION,
            false,
            false,
            ApplyCommitRequest::new,
            (request, channel, task) -> handleApplyCommit(request, new ChannelActionListener<>(channel).map(r -> Empty.INSTANCE))
        );
        this.publicationHandler = new PublicationTransportHandler(transportService, namedWriteableRegistry, this::handlePublishRequest);
        this.leaderChecker = new LeaderChecker(settings, transportService, this::onLeaderFailure, nodeHealthService);
        this.followersChecker = new FollowersChecker(
            settings,
            transportService,
            this::onFollowerCheckRequest,
            this::removeNode,
            nodeHealthService
        );
<<<<<<< HEAD
        this.nodeRemovalQueue = masterService.createTaskQueue(
            "node-left",
            Priority.IMMEDIATE,
            new NodeRemovalClusterStateTaskExecutor(allocationService)
        );
=======
        this.nodeLeftExecutor = new NodeLeftExecutor(allocationService);
>>>>>>> ddbf59b8
        this.clusterApplier = clusterApplier;
        masterService.setClusterStateSupplier(this::getStateForMasterService);
        this.reconfigurator = new Reconfigurator(settings, clusterSettings);
        this.clusterBootstrapService = new ClusterBootstrapService(
            settings,
            transportService,
            this::getFoundPeers,
            this::isInitialConfigurationSet,
            this::setInitialConfiguration
        );
        this.lagDetector = new LagDetector(
            settings,
            transportService.getThreadPool(),
            new LagDetector.HotThreadsLoggingLagListener(
                transportService,
                client,
                (node, appliedVersion, expectedVersion) -> removeNode(node, "lagging")
            ),
            transportService::getLocalNode
        );
        this.clusterFormationFailureHelper = new ClusterFormationFailureHelper(
            settings,
            this::getClusterFormationState,
            transportService.getThreadPool(),
            joinHelper::logLastFailedJoinAttempt
        );
        this.nodeHealthService = nodeHealthService;
        this.peerFinderListeners = new CopyOnWriteArrayList<>();
        this.peerFinderListeners.add(clusterBootstrapService);
    }

    /**
     * This method returns an object containing information about why cluster formation failed, which can be useful in troubleshooting.
     * @return Information about why cluster formation failed
     */
    public ClusterFormationState getClusterFormationState() {
        return new ClusterFormationState(
            settings,
            getStateForMasterService(),
            peerFinder.getLastResolvedAddresses(),
            Stream.concat(Stream.of(getLocalNode()), StreamSupport.stream(peerFinder.getFoundPeers().spliterator(), false)).toList(),
            getCurrentTerm(),
            electionStrategy,
            nodeHealthService.getHealth(),
            joinHelper.getInFlightJoinStatuses()
        );
    }

    private void onLeaderFailure(Supplier<String> message, Exception e) {
        synchronized (mutex) {
            if (mode != Mode.CANDIDATE) {
                assert lastKnownLeader.isPresent();
                if (logger.isDebugEnabled()) {
                    // TODO this is a workaround for log4j's Supplier. We should remove this, once using ES logging api
                    logger.info(() -> message.get(), e);
                } else {
                    logger.info(() -> message.get());
                }
            }
            becomeCandidate("onLeaderFailure");
        }
    }

    private void removeNode(DiscoveryNode discoveryNode, String reason) {
        synchronized (mutex) {
            if (mode == Mode.LEADER) {
<<<<<<< HEAD
                var task = new NodeRemovalClusterStateTaskExecutor.Task(
                    discoveryNode,
                    reason,
                    () -> joinReasonService.onNodeRemoved(discoveryNode, reason)
                );
                nodeRemovalQueue.submitTask("node-left", task, null);
=======
                masterService.submitStateUpdateTask(
                    "node-left",
                    new NodeLeftExecutor.Task(discoveryNode, reason, () -> joinReasonService.onNodeRemoved(discoveryNode, reason)),
                    ClusterStateTaskConfig.build(Priority.IMMEDIATE),
                    nodeLeftExecutor
                );
>>>>>>> ddbf59b8
            }
        }
    }

    void onFollowerCheckRequest(FollowerCheckRequest followerCheckRequest) {
        synchronized (mutex) {
            ensureTermAtLeast(followerCheckRequest.getSender(), followerCheckRequest.getTerm());

            if (getCurrentTerm() != followerCheckRequest.getTerm()) {
                logger.trace("onFollowerCheckRequest: current term is [{}], rejecting {}", getCurrentTerm(), followerCheckRequest);
                throw new CoordinationStateRejectedException(
                    "onFollowerCheckRequest: current term is [" + getCurrentTerm() + "], rejecting " + followerCheckRequest
                );
            }

            // check if node has accepted a state in this term already. If not, this node has never committed a cluster state in this
            // term and therefore never removed the NO_MASTER_BLOCK for this term. This logic ensures that we quickly turn a node
            // into follower, even before receiving the first cluster state update, but also don't have to deal with the situation
            // where we would possibly have to remove the NO_MASTER_BLOCK from the applierState when turning a candidate back to follower.
            if (getLastAcceptedState().term() < getCurrentTerm()) {
                becomeFollower("onFollowerCheckRequest", followerCheckRequest.getSender());
            } else if (mode == Mode.FOLLOWER) {
                logger.trace("onFollowerCheckRequest: responding successfully to {}", followerCheckRequest);
            } else if (joinHelper.isJoinPending()) {
                logger.trace("onFollowerCheckRequest: rejoining master, responding successfully to {}", followerCheckRequest);
            } else {
                logger.trace("onFollowerCheckRequest: received check from faulty master, rejecting {}", followerCheckRequest);
                throw new CoordinationStateRejectedException(
                    "onFollowerCheckRequest: received check from faulty master, rejecting " + followerCheckRequest
                );
            }
        }
    }

    private void handleApplyCommit(ApplyCommitRequest applyCommitRequest, ActionListener<Void> applyListener) {
        synchronized (mutex) {
            logger.trace("handleApplyCommit: applying commit {}", applyCommitRequest);

            coordinationState.get().handleCommit(applyCommitRequest);
            final ClusterState committedState = hideStateIfNotRecovered(coordinationState.get().getLastAcceptedState());
            applierState = mode == Mode.CANDIDATE ? clusterStateWithNoMasterBlock(committedState) : committedState;
            updateSingleNodeClusterChecker(); // in case nodes increase/decrease, possibly update the single-node checker
            if (applyCommitRequest.getSourceNode().equals(getLocalNode())) {
                // master node applies the committed state at the end of the publication process, not here.
                applyListener.onResponse(null);
            } else {
                clusterApplier.onNewClusterState(applyCommitRequest.toString(), () -> applierState, applyListener.map(r -> {
                    onClusterStateApplied();
                    return r;
                }));
            }
        }
    }

    private void onClusterStateApplied() {
        assert ThreadPool.assertCurrentThreadPool(ClusterApplierService.CLUSTER_UPDATE_THREAD_NAME);
        if (getMode() != Mode.CANDIDATE) {
            joinHelper.onClusterStateApplied();
        }
        if (getLocalNode().isMasterNode()) {
            joinReasonService.onClusterStateApplied(applierState.nodes());
        }
    }

    PublishWithJoinResponse handlePublishRequest(PublishRequest publishRequest) {
        assert publishRequest.getAcceptedState().nodes().getLocalNode().equals(getLocalNode())
            : publishRequest.getAcceptedState().nodes().getLocalNode() + " != " + getLocalNode();

        final ClusterState newClusterState = publishRequest.getAcceptedState();
        if (newClusterState.nodes().isLocalNodeElectedMaster() == false) {
            // background initialization on the current master has been started by the master service already
            newClusterState.initializeAsync(transportService.getThreadPool().generic());
        }

        synchronized (mutex) {
            final DiscoveryNode sourceNode = newClusterState.nodes().getMasterNode();
            logger.trace("handlePublishRequest: handling [{}] from [{}]", publishRequest, sourceNode);

            if (sourceNode.equals(getLocalNode()) && mode != Mode.LEADER) {
                // Rare case in which we stood down as leader between starting this publication and receiving it ourselves. The publication
                // is already failed so there is no point in proceeding.
                throw new CoordinationStateRejectedException("no longer leading this publication's term: " + publishRequest);
            }

            final ClusterState localState = coordinationState.get().getLastAcceptedState();

            if (localState.metadata().clusterUUIDCommitted()
                && localState.metadata().clusterUUID().equals(newClusterState.metadata().clusterUUID()) == false) {
                logger.warn(
                    "received cluster state from {} with a different cluster uuid {} than local cluster uuid {}, rejecting",
                    sourceNode,
                    newClusterState.metadata().clusterUUID(),
                    localState.metadata().clusterUUID()
                );
                throw new CoordinationStateRejectedException(
                    "received cluster state from "
                        + sourceNode
                        + " with a different cluster uuid "
                        + newClusterState.metadata().clusterUUID()
                        + " than local cluster uuid "
                        + localState.metadata().clusterUUID()
                        + ", rejecting"
                );
            }

            if (newClusterState.term() > localState.term()) {
                // only do join validation if we have not accepted state from this master yet
                onJoinValidators.forEach(a -> a.accept(getLocalNode(), newClusterState));
            }

            ensureTermAtLeast(sourceNode, newClusterState.term());
            final PublishResponse publishResponse = coordinationState.get().handlePublishRequest(publishRequest);

            if (sourceNode.equals(getLocalNode())) {
                preVoteCollector.update(getPreVoteResponse(), getLocalNode());
            } else {
                becomeFollower("handlePublishRequest", sourceNode); // also updates preVoteCollector
            }

            return new PublishWithJoinResponse(publishResponse, joinWithDestination(lastJoin, sourceNode, newClusterState.term()));
        }
    }

    private static Optional<Join> joinWithDestination(Optional<Join> lastJoin, DiscoveryNode leader, long term) {
        if (lastJoin.isPresent() && lastJoin.get().targetMatches(leader) && lastJoin.get().getTerm() == term) {
            return lastJoin;
        }

        return Optional.empty();
    }

    private void closePrevotingAndElectionScheduler() {
        if (prevotingRound != null) {
            prevotingRound.close();
            prevotingRound = null;
        }

        if (electionScheduler != null) {
            electionScheduler.close();
            electionScheduler = null;
        }
    }

    private void updateMaxTermSeen(final long term) {
        synchronized (mutex) {
            maxTermSeen = Math.max(maxTermSeen, term);
            final long currentTerm = getCurrentTerm();
            if (mode == Mode.LEADER && maxTermSeen > currentTerm) {
                // Bump our term. However if there is a publication in flight then doing so would cancel the publication, so don't do that
                // since we check whether a term bump is needed at the end of the publication too.
                if (publicationInProgress()) {
                    logger.debug("updateMaxTermSeen: maxTermSeen = {} > currentTerm = {}, enqueueing term bump", maxTermSeen, currentTerm);
                } else {
                    try {
                        logger.debug("updateMaxTermSeen: maxTermSeen = {} > currentTerm = {}, bumping term", maxTermSeen, currentTerm);
                        ensureTermAtLeast(getLocalNode(), maxTermSeen);
                        startElection();
                    } catch (Exception e) {
                        logger.warn(() -> format("failed to bump term to %s", maxTermSeen), e);
                        becomeCandidate("updateMaxTermSeen");
                    }
                }
            }
        }
    }

    private void startElection() {
        synchronized (mutex) {
            // The preVoteCollector is only active while we are candidate, but it does not call this method with synchronisation, so we have
            // to check our mode again here.
            if (mode == Mode.CANDIDATE) {
                if (localNodeMayWinElection(getLastAcceptedState()) == false) {
                    logger.trace("skip election as local node may not win it: {}", getLastAcceptedState().coordinationMetadata());
                    return;
                }

                final StartJoinRequest startJoinRequest = new StartJoinRequest(getLocalNode(), Math.max(getCurrentTerm(), maxTermSeen) + 1);
                logger.debug("starting election with {}", startJoinRequest);
                getDiscoveredNodes().forEach(node -> joinHelper.sendStartJoinRequest(startJoinRequest, node));
            }
        }
    }

    private void abdicateTo(DiscoveryNode newMaster) {
        assert Thread.holdsLock(mutex);
        assert mode == Mode.LEADER : "expected to be leader on abdication but was " + mode;
        assert newMaster.isMasterNode() : "should only abdicate to master-eligible node but was " + newMaster;
        final StartJoinRequest startJoinRequest = new StartJoinRequest(newMaster, Math.max(getCurrentTerm(), maxTermSeen) + 1);
        logger.info("abdicating to {} with term {}", newMaster, startJoinRequest.getTerm());
        getLastAcceptedState().nodes().mastersFirstStream().forEach(node -> joinHelper.sendStartJoinRequest(startJoinRequest, node));
        // handling of start join messages on the local node will be dispatched to the coordination thread-pool
        assert mode == Mode.LEADER : "should still be leader after sending abdication messages " + mode;
        // explicitly move node to candidate state so that the next cluster state update task yields an onNoLongerMaster event
        becomeCandidate("after abdicating to " + newMaster);
    }

    private static boolean localNodeMayWinElection(ClusterState lastAcceptedState) {
        final DiscoveryNode localNode = lastAcceptedState.nodes().getLocalNode();
        assert localNode != null;
        return nodeMayWinElection(lastAcceptedState, localNode);
    }

    private static boolean nodeMayWinElection(ClusterState lastAcceptedState, DiscoveryNode node) {
        final String nodeId = node.getId();
        return lastAcceptedState.getLastCommittedConfiguration().getNodeIds().contains(nodeId)
            || lastAcceptedState.getLastAcceptedConfiguration().getNodeIds().contains(nodeId)
            || lastAcceptedState.getVotingConfigExclusions().stream().noneMatch(vce -> vce.getNodeId().equals(nodeId));
    }

    private Optional<Join> ensureTermAtLeast(DiscoveryNode sourceNode, long targetTerm) {
        assert Thread.holdsLock(mutex) : "Coordinator mutex not held";
        if (getCurrentTerm() < targetTerm) {
            return Optional.of(joinLeaderInTerm(new StartJoinRequest(sourceNode, targetTerm)));
        }
        return Optional.empty();
    }

    private Join joinLeaderInTerm(StartJoinRequest startJoinRequest) {
        synchronized (mutex) {
            logger.debug("joinLeaderInTerm: for [{}] with term {}", startJoinRequest.getSourceNode(), startJoinRequest.getTerm());
            final Join join = coordinationState.get().handleStartJoin(startJoinRequest);
            lastJoin = Optional.of(join);
            peerFinder.setCurrentTerm(getCurrentTerm());
            if (mode != Mode.CANDIDATE) {
                becomeCandidate("joinLeaderInTerm"); // updates followersChecker and preVoteCollector
            } else {
                followersChecker.updateFastResponseState(getCurrentTerm(), mode);
                preVoteCollector.update(getPreVoteResponse(), null);
            }
            return join;
        }
    }

    private void handleJoinRequest(JoinRequest joinRequest, ActionListener<Void> joinListener) {
        assert Thread.holdsLock(mutex) == false;
        assert getLocalNode().isMasterNode() : getLocalNode() + " received a join but is not master-eligible";
        logger.trace("handleJoinRequest: as {}, handling {}", mode, joinRequest);

        if (singleNodeDiscovery && joinRequest.getSourceNode().equals(getLocalNode()) == false) {
            joinListener.onFailure(
                new IllegalStateException(
                    "cannot join node with ["
                        + DiscoveryModule.DISCOVERY_TYPE_SETTING.getKey()
                        + "] set to ["
                        + DiscoveryModule.SINGLE_NODE_DISCOVERY_TYPE
                        + "] discovery"
                )
            );
            return;
        }

        transportService.connectToNode(joinRequest.getSourceNode(), new ActionListener<>() {
            @Override
            public void onResponse(Releasable response) {
                boolean retainConnection = false;
                try {
                    validateJoinRequest(
                        joinRequest,
                        ActionListener.runBefore(joinListener, () -> Releasables.close(response))
                            .delegateFailure((l, ignored) -> processJoinRequest(joinRequest, l))
                    );
                    retainConnection = true;
                } catch (Exception e) {
                    joinListener.onFailure(e);
                } finally {
                    if (retainConnection == false) {
                        Releasables.close(response);
                    }
                }
            }

            @Override
            public void onFailure(Exception e) {
                logger.warn(
                    () -> format(
                        "received join request from [%s] but could not connect back to the joining node",
                        joinRequest.getSourceNode()
                    ),
                    e
                );

                joinListener.onFailure(
                    // NodeDisconnectedException mainly to suppress uninteresting stack trace
                    new NodeDisconnectedException(
                        joinRequest.getSourceNode(),
                        String.format(
                            Locale.ROOT,
                            "failure when opening connection back from [%s] to [%s]",
                            getLocalNode().descriptionWithoutAttributes(),
                            joinRequest.getSourceNode().descriptionWithoutAttributes()
                        ),
                        JoinHelper.JOIN_ACTION_NAME,
                        e
                    )
                );
            }
        });
    }

    private void validateJoinRequest(JoinRequest joinRequest, ActionListener<Void> validateListener) {

        // Before letting the node join the cluster, ensure:
        // - it's a new enough version to pass the version barrier
        // - we have a healthy STATE channel to the node
        // - if we're already master that it can make sense of the current cluster state.
        // - we have a healthy PING channel to the node

        final ListenableActionFuture<Empty> validateStateListener = new ListenableActionFuture<>();
        final ClusterState stateForJoinValidation = getStateForMasterService();
        if (stateForJoinValidation.nodes().isLocalNodeElectedMaster()) {
            onJoinValidators.forEach(a -> a.accept(joinRequest.getSourceNode(), stateForJoinValidation));
            if (stateForJoinValidation.getBlocks().hasGlobalBlock(STATE_NOT_RECOVERED_BLOCK) == false) {
                // We do this in a couple of places including the cluster update thread. This one here is really just best effort to ensure
                // we fail as fast as possible.
                NodeJoinExecutor.ensureVersionBarrier(
                    joinRequest.getSourceNode().getVersion(),
                    stateForJoinValidation.getNodes().getMinNodeVersion()
                );
            }
            sendJoinValidate(joinRequest.getSourceNode(), validateStateListener);
        } else {
            sendJoinPing(joinRequest.getSourceNode(), TransportRequestOptions.Type.STATE, validateStateListener);
        }

        sendJoinPing(joinRequest.getSourceNode(), TransportRequestOptions.Type.PING, new ActionListener<>() {
            @Override
            public void onResponse(Empty empty) {
                validateStateListener.addListener(validateListener.map(ignored -> null));
            }

            @Override
            public void onFailure(Exception e) {
                // The join will be rejected, but we wait for the state validation to complete as well since the node will retry and we
                // don't want lots of cluster states in flight.
                validateStateListener.addListener(new ActionListener<>() {
                    @Override
                    public void onResponse(Empty empty) {
                        validateListener.onFailure(e);
                    }

                    @Override
                    public void onFailure(Exception e2) {
                        e2.addSuppressed(e);
                        validateListener.onFailure(e2);
                    }
                });
            }
        });
    }

    private void sendJoinValidate(DiscoveryNode discoveryNode, ActionListener<Empty> listener) {
        joinValidationService.validateJoin(discoveryNode, listener.delegateResponse((delegate, e) -> {
            logger.warn(() -> "failed to validate incoming join request from node [" + discoveryNode + "]", e);
            delegate.onFailure(
                new IllegalStateException(
                    String.format(
                        Locale.ROOT,
                        "failure when sending a join validation request from [%s] to [%s]",
                        getLocalNode().descriptionWithoutAttributes(),
                        discoveryNode.descriptionWithoutAttributes()
                    ),
                    e
                )
            );
        }));
    }

    private void sendJoinPing(DiscoveryNode discoveryNode, TransportRequestOptions.Type channelType, ActionListener<Empty> listener) {
        transportService.sendRequest(
            discoveryNode,
            JoinHelper.JOIN_PING_ACTION_NAME,
            TransportRequest.Empty.INSTANCE,
            TransportRequestOptions.of(null, channelType),
            new ActionListenerResponseHandler<>(listener.delegateResponse((l, e) -> {
                logger.warn(() -> format("failed to ping joining node [%s] on channel type [%s]", discoveryNode, channelType), e);
                listener.onFailure(
                    new IllegalStateException(
                        String.format(
                            Locale.ROOT,
                            "failure when sending a join ping request from [%s] to [%s]",
                            getLocalNode().descriptionWithoutAttributes(),
                            discoveryNode.descriptionWithoutAttributes()
                        ),
                        e
                    )
                );
            }), i -> Empty.INSTANCE, Names.CLUSTER_COORDINATION)
        );
    }

    private void processJoinRequest(JoinRequest joinRequest, ActionListener<Void> joinListener) {
        assert Transports.assertNotTransportThread("blocking on coordinator mutex and maybe doing IO to increase term");
        final Optional<Join> optionalJoin = joinRequest.getOptionalJoin();
        try {
            synchronized (mutex) {
                updateMaxTermSeen(joinRequest.getTerm());

                final CoordinationState coordState = coordinationState.get();
                final boolean prevElectionWon = coordState.electionWon();

                optionalJoin.ifPresent(this::handleJoin);
                joinAccumulator.handleJoinRequest(joinRequest.getSourceNode(), joinListener);

                if (prevElectionWon == false && coordState.electionWon()) {
                    becomeLeader();
                }
            }
        } catch (Exception e) {
            joinListener.onFailure(e);
        }
    }

    private void updateSingleNodeClusterChecker() {
        assert Thread.holdsLock(mutex) : "Coordinator mutex not held";

        if (mode == Mode.LEADER && applierState.nodes().size() == 1) {
            if (singleNodeClusterChecker == null) {
                // Make a single-node checker if none exists
                singleNodeClusterChecker = transportService.getThreadPool().scheduleWithFixedDelay(new Runnable() {
                    @Override
                    public void run() {
                        Coordinator.this.checkSingleNodeCluster();
                    }

                    @Override
                    public String toString() {
                        return "single-node cluster checker";
                    }
                }, this.singleNodeClusterSeedHostsCheckInterval, Names.SAME);
            }
            return;
        }

        // In case of a multi-node cluster, there is no need for the single-node checker so cancel it
        if (singleNodeClusterChecker != null) {
            singleNodeClusterChecker.cancel();
            singleNodeClusterChecker = null;
        }
    }

    private void checkSingleNodeCluster() {
        if (mode != Mode.LEADER || applierState.nodes().size() > 1) {
            return;
        }

        if (DISCOVERY_SEED_HOSTS_SETTING.exists(settings)) {
            if (DISCOVERY_SEED_HOSTS_SETTING.get(settings).isEmpty()) {
                // For a single-node cluster, the only acceptable setting is an empty list.
                return;
            } else {
                logger.warn(
                    """
                        This node is a fully-formed single-node cluster with cluster UUID [{}], but it is configured as if to \
                        discover other nodes and form a multi-node cluster via the [{}] setting. Fully-formed clusters do not \
                        attempt to discover other nodes, and nodes with different cluster UUIDs cannot belong to the same cluster. \
                        The cluster UUID persists across restarts and can only be changed by deleting the contents of the node's \
                        data path(s). Remove the discovery configuration to suppress this message.""",
                    applierState.metadata().clusterUUID(),
                    DISCOVERY_SEED_HOSTS_SETTING.getKey() + "=" + DISCOVERY_SEED_HOSTS_SETTING.get(settings)
                );
            }
        }
    }

    void becomeCandidate(String method) {
        assert Thread.holdsLock(mutex) : "Coordinator mutex not held";
        logger.debug(
            "{}: coordinator becoming CANDIDATE in term {} (was {}, lastKnownLeader was [{}])",
            method,
            getCurrentTerm(),
            mode,
            lastKnownLeader
        );

        if (mode != Mode.CANDIDATE) {
            final Mode prevMode = mode;
            mode = Mode.CANDIDATE;
            cancelActivePublication("become candidate: " + method);
            joinAccumulator.close(mode);
            joinAccumulator = joinHelper.new CandidateJoinAccumulator();

            peerFinder.activate(coordinationState.get().getLastAcceptedState().nodes());
            clusterFormationFailureHelper.start();

            leaderChecker.setCurrentNodes(DiscoveryNodes.EMPTY_NODES);
            leaderChecker.updateLeader(null);

            followersChecker.clearCurrentNodes();
            followersChecker.updateFastResponseState(getCurrentTerm(), mode);
            lagDetector.clearTrackedNodes();

            if (prevMode == Mode.LEADER) {
                cleanMasterService();
            }

            if (applierState.nodes().getMasterNodeId() != null) {
                applierState = clusterStateWithNoMasterBlock(applierState);
                clusterApplier.onNewClusterState("becoming candidate: " + method, () -> applierState, ActionListener.noop());
            }
        }

        updateSingleNodeClusterChecker();
        preVoteCollector.update(getPreVoteResponse(), null);
    }

    private void becomeLeader() {
        assert Thread.holdsLock(mutex) : "Coordinator mutex not held";
        assert mode == Mode.CANDIDATE : "expected candidate but was " + mode;
        assert getLocalNode().isMasterNode() : getLocalNode() + " became a leader but is not master-eligible";

        logger.debug(
            "handleJoinRequest: coordinator becoming LEADER in term {} (was {}, lastKnownLeader was [{}])",
            getCurrentTerm(),
            mode,
            lastKnownLeader
        );

        mode = Mode.LEADER;
        joinAccumulator.close(mode);
        joinAccumulator = joinHelper.new LeaderJoinAccumulator();

        lastKnownLeader = Optional.of(getLocalNode());
        peerFinder.deactivate(getLocalNode());
        clusterFormationFailureHelper.stop();
        closePrevotingAndElectionScheduler();
        preVoteCollector.update(getPreVoteResponse(), getLocalNode());

        assert leaderChecker.leader() == null : leaderChecker.leader();
        followersChecker.updateFastResponseState(getCurrentTerm(), mode);

        updateSingleNodeClusterChecker();
    }

    void becomeFollower(String method, DiscoveryNode leaderNode) {
        assert Thread.holdsLock(mutex) : "Coordinator mutex not held";
        assert leaderNode.isMasterNode() : leaderNode + " became a leader but is not master-eligible";
        assert mode != Mode.LEADER : "do not switch to follower from leader (should be candidate first)";

        if (mode == Mode.FOLLOWER && Optional.of(leaderNode).equals(lastKnownLeader)) {
            logger.trace("{}: coordinator remaining FOLLOWER of [{}] in term {}", method, leaderNode, getCurrentTerm());
        } else {
            logger.debug(
                "{}: coordinator becoming FOLLOWER of [{}] in term {} (was {}, lastKnownLeader was [{}])",
                method,
                leaderNode,
                getCurrentTerm(),
                mode,
                lastKnownLeader
            );
        }

        final boolean restartLeaderChecker = (mode == Mode.FOLLOWER && Optional.of(leaderNode).equals(lastKnownLeader)) == false;

        if (mode != Mode.FOLLOWER) {
            mode = Mode.FOLLOWER;
            joinAccumulator.close(mode);
            joinAccumulator = new JoinHelper.FollowerJoinAccumulator();
            leaderChecker.setCurrentNodes(DiscoveryNodes.EMPTY_NODES);
        }

        updateSingleNodeClusterChecker();
        lastKnownLeader = Optional.of(leaderNode);
        peerFinder.deactivate(leaderNode);
        clusterFormationFailureHelper.stop();
        closePrevotingAndElectionScheduler();
        cancelActivePublication("become follower: " + method);
        preVoteCollector.update(getPreVoteResponse(), leaderNode);

        if (restartLeaderChecker) {
            leaderChecker.updateLeader(leaderNode);
        }

        followersChecker.clearCurrentNodes();
        followersChecker.updateFastResponseState(getCurrentTerm(), mode);
        lagDetector.clearTrackedNodes();
    }

    private void cleanMasterService() {
        new LocalMasterServiceTask(Priority.NORMAL) {
            @Override
            public void onFailure(Exception e) {
                // ignore
                logger.trace("failed to clean-up after stepping down as master", e);
            }

            @Override
            public void execute(ClusterState currentState) {
                if (currentState.nodes().isLocalNodeElectedMaster() == false) {
                    allocationService.cleanCaches();
                }
            }
        }.submit(masterService, "clean-up after stepping down as master");
    }

    private PreVoteResponse getPreVoteResponse() {
        return new PreVoteResponse(
            getCurrentTerm(),
            coordinationState.get().getLastAcceptedTerm(),
            coordinationState.get().getLastAcceptedState().version()
        );
    }

    // package-visible for testing
    long getCurrentTerm() {
        synchronized (mutex) {
            return coordinationState.get().getCurrentTerm();
        }
    }

    // package-visible for testing
    Mode getMode() {
        synchronized (mutex) {
            return mode;
        }
    }

    // visible for testing
    DiscoveryNode getLocalNode() {
        return transportService.getLocalNode();
    }

    // package-visible for testing
    boolean publicationInProgress() {
        synchronized (mutex) {
            return currentPublication.isPresent();
        }
    }

    @Override
    protected void doStart() {
        synchronized (mutex) {
            CoordinationState.PersistedState persistedState = persistedStateSupplier.get();
            coordinationState.set(new CoordinationState(getLocalNode(), persistedState, electionStrategy));
            peerFinder.setCurrentTerm(getCurrentTerm());
            configuredHostsResolver.start();
            final ClusterState lastAcceptedState = coordinationState.get().getLastAcceptedState();
            clusterBootstrapService.logBootstrapState(lastAcceptedState.metadata());
            final VotingConfiguration votingConfiguration = lastAcceptedState.getLastCommittedConfiguration();
            if (singleNodeDiscovery
                && votingConfiguration.isEmpty() == false
                && votingConfiguration.hasQuorum(Collections.singleton(getLocalNode().getId())) == false) {
                throw new IllegalStateException(
                    "cannot start with ["
                        + DiscoveryModule.DISCOVERY_TYPE_SETTING.getKey()
                        + "] set to ["
                        + DiscoveryModule.SINGLE_NODE_DISCOVERY_TYPE
                        + "] when local node "
                        + getLocalNode()
                        + " does not have quorum in voting configuration "
                        + votingConfiguration
                );
            }
            final Metadata.Builder metadata = Metadata.builder();
            if (lastAcceptedState.metadata().clusterUUIDCommitted()) {
                metadata.clusterUUID(lastAcceptedState.metadata().clusterUUID()).clusterUUIDCommitted(true);
            }
            ClusterState initialState = ClusterState.builder(ClusterName.CLUSTER_NAME_SETTING.get(settings))
                .blocks(
                    ClusterBlocks.builder()
                        .addGlobalBlock(STATE_NOT_RECOVERED_BLOCK)
                        .addGlobalBlock(noMasterBlockService.getNoMasterBlock())
                )
                .nodes(DiscoveryNodes.builder().add(getLocalNode()).localNodeId(getLocalNode().getId()))
                .metadata(metadata)
                .build();
            applierState = initialState;
            clusterApplier.setInitialState(initialState);
        }
    }

    public DiscoveryStats stats() {
        return new DiscoveryStats(
            new PendingClusterStateStats(0, 0, 0),
            publicationHandler.stats(),
            getLocalNode().isMasterNode() ? masterService.getClusterStateUpdateStats() : null,
            clusterApplier.getStats()
        );
    }

    public void startInitialJoin() {
        synchronized (mutex) {
            becomeCandidate("startInitialJoin");
        }
        clusterBootstrapService.scheduleUnconfiguredBootstrap();
    }

    @Override
    protected void doStop() {
        configuredHostsResolver.stop();
        joinValidationService.stop();
    }

    @Override
    protected void doClose() throws IOException {
        final CoordinationState coordinationState = this.coordinationState.get();
        if (coordinationState != null) {
            // This looks like a race that might leak an unclosed CoordinationState if it's created while execution is here, but this method
            // is synchronized on AbstractLifecycleComponent#lifestyle, as is the doStart() method that creates the CoordinationState, so
            // it's all ok.
            synchronized (mutex) {
                coordinationState.close();
            }
        }
    }

    public void invariant() {
        synchronized (mutex) {
            final Optional<DiscoveryNode> peerFinderLeader = peerFinder.getLeader();
            assert peerFinder.getCurrentTerm() == getCurrentTerm();
            assert followersChecker.getFastResponseState().term() == getCurrentTerm() : followersChecker.getFastResponseState();
            assert followersChecker.getFastResponseState().mode() == getMode() : followersChecker.getFastResponseState();
            assert (applierState.nodes().getMasterNodeId() == null) == applierState.blocks().hasGlobalBlockWithId(NO_MASTER_BLOCK_ID);
            assert preVoteCollector.getPreVoteResponse().equals(getPreVoteResponse()) : preVoteCollector + " vs " + getPreVoteResponse();

            assert lagDetector.getTrackedNodes().contains(getLocalNode()) == false : lagDetector.getTrackedNodes();
            assert followersChecker.getKnownFollowers().equals(lagDetector.getTrackedNodes())
                : followersChecker.getKnownFollowers() + " vs " + lagDetector.getTrackedNodes();
            assert singleNodeClusterChecker == null || (mode == Mode.LEADER && applierState.nodes().size() == 1)
                : "Single node checker must exist iff there is a single-node cluster";

            if (mode == Mode.LEADER) {
                final boolean becomingMaster = getStateForMasterService().term() != getCurrentTerm();

                assert coordinationState.get().electionWon();
                assert lastKnownLeader.isPresent() && lastKnownLeader.get().equals(getLocalNode());
                assert joinAccumulator instanceof JoinHelper.LeaderJoinAccumulator;
                assert peerFinderLeader.equals(lastKnownLeader) : peerFinderLeader;
                assert electionScheduler == null : electionScheduler;
                assert prevotingRound == null : prevotingRound;
                assert becomingMaster || getStateForMasterService().nodes().getMasterNodeId() != null : getStateForMasterService();
                assert leaderChecker.leader() == null : leaderChecker.leader();
                assert getLocalNode().equals(applierState.nodes().getMasterNode())
                    || (applierState.nodes().getMasterNodeId() == null && applierState.term() < getCurrentTerm());
                assert preVoteCollector.getLeader() == getLocalNode() : preVoteCollector;
                assert clusterFormationFailureHelper.isRunning() == false;

                final boolean activePublication = currentPublication.map(CoordinatorPublication::isActiveForCurrentLeader).orElse(false);
                if (becomingMaster && activePublication == false) {
                    // cluster state update task to become master is submitted to MasterService, but publication has not started yet
                    assert followersChecker.getKnownFollowers().isEmpty() : followersChecker.getKnownFollowers();
                } else {
                    final ClusterState lastPublishedState;
                    if (activePublication) {
                        // active publication in progress: followersChecker is up-to-date with nodes that we're actively publishing to
                        lastPublishedState = currentPublication.get().publishedState();
                    } else {
                        // no active publication: followersChecker is up-to-date with the nodes of the latest publication
                        lastPublishedState = coordinationState.get().getLastAcceptedState();
                    }
                    final Set<DiscoveryNode> lastPublishedNodes = new HashSet<>();
                    lastPublishedState.nodes().forEach(lastPublishedNodes::add);
                    assert lastPublishedNodes.remove(getLocalNode()); // followersChecker excludes local node
                    assert lastPublishedNodes.equals(followersChecker.getKnownFollowers())
                        : lastPublishedNodes + " != " + followersChecker.getKnownFollowers();
                }

                assert becomingMaster
                    || activePublication
                    || coordinationState.get()
                        .getLastAcceptedConfiguration()
                        .equals(coordinationState.get().getLastCommittedConfiguration())
                    : coordinationState.get().getLastAcceptedConfiguration()
                        + " != "
                        + coordinationState.get().getLastCommittedConfiguration();
            } else if (mode == Mode.FOLLOWER) {
                assert coordinationState.get().electionWon() == false : getLocalNode() + " is FOLLOWER so electionWon() should be false";
                assert lastKnownLeader.isPresent() && (lastKnownLeader.get().equals(getLocalNode()) == false);
                assert joinAccumulator instanceof JoinHelper.FollowerJoinAccumulator;
                assert peerFinderLeader.equals(lastKnownLeader) : peerFinderLeader;
                assert electionScheduler == null : electionScheduler;
                assert prevotingRound == null : prevotingRound;
                assert getStateForMasterService().nodes().getMasterNodeId() == null : getStateForMasterService();
                assert leaderChecker.currentNodeIsMaster() == false;
                assert lastKnownLeader.equals(Optional.of(leaderChecker.leader()));
                assert followersChecker.getKnownFollowers().isEmpty();
                assert lastKnownLeader.get().equals(applierState.nodes().getMasterNode())
                    || (applierState.nodes().getMasterNodeId() == null
                        && (applierState.term() < getCurrentTerm() || applierState.version() < getLastAcceptedState().version()));
                assert currentPublication.map(Publication::isCommitted).orElse(true);
                assert preVoteCollector.getLeader().equals(lastKnownLeader.get()) : preVoteCollector;
                assert clusterFormationFailureHelper.isRunning() == false;
            } else {
                assert mode == Mode.CANDIDATE;
                assert joinAccumulator instanceof JoinHelper.CandidateJoinAccumulator;
                assert peerFinderLeader.isPresent() == false : peerFinderLeader;
                assert prevotingRound == null || electionScheduler != null;
                assert getStateForMasterService().nodes().getMasterNodeId() == null : getStateForMasterService();
                assert leaderChecker.currentNodeIsMaster() == false;
                assert leaderChecker.leader() == null : leaderChecker.leader();
                assert followersChecker.getKnownFollowers().isEmpty();
                assert applierState.nodes().getMasterNodeId() == null;
                assert currentPublication.map(Publication::isCommitted).orElse(true);
                assert preVoteCollector.getLeader() == null : preVoteCollector;
                assert clusterFormationFailureHelper.isRunning();
            }
        }
    }

    public boolean isInitialConfigurationSet() {
        return getStateForMasterService().getLastAcceptedConfiguration().isEmpty() == false;
    }

    /**
     * Sets the initial configuration to the given {@link VotingConfiguration}. This method is safe to call
     * more than once, as long as the argument to each call is the same.
     *
     * @param votingConfiguration The nodes that should form the initial configuration.
     * @return whether this call successfully set the initial configuration - if false, the cluster has already been bootstrapped.
     */
    public boolean setInitialConfiguration(final VotingConfiguration votingConfiguration) {
        synchronized (mutex) {
            final ClusterState currentState = getStateForMasterService();

            if (isInitialConfigurationSet()) {
                logger.debug("initial configuration already set, ignoring {}", votingConfiguration);
                return false;
            }

            if (getLocalNode().isMasterNode() == false) {
                logger.debug("skip setting initial configuration as local node is not a master-eligible node");
                throw new CoordinationStateRejectedException(
                    "this node is not master-eligible, but cluster bootstrapping can only happen on a master-eligible node"
                );
            }

            if (votingConfiguration.getNodeIds().contains(getLocalNode().getId()) == false) {
                logger.debug("skip setting initial configuration as local node is not part of initial configuration");
                throw new CoordinationStateRejectedException("local node is not part of initial configuration");
            }

            final List<DiscoveryNode> knownNodes = new ArrayList<>();
            knownNodes.add(getLocalNode());
            peerFinder.getFoundPeers().forEach(knownNodes::add);

            if (votingConfiguration.hasQuorum(knownNodes.stream().map(DiscoveryNode::getId).toList()) == false) {
                logger.debug(
                    "skip setting initial configuration as not enough nodes discovered to form a quorum in the "
                        + "initial configuration [knownNodes={}, {}]",
                    knownNodes,
                    votingConfiguration
                );
                throw new CoordinationStateRejectedException(
                    "not enough nodes discovered to form a quorum in the initial configuration "
                        + "[knownNodes="
                        + knownNodes
                        + ", "
                        + votingConfiguration
                        + "]"
                );
            }

            logger.info("setting initial configuration to {}", votingConfiguration);
            final CoordinationMetadata coordinationMetadata = CoordinationMetadata.builder(currentState.coordinationMetadata())
                .lastAcceptedConfiguration(votingConfiguration)
                .lastCommittedConfiguration(votingConfiguration)
                .build();

            Metadata.Builder metadataBuilder = Metadata.builder(currentState.metadata());
            // automatically generate a UID for the metadata if we need to
            metadataBuilder.generateClusterUuidIfNeeded();
            metadataBuilder.coordinationMetadata(coordinationMetadata);

            coordinationState.get().setInitialState(ClusterState.builder(currentState).metadata(metadataBuilder).build());
            assert localNodeMayWinElection(getLastAcceptedState())
                : "initial state does not allow local node to win election: " + getLastAcceptedState().coordinationMetadata();
            preVoteCollector.update(getPreVoteResponse(), null); // pick up the change to last-accepted version
            startElectionScheduler();
            return true;
        }
    }

    // Package-private for testing
    ClusterState improveConfiguration(ClusterState clusterState) {
        assert Thread.holdsLock(mutex) : "Coordinator mutex not held";
        assert validVotingConfigExclusionState(clusterState) : clusterState;

        // exclude any nodes whose ID is in the voting config exclusions list ...
        final Stream<String> excludedNodeIds = clusterState.getVotingConfigExclusions().stream().map(VotingConfigExclusion::getNodeId);
        // ... and also automatically exclude the node IDs of master-ineligible nodes that were previously master-eligible and are still in
        // the voting config. We could exclude all the master-ineligible nodes here, but there could be quite a few of them and that makes
        // the logging much harder to follow.
        final Stream<String> masterIneligibleNodeIdsInVotingConfig = clusterState.nodes()
            .stream()
            .filter(
                n -> n.isMasterNode() == false
                    && (clusterState.getLastAcceptedConfiguration().getNodeIds().contains(n.getId())
                        || clusterState.getLastCommittedConfiguration().getNodeIds().contains(n.getId()))
            )
            .map(DiscoveryNode::getId);

        DiscoveryNode localNode = getLocalNode();
        final Set<DiscoveryNode> liveNodes = clusterState.nodes()
            .stream()
            .filter(DiscoveryNode::isMasterNode)
            .filter((n) -> coordinationState.get().containsJoinVoteFor(n) || n.equals(localNode))
            .collect(Collectors.toSet());
        final VotingConfiguration newConfig = reconfigurator.reconfigure(
            liveNodes,
            Stream.concat(masterIneligibleNodeIdsInVotingConfig, excludedNodeIds).collect(Collectors.toSet()),
            localNode,
            clusterState.getLastAcceptedConfiguration()
        );

        if (newConfig.equals(clusterState.getLastAcceptedConfiguration()) == false) {
            assert coordinationState.get().joinVotesHaveQuorumFor(newConfig);
            return ClusterState.builder(clusterState)
                .metadata(
                    Metadata.builder(clusterState.metadata())
                        .coordinationMetadata(
                            CoordinationMetadata.builder(clusterState.coordinationMetadata()).lastAcceptedConfiguration(newConfig).build()
                        )
                )
                .build();
        }
        return clusterState;
    }

    /*
    * Valid Voting Configuration Exclusion state criteria:
    * 1. Every voting config exclusion with an ID of _absent_ should not match any nodes currently in the cluster by name
    * 2. Every voting config exclusion with a name of _absent_ should not match any nodes currently in the cluster by ID
     */
    static boolean validVotingConfigExclusionState(ClusterState clusterState) {
        Set<VotingConfigExclusion> votingConfigExclusions = clusterState.getVotingConfigExclusions();
        Set<String> nodeNamesWithAbsentId = votingConfigExclusions.stream()
            .filter(e -> e.getNodeId().equals(VotingConfigExclusion.MISSING_VALUE_MARKER))
            .map(VotingConfigExclusion::getNodeName)
            .collect(Collectors.toSet());
        Set<String> nodeIdsWithAbsentName = votingConfigExclusions.stream()
            .filter(e -> e.getNodeName().equals(VotingConfigExclusion.MISSING_VALUE_MARKER))
            .map(VotingConfigExclusion::getNodeId)
            .collect(Collectors.toSet());
        for (DiscoveryNode node : clusterState.getNodes()) {
            if (node.isMasterNode() && (nodeIdsWithAbsentName.contains(node.getId()) || nodeNamesWithAbsentId.contains(node.getName()))) {
                return false;
            }
        }

        return true;
    }

    private final AtomicBoolean reconfigurationTaskScheduled = new AtomicBoolean();

    private void scheduleReconfigurationIfNeeded() {
        assert Thread.holdsLock(mutex) : "Coordinator mutex not held";
        assert mode == Mode.LEADER : mode;
        assert currentPublication.isPresent() == false : "Expected no publication in progress";

        final ClusterState state = getLastAcceptedState();
        if (improveConfiguration(state) != state && reconfigurationTaskScheduled.compareAndSet(false, true)) {
            logger.trace("scheduling reconfiguration");
            submitUnbatchedTask("reconfigure", new ClusterStateUpdateTask(Priority.URGENT) {
                @Override
                public ClusterState execute(ClusterState currentState) {
                    reconfigurationTaskScheduled.set(false);
                    synchronized (mutex) {
                        return improveConfiguration(currentState);
                    }
                }

                @Override
                public void onFailure(Exception e) {
                    reconfigurationTaskScheduled.set(false);
                    logger.debug("reconfiguration failed", e);
                }
            });
        }
    }

    @SuppressForbidden(reason = "legacy usage of unbatched task") // TODO add support for batching here
    private void submitUnbatchedTask(String source, ClusterStateUpdateTask task) {
        masterService.submitUnbatchedStateUpdateTask(source, task);
    }

    // exposed for tests
    boolean missingJoinVoteFrom(DiscoveryNode node) {
        return node.isMasterNode() && coordinationState.get().containsJoinVoteFor(node) == false;
    }

    private void handleJoin(Join join) {
        synchronized (mutex) {
            ensureTermAtLeast(getLocalNode(), join.getTerm()).ifPresent(this::handleJoin);

            if (coordinationState.get().electionWon()) {
                // If we have already won the election then the actual join does not matter for election purposes, so swallow any exception
                final boolean isNewJoinFromMasterEligibleNode = handleJoinIgnoringExceptions(join);

                // If we haven't completely finished becoming master then there's already a publication scheduled which will, in turn,
                // schedule a reconfiguration if needed. It's benign to schedule a reconfiguration anyway, but it might fail if it wins the
                // race against the election-winning publication and log a big error message, which we can prevent by checking this here:
                final boolean establishedAsMaster = mode == Mode.LEADER && getLastAcceptedState().term() == getCurrentTerm();
                if (isNewJoinFromMasterEligibleNode && establishedAsMaster && publicationInProgress() == false) {
                    scheduleReconfigurationIfNeeded();
                }
            } else {
                coordinationState.get().handleJoin(join); // this might fail and bubble up the exception
            }
        }
    }

    /**
     * @return true iff the join was from a new node and was successfully added
     */
    private boolean handleJoinIgnoringExceptions(Join join) {
        try {
            return coordinationState.get().handleJoin(join);
        } catch (CoordinationStateRejectedException e) {
            logger.debug(() -> "failed to add " + join + " - ignoring", e);
            return false;
        }
    }

    public ClusterState getLastAcceptedState() {
        synchronized (mutex) {
            return coordinationState.get().getLastAcceptedState();
        }
    }

    @Nullable
    public ClusterState getApplierState() {
        return applierState;
    }

    private List<DiscoveryNode> getDiscoveredNodes() {
        final List<DiscoveryNode> nodes = new ArrayList<>();
        nodes.add(getLocalNode());
        peerFinder.getFoundPeers().forEach(nodes::add);
        return nodes;
    }

    ClusterState getStateForMasterService() {
        synchronized (mutex) {
            // expose last accepted cluster state as base state upon which the master service
            // speculatively calculates the next cluster state update
            final ClusterState clusterState = coordinationState.get().getLastAcceptedState();
            assert clusterState.nodes().getLocalNode() != null;
            if (mode != Mode.LEADER || clusterState.term() != getCurrentTerm()) {
                // the master service checks if the local node is the master node in order to fail execution of the state update early
                return clusterStateWithNoMasterBlock(clusterState);
            }
            return clusterState;
        }
    }

    private ClusterState clusterStateWithNoMasterBlock(ClusterState clusterState) {
        if (clusterState.nodes().getMasterNodeId() != null) {
            // remove block if it already exists before adding new one
            assert clusterState.blocks().hasGlobalBlockWithId(NO_MASTER_BLOCK_ID) == false
                : "NO_MASTER_BLOCK should only be added by Coordinator";
            final ClusterBlocks clusterBlocks = ClusterBlocks.builder()
                .blocks(clusterState.blocks())
                .addGlobalBlock(noMasterBlockService.getNoMasterBlock())
                .build();
            final DiscoveryNodes discoveryNodes = new DiscoveryNodes.Builder(clusterState.nodes()).masterNodeId(null).build();
            return ClusterState.builder(clusterState).blocks(clusterBlocks).nodes(discoveryNodes).build();
        } else {
            return clusterState;
        }
    }

    @Override
    public void publish(
        ClusterStatePublicationEvent clusterStatePublicationEvent,
        ActionListener<Void> publishListener,
        AckListener ackListener
    ) {
        try {
            synchronized (mutex) {
                if (mode != Mode.LEADER || getCurrentTerm() != clusterStatePublicationEvent.getNewState().term()) {
                    logger.debug(
                        () -> format(
                            "[%s] failed publication as node is no longer master for term %s",
                            clusterStatePublicationEvent.getSummary(),
                            clusterStatePublicationEvent.getNewState().term()
                        )
                    );
                    publishListener.onFailure(
                        new FailedToCommitClusterStateException(
                            "node is no longer master for term "
                                + clusterStatePublicationEvent.getNewState().term()
                                + " while handling publication"
                        )
                    );
                    return;
                }

                if (currentPublication.isPresent()) {
                    assert false : "[" + currentPublication.get() + "] in progress, cannot start new publication";
                    logger.warn(
                        () -> format(
                            "[%s] failed publication as already publication in progress",
                            clusterStatePublicationEvent.getSummary()
                        )
                    );
                    publishListener.onFailure(
                        new FailedToCommitClusterStateException("publication " + currentPublication.get() + " already in progress")
                    );
                    return;
                }

                assert assertPreviousStateConsistency(clusterStatePublicationEvent);

                final ClusterState clusterState = clusterStatePublicationEvent.getNewState();

                assert getLocalNode().equals(clusterState.getNodes().get(getLocalNode().getId()))
                    : getLocalNode() + " should be in published " + clusterState;

                final long publicationContextConstructionStartMillis = transportService.getThreadPool().rawRelativeTimeInMillis();
                final PublicationTransportHandler.PublicationContext publicationContext = publicationHandler.newPublicationContext(
                    clusterStatePublicationEvent
                );
                try {
                    clusterStatePublicationEvent.setPublicationContextConstructionElapsedMillis(
                        transportService.getThreadPool().rawRelativeTimeInMillis() - publicationContextConstructionStartMillis
                    );

                    final PublishRequest publishRequest = coordinationState.get().handleClientValue(clusterState);
                    final CoordinatorPublication publication = new CoordinatorPublication(
                        clusterStatePublicationEvent,
                        publishRequest,
                        publicationContext,
                        new ListenableFuture<>(),
                        ackListener,
                        publishListener
                    );
                    currentPublication = Optional.of(publication);

                    final DiscoveryNodes publishNodes = publishRequest.getAcceptedState().nodes();
                    leaderChecker.setCurrentNodes(publishNodes);
                    followersChecker.setCurrentNodes(publishNodes);
                    lagDetector.setTrackedNodes(publishNodes);
                    publication.start(followersChecker.getFaultyNodes());
                } finally {
                    publicationContext.decRef();
                }
            }
        } catch (Exception e) {
            logger.debug(() -> "[" + clusterStatePublicationEvent.getSummary() + "] publishing failed", e);
            publishListener.onFailure(new FailedToCommitClusterStateException("publishing failed", e));
        }
    }

    // there is no equals on cluster state, so we just serialize it to XContent and compare Maps
    // deserialized from the resulting JSON
    private boolean assertPreviousStateConsistency(ClusterStatePublicationEvent clusterStatePublicationEvent) {
        assert clusterStatePublicationEvent.getOldState() == coordinationState.get().getLastAcceptedState()
            || XContentHelper.convertToMap(JsonXContent.jsonXContent, Strings.toString(clusterStatePublicationEvent.getOldState()), false)
                .equals(
                    XContentHelper.convertToMap(
                        JsonXContent.jsonXContent,
                        Strings.toString(clusterStateWithNoMasterBlock(coordinationState.get().getLastAcceptedState())),
                        false
                    )
                )
            : Strings.toString(clusterStatePublicationEvent.getOldState())
                + " vs "
                + Strings.toString(clusterStateWithNoMasterBlock(coordinationState.get().getLastAcceptedState()));
        return true;
    }

    private <T> ActionListener<T> wrapWithMutex(ActionListener<T> listener) {
        return new ActionListener<T>() {
            @Override
            public void onResponse(T t) {
                synchronized (mutex) {
                    listener.onResponse(t);
                }
            }

            @Override
            public void onFailure(Exception e) {
                synchronized (mutex) {
                    listener.onFailure(e);
                }
            }
        };
    }

    private void cancelActivePublication(String reason) {
        assert Thread.holdsLock(mutex) : "Coordinator mutex not held";
        if (currentPublication.isPresent()) {
            currentPublication.get().cancel(reason);
        }
    }

    public Collection<BiConsumer<DiscoveryNode, ClusterState>> getOnJoinValidators() {
        return onJoinValidators;
    }

    // for tests
    boolean hasIdleJoinValidationService() {
        return joinValidationService.isIdle();
    }

    public void addPeerFinderListener(PeerFinderListener peerFinderListener) {
        this.peerFinderListeners.add(peerFinderListener);
    }

    public enum Mode {
        CANDIDATE,
        LEADER,
        FOLLOWER
    }

    private class CoordinatorPeerFinder extends PeerFinder {

        CoordinatorPeerFinder(
            Settings settings,
            TransportService transportService,
            TransportAddressConnector transportAddressConnector,
            ConfiguredHostsResolver configuredHostsResolver
        ) {
            super(
                settings,
                transportService,
                transportAddressConnector,
                singleNodeDiscovery ? hostsResolver -> {} : configuredHostsResolver
            );
        }

        @Override
        protected void onActiveMasterFound(DiscoveryNode masterNode, long term) {
            synchronized (mutex) {
                ensureTermAtLeast(masterNode, term);
                joinHelper.sendJoinRequest(masterNode, getCurrentTerm(), joinWithDestination(lastJoin, masterNode, term));
            }
        }

        @Override
        protected void startProbe(TransportAddress transportAddress) {
            if (singleNodeDiscovery == false) {
                super.startProbe(transportAddress);
            }
        }

        @Override
        protected void onFoundPeersUpdated() {
            synchronized (mutex) {
                if (mode == Mode.CANDIDATE) {
                    final VoteCollection expectedVotes = new VoteCollection();
                    getFoundPeers().forEach(expectedVotes::addVote);
                    expectedVotes.addVote(Coordinator.this.getLocalNode());
                    final boolean foundQuorum = coordinationState.get().isElectionQuorum(expectedVotes);

                    if (foundQuorum) {
                        if (electionScheduler == null) {
                            startElectionScheduler();
                        }
                    } else {
                        closePrevotingAndElectionScheduler();
                    }
                }
            }
            peerFinderListeners.forEach(PeerFinderListener::onFoundPeersUpdated);
        }
    }

    private void startElectionScheduler() {
        assert electionScheduler == null : electionScheduler;

        if (getLocalNode().isMasterNode() == false) {
            return;
        }

        final TimeValue gracePeriod = TimeValue.ZERO;
        electionScheduler = electionSchedulerFactory.startElectionScheduler(gracePeriod, new Runnable() {
            @Override
            public void run() {
                synchronized (mutex) {
                    if (mode == Mode.CANDIDATE) {
                        final ClusterState lastAcceptedState = coordinationState.get().getLastAcceptedState();

                        if (localNodeMayWinElection(lastAcceptedState) == false) {
                            logger.trace("skip prevoting as local node may not win election: {}", lastAcceptedState.coordinationMetadata());
                            return;
                        }

                        final StatusInfo statusInfo = nodeHealthService.getHealth();
                        if (statusInfo.getStatus() == UNHEALTHY) {
                            logger.debug("skip prevoting as local node is unhealthy: [{}]", statusInfo.getInfo());
                            return;
                        }

                        if (prevotingRound != null) {
                            prevotingRound.close();
                        }
                        prevotingRound = preVoteCollector.start(lastAcceptedState, getDiscoveredNodes());
                    }
                }
            }

            @Override
            public String toString() {
                return "scheduling of new prevoting round";
            }
        });
    }

    public Iterable<DiscoveryNode> getFoundPeers() {
        return peerFinder.getFoundPeers();
    }

    public PeerFinder getPeerFinder() {
        return this.peerFinder;
    }

    /**
     * If there is any current committed publication, this method cancels it.
     * This method is used exclusively by tests.
     * @return true if publication was cancelled, false if there is no current committed publication.
     */
    boolean cancelCommittedPublication() {
        synchronized (mutex) {
            if (currentPublication.isPresent()) {
                final CoordinatorPublication publication = currentPublication.get();
                if (publication.isCommitted()) {
                    publication.cancel("cancelCommittedPublication");
                    logger.debug("Cancelled publication of [{}].", publication);
                    return true;
                }
            }
            return false;
        }
    }

    class CoordinatorPublication extends Publication {

        private final ClusterStatePublicationEvent clusterStatePublicationEvent;
        private final PublishRequest publishRequest;
        private final ListenableFuture<Void> localNodeAckEvent;
        private final AckListener ackListener;
        private final ActionListener<Void> publishListener;
        private final PublicationTransportHandler.PublicationContext publicationContext;

        @Nullable // if using single-node discovery
        private final Scheduler.ScheduledCancellable timeoutHandler;
        private final Scheduler.Cancellable infoTimeoutHandler;

        // We may not have accepted our own state before receiving a join from another node, causing its join to be rejected (we cannot
        // safely accept a join whose last-accepted term/version is ahead of ours), so store them up and process them at the end.
        private final List<Join> receivedJoins = new ArrayList<>();
        private boolean receivedJoinsProcessed;

        CoordinatorPublication(
            ClusterStatePublicationEvent clusterStatePublicationEvent,
            PublishRequest publishRequest,
            PublicationTransportHandler.PublicationContext publicationContext,
            ListenableFuture<Void> localNodeAckEvent,
            AckListener ackListener,
            ActionListener<Void> publishListener
        ) {
            super(publishRequest, new AckListener() {
                @Override
                public void onCommit(TimeValue commitTime) {
                    clusterStatePublicationEvent.setPublicationCommitElapsedMillis(commitTime.millis());
                    ackListener.onCommit(commitTime);
                }

                @Override
                public void onNodeAck(DiscoveryNode node, Exception e) {
                    // acking and cluster state application for local node is handled specially
                    if (node.equals(getLocalNode())) {
                        synchronized (mutex) {
                            if (e == null) {
                                localNodeAckEvent.onResponse(null);
                            } else {
                                localNodeAckEvent.onFailure(e);
                            }
                        }
                    } else {
                        ackListener.onNodeAck(node, e);
                        if (e == null) {
                            lagDetector.setAppliedVersion(node, publishRequest.getAcceptedState().version());
                        }
                    }
                }
            }, transportService.getThreadPool()::rawRelativeTimeInMillis);
            this.clusterStatePublicationEvent = clusterStatePublicationEvent;
            this.publishRequest = publishRequest;
            this.publicationContext = publicationContext;
            this.localNodeAckEvent = localNodeAckEvent;
            this.ackListener = ackListener;
            this.publishListener = publishListener;

            this.timeoutHandler = singleNodeDiscovery ? null : transportService.getThreadPool().schedule(new Runnable() {
                @Override
                public void run() {
                    synchronized (mutex) {
                        cancel("timed out after " + publishTimeout);
                    }
                }

                @Override
                public String toString() {
                    return "scheduled timeout for " + CoordinatorPublication.this;
                }
            }, publishTimeout, Names.CLUSTER_COORDINATION);

            this.infoTimeoutHandler = transportService.getThreadPool().schedule(new Runnable() {
                @Override
                public void run() {
                    synchronized (mutex) {
                        logIncompleteNodes(Level.INFO);
                    }
                }

                @Override
                public String toString() {
                    return "scheduled timeout for reporting on " + CoordinatorPublication.this;
                }
            }, publishInfoTimeout, Names.CLUSTER_COORDINATION);
        }

        private void removePublicationAndPossiblyBecomeCandidate(String reason) {
            assert Thread.holdsLock(mutex) : "Coordinator mutex not held";

            assert currentPublication.get() == this;
            currentPublication = Optional.empty();
            logger.debug("publication ended unsuccessfully: {}", this);

            // check if node has not already switched modes (by bumping term)
            if (isActiveForCurrentLeader()) {
                becomeCandidate(reason);
            }
        }

        boolean isActiveForCurrentLeader() {
            // checks if this publication can still influence the mode of the current publication
            return mode == Mode.LEADER && publishRequest.getAcceptedState().term() == getCurrentTerm();
        }

        @Override
        protected void onCompletion(boolean committed) {
            assert Thread.holdsLock(mutex) : "Coordinator mutex not held";
            final long completionTimeMillis = transportService.getThreadPool().rawRelativeTimeInMillis();
            clusterStatePublicationEvent.setPublicationCompletionElapsedMillis(completionTimeMillis - getStartTime());

            localNodeAckEvent.addListener(new ActionListener<>() {
                @Override
                public void onResponse(Void ignore) {
                    assert Thread.holdsLock(mutex) : "Coordinator mutex not held";
                    assert committed;

                    receivedJoins.forEach(CoordinatorPublication.this::handleAssociatedJoin);
                    assert receivedJoinsProcessed == false;
                    receivedJoinsProcessed = true;

                    clusterApplier.onNewClusterState(
                        CoordinatorPublication.this.toString(),
                        () -> applierState,
                        new ActionListener<Void>() {
                            @Override
                            public void onFailure(Exception e) {
                                synchronized (mutex) {
                                    removePublicationAndPossiblyBecomeCandidate("clusterApplier#onNewClusterState");
                                }
                                cancelTimeoutHandlers();
                                ackListener.onNodeAck(getLocalNode(), e);
                                publishListener.onFailure(e);
                            }

                            @Override
                            public void onResponse(Void ignored) {
                                onClusterStateApplied();
                                clusterStatePublicationEvent.setMasterApplyElapsedMillis(
                                    transportService.getThreadPool().rawRelativeTimeInMillis() - completionTimeMillis
                                );
                                synchronized (mutex) {
                                    assert currentPublication.get() == CoordinatorPublication.this;
                                    currentPublication = Optional.empty();
                                    logger.debug("publication ended successfully: {}", CoordinatorPublication.this);
                                    // trigger term bump if new term was found during publication
                                    updateMaxTermSeen(getCurrentTerm());

                                    if (mode == Mode.LEADER) {
                                        // if necessary, abdicate to another node or improve the voting configuration
                                        boolean attemptReconfiguration = true;
                                        final ClusterState state = getLastAcceptedState(); // committed state
                                        if (localNodeMayWinElection(state) == false) {
                                            final List<DiscoveryNode> masterCandidates = completedNodes().stream()
                                                .filter(DiscoveryNode::isMasterNode)
                                                .filter(node -> nodeMayWinElection(state, node))
                                                .filter(node -> {
                                                    // check if master candidate would be able to get an election quorum if we were to
                                                    // abdicate to it. Assume that every node that completed the publication can provide
                                                    // a vote in that next election and has the latest state.
                                                    final long futureElectionTerm = state.term() + 1;
                                                    final VoteCollection futureVoteCollection = new VoteCollection();
                                                    completedNodes().forEach(
                                                        completedNode -> futureVoteCollection.addJoinVote(
                                                            new Join(completedNode, node, futureElectionTerm, state.term(), state.version())
                                                        )
                                                    );
                                                    return electionStrategy.isElectionQuorum(
                                                        node,
                                                        futureElectionTerm,
                                                        state.term(),
                                                        state.version(),
                                                        state.getLastCommittedConfiguration(),
                                                        state.getLastAcceptedConfiguration(),
                                                        futureVoteCollection
                                                    );
                                                })
                                                .toList();
                                            if (masterCandidates.isEmpty() == false) {
                                                abdicateTo(masterCandidates.get(random.nextInt(masterCandidates.size())));
                                                attemptReconfiguration = false;
                                            }
                                        }
                                        if (attemptReconfiguration) {
                                            scheduleReconfigurationIfNeeded();
                                        }
                                    }
                                    lagDetector.startLagDetector(publishRequest.getAcceptedState().version());
                                    logIncompleteNodes(Level.WARN);
                                }
                                cancelTimeoutHandlers();
                                ackListener.onNodeAck(getLocalNode(), null);
                                publishListener.onResponse(null);
                            }
                        }
                    );
                }

                @Override
                public void onFailure(Exception e) {
                    assert Thread.holdsLock(mutex) : "Coordinator mutex not held";
                    removePublicationAndPossiblyBecomeCandidate("Publication.onCompletion(false)");
                    cancelTimeoutHandlers();

                    final FailedToCommitClusterStateException exception = new FailedToCommitClusterStateException("publication failed", e);
                    ackListener.onNodeAck(getLocalNode(), exception); // other nodes have acked, but not the master.
                    publishListener.onFailure(exception);
                }
            }, EsExecutors.DIRECT_EXECUTOR_SERVICE, transportService.getThreadPool().getThreadContext());
        }

        private void cancelTimeoutHandlers() {
            if (timeoutHandler != null) {
                timeoutHandler.cancel();
            }
            infoTimeoutHandler.cancel();
        }

        private void handleAssociatedJoin(Join join) {
            if (join.getTerm() == getCurrentTerm() && missingJoinVoteFrom(join.getSourceNode())) {
                logger.trace("handling {}", join);
                handleJoin(join);
            }
        }

        @Override
        protected boolean isPublishQuorum(VoteCollection votes) {
            assert Thread.holdsLock(mutex) : "Coordinator mutex not held";
            return coordinationState.get().isPublishQuorum(votes);
        }

        @Override
        protected Optional<ApplyCommitRequest> handlePublishResponse(DiscoveryNode sourceNode, PublishResponse publishResponse) {
            assert Thread.holdsLock(mutex) : "Coordinator mutex not held";
            assert getCurrentTerm() >= publishResponse.getTerm();
            return coordinationState.get().handlePublishResponse(sourceNode, publishResponse);
        }

        @Override
        protected void onJoin(Join join) {
            assert Thread.holdsLock(mutex) : "Coordinator mutex not held";
            if (receivedJoinsProcessed) {
                // a late response may arrive after the state has been locally applied, meaning that receivedJoins has already been
                // processed, so we have to handle this late response here.
                handleAssociatedJoin(join);
            } else {
                receivedJoins.add(join);
            }
        }

        @Override
        protected void onMissingJoin(DiscoveryNode discoveryNode) {
            assert Thread.holdsLock(mutex) : "Coordinator mutex not held";
            // The remote node did not include a join vote in its publish response. We do not persist joins, so it could be that the remote
            // node voted for us and then rebooted, or it could be that it voted for a different node in this term. If we don't have a copy
            // of a join from this node then we assume the latter and bump our term to obtain a vote from this node.
            if (missingJoinVoteFrom(discoveryNode)) {
                final long term = publishRequest.getAcceptedState().term();
                logger.debug("onMissingJoin: no join vote from {}, bumping term to exceed {}", discoveryNode, term);
                updateMaxTermSeen(term + 1);
            }
        }

        @Override
        protected void sendPublishRequest(
            DiscoveryNode destination,
            PublishRequest publishRequest,
            ActionListener<PublishWithJoinResponse> responseActionListener
        ) {
            publicationContext.sendPublishRequest(destination, publishRequest, wrapWithMutex(responseActionListener));
        }

        private static final TransportRequestOptions COMMIT_STATE_REQUEST_OPTIONS = TransportRequestOptions.of(
            null,
            TransportRequestOptions.Type.STATE
        );

        @Override
        protected void sendApplyCommit(
            DiscoveryNode destination,
            ApplyCommitRequest applyCommit,
            ActionListener<Empty> responseActionListener
        ) {
            assert transportService.getThreadPool().getThreadContext().isSystemContext();
            transportService.sendRequest(
                destination,
                COMMIT_STATE_ACTION_NAME,
                applyCommit,
                COMMIT_STATE_REQUEST_OPTIONS,
                new ActionListenerResponseHandler<>(wrapWithMutex(responseActionListener), in -> Empty.INSTANCE, Names.CLUSTER_COORDINATION)
            );
        }
    }

    public interface PeerFinderListener {
        void onFoundPeersUpdated();
    }
}<|MERGE_RESOLUTION|>--- conflicted
+++ resolved
@@ -137,11 +137,7 @@
     private final AllocationService allocationService;
     private final JoinHelper joinHelper;
     private final JoinValidationService joinValidationService;
-<<<<<<< HEAD
-    private final MasterServiceTaskQueue<NodeRemovalClusterStateTaskExecutor.Task> nodeRemovalQueue;
-=======
-    private final NodeLeftExecutor nodeLeftExecutor;
->>>>>>> ddbf59b8
+    private final MasterServiceTaskQueue<NodeLeftExecutor.Task> nodeLeftQueue;
     private final Supplier<CoordinationState.PersistedState> persistedStateSupplier;
     private final NoMasterBlockService noMasterBlockService;
     final Object mutex = new Object(); // package-private to allow tests to call methods that assert that the mutex is held
@@ -273,15 +269,7 @@
             this::removeNode,
             nodeHealthService
         );
-<<<<<<< HEAD
-        this.nodeRemovalQueue = masterService.createTaskQueue(
-            "node-left",
-            Priority.IMMEDIATE,
-            new NodeRemovalClusterStateTaskExecutor(allocationService)
-        );
-=======
-        this.nodeLeftExecutor = new NodeLeftExecutor(allocationService);
->>>>>>> ddbf59b8
+        this.nodeLeftQueue = masterService.createTaskQueue("node-left", Priority.IMMEDIATE, new NodeLeftExecutor(allocationService));
         this.clusterApplier = clusterApplier;
         masterService.setClusterStateSupplier(this::getStateForMasterService);
         this.reconfigurator = new Reconfigurator(settings, clusterSettings);
@@ -348,21 +336,8 @@
     private void removeNode(DiscoveryNode discoveryNode, String reason) {
         synchronized (mutex) {
             if (mode == Mode.LEADER) {
-<<<<<<< HEAD
-                var task = new NodeRemovalClusterStateTaskExecutor.Task(
-                    discoveryNode,
-                    reason,
-                    () -> joinReasonService.onNodeRemoved(discoveryNode, reason)
-                );
-                nodeRemovalQueue.submitTask("node-left", task, null);
-=======
-                masterService.submitStateUpdateTask(
-                    "node-left",
-                    new NodeLeftExecutor.Task(discoveryNode, reason, () -> joinReasonService.onNodeRemoved(discoveryNode, reason)),
-                    ClusterStateTaskConfig.build(Priority.IMMEDIATE),
-                    nodeLeftExecutor
-                );
->>>>>>> ddbf59b8
+                var task = new NodeLeftExecutor.Task(discoveryNode, reason, () -> joinReasonService.onNodeRemoved(discoveryNode, reason));
+                nodeLeftQueue.submitTask("node-left", task, null);
             }
         }
     }
