--- conflicted
+++ resolved
@@ -160,12 +160,8 @@
     public static final TransportVersion KNN_AS_QUERY_ADDED = def(8_529_00_0);
     public static final TransportVersion UNDESIRED_SHARD_ALLOCATIONS_COUNT_ADDED = def(8_530_00_0);
     public static final TransportVersion ML_INFERENCE_TASK_SETTINGS_OPTIONAL_ADDED = def(8_531_00_0);
-<<<<<<< HEAD
-    public static final TransportVersion SNAPSHOTS_IN_PROGRESS_TRACKING_REMOVING_NODES_ADDED = def(8_532_00_0);
-=======
     public static final TransportVersion DEPRECATED_COMPONENT_TEMPLATES_ADDED = def(8_532_00_0);
-
->>>>>>> f39b94e7
+    public static final TransportVersion SNAPSHOTS_IN_PROGRESS_TRACKING_REMOVING_NODES_ADDED = def(8_533_00_0);
     /*
      * STOP! READ THIS FIRST! No, really,
      *        ____ _____ ___  ____  _        ____  _____    _    ____    _____ _   _ ___ ____    _____ ___ ____  ____ _____ _
