/*
 * Copyright Elasticsearch B.V. and/or licensed to Elasticsearch B.V. under one
 * or more contributor license agreements. Licensed under the Elastic License
 * 2.0 and the Server Side Public License, v 1; you may not use this file except
 * in compliance with, at your election, the Elastic License 2.0 or the Server
 * Side Public License, v 1.
 */

package org.elasticsearch;

import org.elasticsearch.core.Assertions;
import org.elasticsearch.core.UpdateForV9;

import java.lang.reflect.Field;
import java.util.Collection;
import java.util.Collections;
import java.util.HashMap;
import java.util.Map;
import java.util.NavigableMap;
import java.util.Set;
import java.util.TreeMap;
import java.util.TreeSet;

/**
 * <p>Transport version is used to coordinate compatible wire protocol communication between nodes, at a fine-grained level.  This replaces
 * and supersedes the old Version constants.</p>
 *
 * <p>Before adding a new version constant, please read the block comment at the end of the list of constants.</p>
 */
public class TransportVersions {

    /*
     * NOTE: IntelliJ lies!
     * This map is used during class construction, referenced by the registerTransportVersion method.
     * When all the transport version constants have been registered, the map is cleared & never touched again.
     */
    static TreeSet<Integer> IDS = new TreeSet<>();

    static TransportVersion def(int id) {
        if (IDS == null) throw new IllegalStateException("The IDS map needs to be present to call this method");

        if (IDS.add(id) == false) {
            throw new IllegalArgumentException("Version id " + id + " defined twice");
        }
        if (id < IDS.last()) {
            throw new IllegalArgumentException("Version id " + id + " is not defined in the right location. Keep constants sorted");
        }
        return new TransportVersion(id);
    }

    @UpdateForV9 // remove the transport versions with which v9 will not need to interact
    public static final TransportVersion ZERO = def(0);
    public static final TransportVersion V_7_0_0 = def(7_00_00_99);
    public static final TransportVersion V_7_0_1 = def(7_00_01_99);
    public static final TransportVersion V_7_1_0 = def(7_01_00_99);
    public static final TransportVersion V_7_2_0 = def(7_02_00_99);
    public static final TransportVersion V_7_2_1 = def(7_02_01_99);
    public static final TransportVersion V_7_3_0 = def(7_03_00_99);
    public static final TransportVersion V_7_3_2 = def(7_03_02_99);
    public static final TransportVersion V_7_4_0 = def(7_04_00_99);
    public static final TransportVersion V_7_5_0 = def(7_05_00_99);
    public static final TransportVersion V_7_6_0 = def(7_06_00_99);
    public static final TransportVersion V_7_7_0 = def(7_07_00_99);
    public static final TransportVersion V_7_8_0 = def(7_08_00_99);
    public static final TransportVersion V_7_8_1 = def(7_08_01_99);
    public static final TransportVersion V_7_9_0 = def(7_09_00_99);
    public static final TransportVersion V_7_10_0 = def(7_10_00_99);
    public static final TransportVersion V_7_10_1 = def(7_10_01_99);
    public static final TransportVersion V_7_11_0 = def(7_11_00_99);
    public static final TransportVersion V_7_12_0 = def(7_12_00_99);
    public static final TransportVersion V_7_13_0 = def(7_13_00_99);
    public static final TransportVersion V_7_14_0 = def(7_14_00_99);
    public static final TransportVersion V_7_15_0 = def(7_15_00_99);
    public static final TransportVersion V_7_15_1 = def(7_15_01_99);
    public static final TransportVersion V_7_16_0 = def(7_16_00_99);
    public static final TransportVersion V_7_17_0 = def(7_17_00_99);
    public static final TransportVersion V_7_17_1 = def(7_17_01_99);
    public static final TransportVersion V_7_17_8 = def(7_17_08_99);
    public static final TransportVersion V_8_0_0 = def(8_00_00_99);
    public static final TransportVersion V_8_1_0 = def(8_01_00_99);
    public static final TransportVersion V_8_2_0 = def(8_02_00_99);
    public static final TransportVersion V_8_3_0 = def(8_03_00_99);
    public static final TransportVersion V_8_4_0 = def(8_04_00_99);
    public static final TransportVersion V_8_5_0 = def(8_05_00_99);
    public static final TransportVersion V_8_6_0 = def(8_06_00_99);
    public static final TransportVersion V_8_6_1 = def(8_06_01_99);
    public static final TransportVersion V_8_7_0 = def(8_07_00_99);
    public static final TransportVersion V_8_7_1 = def(8_07_01_99);
    public static final TransportVersion V_8_8_0 = def(8_08_00_99);
    public static final TransportVersion V_8_8_1 = def(8_08_01_99);
    /*
     * READ THE COMMENT BELOW THIS BLOCK OF DECLARATIONS BEFORE ADDING NEW TRANSPORT VERSIONS
     * Detached transport versions added below here.
     */
    public static final TransportVersion V_8_500_020 = def(8_500_020);
    public static final TransportVersion V_8_500_040 = def(8_500_040);
    public static final TransportVersion V_8_500_041 = def(8_500_041);
    public static final TransportVersion V_8_500_042 = def(8_500_042);
    public static final TransportVersion V_8_500_043 = def(8_500_043);
    public static final TransportVersion V_8_500_044 = def(8_500_044);
    public static final TransportVersion V_8_500_045 = def(8_500_045);
    public static final TransportVersion V_8_500_046 = def(8_500_046);
    public static final TransportVersion V_8_500_047 = def(8_500_047);
    public static final TransportVersion V_8_500_048 = def(8_500_048);
    public static final TransportVersion V_8_500_049 = def(8_500_049);
    public static final TransportVersion V_8_500_050 = def(8_500_050);
    public static final TransportVersion V_8_500_051 = def(8_500_051);
    public static final TransportVersion V_8_500_052 = def(8_500_052);
    public static final TransportVersion V_8_500_053 = def(8_500_053);
    public static final TransportVersion V_8_500_054 = def(8_500_054);
    public static final TransportVersion V_8_500_055 = def(8_500_055);
    public static final TransportVersion V_8_500_056 = def(8_500_056);
    public static final TransportVersion V_8_500_057 = def(8_500_057);
    public static final TransportVersion V_8_500_058 = def(8_500_058);
    public static final TransportVersion V_8_500_059 = def(8_500_059);
    public static final TransportVersion V_8_500_060 = def(8_500_060);
    public static final TransportVersion V_8_500_061 = def(8_500_061);
    public static final TransportVersion V_8_500_062 = def(8_500_062);
    public static final TransportVersion V_8_500_063 = def(8_500_063);
    public static final TransportVersion V_8_500_064 = def(8_500_064);
    public static final TransportVersion V_8_500_065 = def(8_500_065);
    public static final TransportVersion V_8_500_066 = def(8_500_066);
    public static final TransportVersion SEARCH_RESP_SKIP_UNAVAILABLE_ADDED = def(8_500_067);
    public static final TransportVersion ML_TRAINED_MODEL_FINISH_PENDING_WORK_ADDED = def(8_500_068);
    public static final TransportVersion SEARCH_APP_INDICES_REMOVED = def(8_500_069);
    public static final TransportVersion GENERIC_NAMED_WRITABLE_ADDED = def(8_500_070);
    public static final TransportVersion PINNED_QUERY_OPTIONAL_INDEX = def(8_500_071);
    public static final TransportVersion SHARD_SIZE_PRIMARY_TERM_GEN_ADDED = def(8_500_072);
    public static final TransportVersion COMPAT_VERSIONS_MAPPING_VERSION_ADDED = def(8_500_073);
    public static final TransportVersion V_8_500_074 = def(8_500_074);
    public static final TransportVersion NODE_INFO_INDEX_VERSION_ADDED = def(8_500_075);
    public static final TransportVersion FIRST_NEW_ID_LAYOUT = def(8_501_00_0);
    public static final TransportVersion COMMIT_PRIMARY_TERM_GENERATION = def(8_501_00_1);
    public static final TransportVersion WAIT_FOR_CLUSTER_STATE_IN_RECOVERY_ADDED = def(8_502_00_0);
    public static final TransportVersion RECOVERY_COMMIT_TOO_NEW_EXCEPTION_ADDED = def(8_503_00_0);
    public static final TransportVersion NODE_INFO_COMPONENT_VERSIONS_ADDED = def(8_504_00_0);
    public static final TransportVersion COMPACT_FIELD_CAPS_ADDED = def(8_505_00_0);
    public static final TransportVersion DATA_STREAM_RESPONSE_INDEX_PROPERTIES = def(8_506_00_0);
    public static final TransportVersion ML_TRAINED_MODEL_CONFIG_PLATFORM_ADDED = def(8_507_00_0);
    public static final TransportVersion LONG_COUNT_IN_HISTOGRAM_ADDED = def(8_508_00_0);
    public static final TransportVersion INFERENCE_MODEL_SECRETS_ADDED = def(8_509_00_0);
    public static final TransportVersion NODE_INFO_REQUEST_SIMPLIFIED = def(8_510_00_0);
    public static final TransportVersion NESTED_KNN_VECTOR_QUERY_V = def(8_511_00_0);
    public static final TransportVersion ML_PACKAGE_LOADER_PLATFORM_ADDED = def(8_512_00_0);
    public static final TransportVersion ELSER_SERVICE_MODEL_VERSION_ADDED_PATCH = def(8_512_00_1);
    public static final TransportVersion PLUGIN_DESCRIPTOR_OPTIONAL_CLASSNAME = def(8_513_00_0);
    public static final TransportVersion UNIVERSAL_PROFILING_LICENSE_ADDED = def(8_514_00_0);
    public static final TransportVersion ELSER_SERVICE_MODEL_VERSION_ADDED = def(8_515_00_0);
    public static final TransportVersion NODE_STATS_HTTP_ROUTE_STATS_ADDED = def(8_516_00_0);
    public static final TransportVersion INCLUDE_SHARDS_STATS_ADDED = def(8_517_00_0);
    public static final TransportVersion BUILD_QUALIFIER_SEPARATED = def(8_518_00_0);
    public static final TransportVersion PIPELINES_IN_BULK_RESPONSE_ADDED = def(8_519_00_0);
    public static final TransportVersion PLUGIN_DESCRIPTOR_STRING_VERSION = def(8_520_00_0);
    public static final TransportVersion TOO_MANY_SCROLL_CONTEXTS_EXCEPTION_ADDED = def(8_521_00_0);
    public static final TransportVersion UNCONTENDED_REGISTER_ANALYSIS_ADDED = def(8_522_00_0);
    public static final TransportVersion TRANSFORM_GET_CHECKPOINT_TIMEOUT_ADDED = def(8_523_00_0);
    public static final TransportVersion IP_ADDRESS_WRITEABLE = def(8_524_00_0);
    public static final TransportVersion PRIMARY_TERM_ADDED = def(8_525_00_0);
    public static final TransportVersion CLUSTER_FEATURES_ADDED = def(8_526_00_0);
    public static final TransportVersion DSL_ERROR_STORE_INFORMATION_ENHANCED = def(8_527_00_0);
    public static final TransportVersion INVALID_BUCKET_PATH_EXCEPTION_INTRODUCED = def(8_528_00_0);
    public static final TransportVersion KNN_AS_QUERY_ADDED = def(8_529_00_0);
    public static final TransportVersion UNDESIRED_SHARD_ALLOCATIONS_COUNT_ADDED = def(8_530_00_0);
    public static final TransportVersion ML_INFERENCE_TASK_SETTINGS_OPTIONAL_ADDED = def(8_531_00_0);
    public static final TransportVersion DEPRECATED_COMPONENT_TEMPLATES_ADDED = def(8_532_00_0);
    public static final TransportVersion UPDATE_NON_DYNAMIC_SETTINGS_ADDED = def(8_533_00_0);
    public static final TransportVersion REPO_ANALYSIS_REGISTER_OP_COUNT_ADDED = def(8_534_00_0);
    public static final TransportVersion ML_TRAINED_MODEL_PREFIX_STRINGS_ADDED = def(8_535_00_0);
    public static final TransportVersion COUNTED_KEYWORD_ADDED = def(8_536_00_0);
    public static final TransportVersion SHAPE_VALUE_SERIALIZATION_ADDED = def(8_537_00_0);
    public static final TransportVersion INFERENCE_MULTIPLE_INPUTS = def(8_538_00_0);
    public static final TransportVersion ADDITIONAL_DESIRED_BALANCE_RECONCILIATION_STATS = def(8_539_00_0);
    public static final TransportVersion ML_STATE_CHANGE_TIMESTAMPS = def(8_540_00_0);
    public static final TransportVersion DATA_STREAM_FAILURE_STORE_ADDED = def(8_541_00_0);
    public static final TransportVersion ML_INFERENCE_OPENAI_ADDED = def(8_542_00_0);
    public static final TransportVersion SHUTDOWN_MIGRATION_STATUS_INCLUDE_COUNTS = def(8_543_00_0);
    public static final TransportVersion TRANSFORM_GET_CHECKPOINT_QUERY_AND_CLUSTER_ADDED = def(8_544_00_0);
    public static final TransportVersion GRANT_API_KEY_CLIENT_AUTHENTICATION_ADDED = def(8_545_00_0);
    public static final TransportVersion PIT_WITH_INDEX_FILTER = def(8_546_00_0);
    public static final TransportVersion NODE_INFO_VERSION_AS_STRING = def(8_547_00_0);
    public static final TransportVersion GET_API_KEY_INVALIDATION_TIME_ADDED = def(8_548_00_0);
    public static final TransportVersion ML_INFERENCE_GET_MULTIPLE_MODELS = def(8_549_00_0);
    public static final TransportVersion INFERENCE_SERVICE_RESULTS_ADDED = def(8_550_00_0);
<<<<<<< HEAD
    public static final TransportVersion SNAPSHOTS_IN_PROGRESS_TRACKING_REMOVING_NODES_ADDED = def(8_551_00_0);
=======
    public static final TransportVersion ESQL_PROFILE = def(8_551_00_0);
    public static final TransportVersion CLUSTER_STATS_RESCORER_USAGE_ADDED = def(8_552_00_0);
    public static final TransportVersion ML_INFERENCE_HF_SERVICE_ADDED = def(8_553_00_0);
    public static final TransportVersion INFERENCE_USAGE_ADDED = def(8_554_00_0);
    public static final TransportVersion UPGRADE_TO_LUCENE_9_9 = def(8_555_00_0);
    public static final TransportVersion HEALTH_INFO_ENRICHED_WITH_DSL_STATUS = def(8_556_00_0);
    public static final TransportVersion SOURCE_IN_SINGLE_VALUE_QUERY_ADDED = def(8_557_00_0);
    public static final TransportVersion MISSED_INDICES_UPDATE_EXCEPTION_ADDED = def(8_558_00_0);
    public static final TransportVersion INFERENCE_SERVICE_EMBEDDING_SIZE_ADDED = def(8_559_00_0);
    public static final TransportVersion ENRICH_ELASTICSEARCH_VERSION_REMOVED = def(8_560_00_0);
    public static final TransportVersion NODE_STATS_REQUEST_SIMPLIFIED = def(8_561_00_0);

>>>>>>> e1835c97
    /*
     * STOP! READ THIS FIRST! No, really,
     *        ____ _____ ___  ____  _        ____  _____    _    ____    _____ _   _ ___ ____    _____ ___ ____  ____ _____ _
     *       / ___|_   _/ _ \|  _ \| |      |  _ \| ____|  / \  |  _ \  |_   _| | | |_ _/ ___|  |  ___|_ _|  _ \/ ___|_   _| |
     *       \___ \ | || | | | |_) | |      | |_) |  _|   / _ \ | | | |   | | | |_| || |\___ \  | |_   | || |_) \___ \ | | | |
     *        ___) || || |_| |  __/|_|      |  _ <| |___ / ___ \| |_| |   | | |  _  || | ___) | |  _|  | ||  _ < ___) || | |_|
     *       |____/ |_| \___/|_|   (_)      |_| \_\_____/_/   \_\____/    |_| |_| |_|___|____/  |_|   |___|_| \_\____/ |_| (_)
     *
     * A new transport version should be added EVERY TIME a change is made to the serialization protocol of one or more classes. Each
     * transport version should only be used in a single merged commit (apart from the BwC versions copied from o.e.Version, ≤V_8_8_1).
     *
     * ADDING A TRANSPORT VERSION
     * To add a new transport version, add a new constant at the bottom of the list, above this comment. Don't add other lines,
     * comments, etc. The version id has the following layout:
     *
     * M_NNN_SS_P
     *
     * M - The major version of Elasticsearch
     * NNN - The server version part
     * SS - The serverless version part. It should always be 00 here, it is used by serverless only.
     * P - The patch version part
     *
     * To determine the id of the next TransportVersion constant, do the following:
     * - Use the same major version, unless bumping majors
     * - Bump the server version part by 1, unless creating a patch version
     * - Leave the serverless part as 00
     * - Bump the patch part if creating a patch version
     *
     * If a patch version is created, it should be placed sorted among the other existing constants.
     *
     * REVERTING A TRANSPORT VERSION
     *
     * If you revert a commit with a transport version change, you MUST ensure there is a NEW transport version representing the reverted
     * change. DO NOT let the transport version go backwards, it must ALWAYS be incremented.
     *
     * DETERMINING TRANSPORT VERSIONS FROM GIT HISTORY
     *
     * If your git checkout has the expected minor-version-numbered branches and the expected release-version tags then you can find the
     * transport versions known by a particular release ...
     *
     *     git show v8.11.0:server/src/main/java/org/elasticsearch/TransportVersions.java | grep '= def'
     *
     * ... or by a particular branch ...
     *
     *     git show 8.11:server/src/main/java/org/elasticsearch/TransportVersions.java | grep '= def'
     *
     * ... and you can see which versions were added in between two versions too ...
     *
     *     git diff v8.11.0..main -- server/src/main/java/org/elasticsearch/TransportVersions.java
     *
     * In branches 8.7-8.10 see server/src/main/java/org/elasticsearch/TransportVersion.java for the equivalent definitions.
     */

    /**
     * Reference to the earliest compatible transport version to this version of the codebase.
     * This should be the transport version used by the highest minor version of the previous major.
     */
    public static final TransportVersion MINIMUM_COMPATIBLE = V_7_17_0;

    /**
     * Reference to the minimum transport version that can be used with CCS.
     * This should be the transport version used by the previous minor release.
     */
    public static final TransportVersion MINIMUM_CCS_VERSION = ML_PACKAGE_LOADER_PLATFORM_ADDED;

    static final NavigableMap<Integer, TransportVersion> VERSION_IDS = getAllVersionIds(TransportVersions.class);

    // the highest transport version constant defined in this file, used as a fallback for TransportVersion.current()
    static final TransportVersion LATEST_DEFINED;
    static {
        LATEST_DEFINED = VERSION_IDS.lastEntry().getValue();

        // see comment on IDS field
        // now we're registered all the transport versions, we can clear the map
        IDS = null;
    }

    public static NavigableMap<Integer, TransportVersion> getAllVersionIds(Class<?> cls) {
        Map<Integer, String> versionIdFields = new HashMap<>();
        NavigableMap<Integer, TransportVersion> builder = new TreeMap<>();

        Set<String> ignore = Set.of("ZERO", "CURRENT", "MINIMUM_COMPATIBLE", "MINIMUM_CCS_VERSION");

        for (Field declaredField : cls.getFields()) {
            if (declaredField.getType().equals(TransportVersion.class)) {
                String fieldName = declaredField.getName();
                if (ignore.contains(fieldName)) {
                    continue;
                }

                TransportVersion version;
                try {
                    version = (TransportVersion) declaredField.get(null);
                } catch (IllegalAccessException e) {
                    throw new AssertionError(e);
                }
                builder.put(version.id(), version);

                if (Assertions.ENABLED) {
                    // check the version number is unique
                    var sameVersionNumber = versionIdFields.put(version.id(), fieldName);
                    assert sameVersionNumber == null
                        : "Versions ["
                            + sameVersionNumber
                            + "] and ["
                            + fieldName
                            + "] have the same version number ["
                            + version.id()
                            + "]. Each TransportVersion should have a different version number";
                }
            }
        }

        return Collections.unmodifiableNavigableMap(builder);
    }

    static Collection<TransportVersion> getAllVersions() {
        return VERSION_IDS.values();
    }

    // no instance
    private TransportVersions() {}
}<|MERGE_RESOLUTION|>--- conflicted
+++ resolved
@@ -181,9 +181,6 @@
     public static final TransportVersion GET_API_KEY_INVALIDATION_TIME_ADDED = def(8_548_00_0);
     public static final TransportVersion ML_INFERENCE_GET_MULTIPLE_MODELS = def(8_549_00_0);
     public static final TransportVersion INFERENCE_SERVICE_RESULTS_ADDED = def(8_550_00_0);
-<<<<<<< HEAD
-    public static final TransportVersion SNAPSHOTS_IN_PROGRESS_TRACKING_REMOVING_NODES_ADDED = def(8_551_00_0);
-=======
     public static final TransportVersion ESQL_PROFILE = def(8_551_00_0);
     public static final TransportVersion CLUSTER_STATS_RESCORER_USAGE_ADDED = def(8_552_00_0);
     public static final TransportVersion ML_INFERENCE_HF_SERVICE_ADDED = def(8_553_00_0);
@@ -195,8 +192,8 @@
     public static final TransportVersion INFERENCE_SERVICE_EMBEDDING_SIZE_ADDED = def(8_559_00_0);
     public static final TransportVersion ENRICH_ELASTICSEARCH_VERSION_REMOVED = def(8_560_00_0);
     public static final TransportVersion NODE_STATS_REQUEST_SIMPLIFIED = def(8_561_00_0);
-
->>>>>>> e1835c97
+    public static final TransportVersion SNAPSHOTS_IN_PROGRESS_TRACKING_REMOVING_NODES_ADDED = def(8_562_00_0);
+
     /*
      * STOP! READ THIS FIRST! No, really,
      *        ____ _____ ___  ____  _        ____  _____    _    ____    _____ _   _ ___ ____    _____ ___ ____  ____ _____ _
