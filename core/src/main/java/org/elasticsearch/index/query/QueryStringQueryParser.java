--- conflicted
+++ resolved
@@ -222,13 +222,7 @@
             qpSettings.queryString(org.apache.lucene.queryparser.classic.QueryParser.escape(qpSettings.queryString()));
         }
 
-<<<<<<< HEAD
-        qpSettings.queryTypes(context.queryTypes());
-
         MapperQueryParser queryParser = context.queryParser(qpSettings);
-=======
-        MapperQueryParser queryParser = parseContext.queryParser(qpSettings);
->>>>>>> cc12501c
 
         try {
             Query query = queryParser.parse(qpSettings.queryString());
