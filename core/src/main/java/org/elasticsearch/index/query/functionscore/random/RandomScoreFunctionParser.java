/*
 * Licensed to Elasticsearch under one or more contributor
 * license agreements. See the NOTICE file distributed with
 * this work for additional information regarding copyright
 * ownership. Elasticsearch licenses this file to you under
 * the Apache License, Version 2.0 (the "License"); you may
 * not use this file except in compliance with the License.
 * You may obtain a copy of the License at
 *
 *    http://www.apache.org/licenses/LICENSE-2.0
 *
 * Unless required by applicable law or agreed to in writing,
 * software distributed under the License is distributed on an
 * "AS IS" BASIS, WITHOUT WARRANTIES OR CONDITIONS OF ANY
 * KIND, either express or implied.  See the License for the
 * specific language governing permissions and limitations
 * under the License.
 */


package org.elasticsearch.index.query.functionscore.random;


import org.elasticsearch.common.inject.Inject;
import org.elasticsearch.common.lucene.search.function.RandomScoreFunction;
import org.elasticsearch.common.lucene.search.function.ScoreFunction;
import org.elasticsearch.common.xcontent.XContentParser;
import org.elasticsearch.index.fielddata.IndexFieldData;
import org.elasticsearch.index.mapper.MappedFieldType;
import org.elasticsearch.index.query.QueryShardContext;
import org.elasticsearch.index.query.QueryParseContext;
import org.elasticsearch.common.ParsingException;
import org.elasticsearch.index.query.functionscore.ScoreFunctionParser;
import org.elasticsearch.index.shard.ShardId;
import org.elasticsearch.search.internal.SearchContext;

import java.io.IOException;

public class RandomScoreFunctionParser implements ScoreFunctionParser {

    public static String[] NAMES = { "random_score", "randomScore" };

    @Inject
    public RandomScoreFunctionParser() {
    }

    @Override
    public String[] getNames() {
        return NAMES;
    }

    @Override
<<<<<<< HEAD
    public ScoreFunction parse(QueryShardContext context, XContentParser parser) throws IOException, QueryParsingException {
        QueryParseContext parseContext = context.parseContext();
=======
    public ScoreFunction parse(QueryParseContext parseContext, XContentParser parser) throws IOException, ParsingException {

>>>>>>> c8d1f7aa
        int seed = -1;

        String currentFieldName = null;
        XContentParser.Token token;
        while ((token = parser.nextToken()) != XContentParser.Token.END_OBJECT) {
            if (token == XContentParser.Token.FIELD_NAME) {
                currentFieldName = parser.currentName();
            } else if (token.isValue()) {
                if ("seed".equals(currentFieldName)) {
                    if (token == XContentParser.Token.VALUE_NUMBER) {
                        if (parser.numberType() == XContentParser.NumberType.INT) {
                            seed = parser.intValue();
                        } else if (parser.numberType() == XContentParser.NumberType.LONG) {
                            seed = hash(parser.longValue());
                        } else {
                            throw new ParsingException(parseContext, "random_score seed must be an int, long or string, not '"
                                    + token.toString() + "'");
                        }
                    } else if (token == XContentParser.Token.VALUE_STRING) {
                        seed = parser.text().hashCode();
                    } else {
                        throw new ParsingException(parseContext, "random_score seed must be an int/long or string, not '"
                                + token.toString() + "'");
                    }
                } else {
                    throw new ParsingException(parseContext, NAMES[0] + " query does not support [" + currentFieldName + "]");
                }
            }
        }

        final MappedFieldType fieldType = SearchContext.current().mapperService().smartNameFieldType("_uid");
        if (fieldType == null) {
            // mapper could be null if we are on a shard with no docs yet, so this won't actually be used
            return new RandomScoreFunction();
        }

        if (seed == -1) {
            seed = hash(context.nowInMillis());
        }
        final ShardId shardId = SearchContext.current().indexShard().shardId();
        final int salt = (shardId.index().name().hashCode() << 10) | shardId.id();
        final IndexFieldData<?> uidFieldData = SearchContext.current().fieldData().getForField(fieldType);

        return new RandomScoreFunction(seed, salt, uidFieldData);
    }

    private static final int hash(long value) {
        return (int) (value ^ (value >>> 32));
    }
}<|MERGE_RESOLUTION|>--- conflicted
+++ resolved
@@ -50,13 +50,8 @@
     }
 
     @Override
-<<<<<<< HEAD
-    public ScoreFunction parse(QueryShardContext context, XContentParser parser) throws IOException, QueryParsingException {
+    public ScoreFunction parse(QueryShardContext context, XContentParser parser) throws IOException, ParsingException {
         QueryParseContext parseContext = context.parseContext();
-=======
-    public ScoreFunction parse(QueryParseContext parseContext, XContentParser parser) throws IOException, ParsingException {
-
->>>>>>> c8d1f7aa
         int seed = -1;
 
         String currentFieldName = null;
