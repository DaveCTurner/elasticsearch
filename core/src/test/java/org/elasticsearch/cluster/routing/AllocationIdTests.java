--- conflicted
+++ resolved
@@ -38,11 +38,7 @@
 public class AllocationIdTests extends ESTestCase {
     public void testShardToStarted() {
         logger.info("-- create unassigned shard");
-<<<<<<< HEAD
-        ShardRouting shard = ShardRouting.newUnassigned("test", 0, null, 1, true, new UnassignedInfo(UnassignedInfo.Reason.INDEX_CREATED, null));
-=======
-        ShardRouting shard = ShardRouting.newUnassigned(new Index("test","_na_"), 0, null, true, new UnassignedInfo(UnassignedInfo.Reason.INDEX_CREATED, null));
->>>>>>> b5aee207
+        ShardRouting shard = ShardRouting.newUnassigned(new Index("test","_na_"), 0, null, 1, true, new UnassignedInfo(UnassignedInfo.Reason.INDEX_CREATED, null));
         assertThat(shard.allocationId(), nullValue());
 
         logger.info("-- initialize the shard");
@@ -62,13 +58,8 @@
 
     public void testSuccessfulRelocation() {
         logger.info("-- build started shard");
-<<<<<<< HEAD
-        ShardRouting shard = ShardRouting.newUnassigned("test", 0, null, 1, true, new UnassignedInfo(UnassignedInfo.Reason.INDEX_CREATED, null));
-        shard.initialize("node1", -1);
-=======
-        ShardRouting shard = ShardRouting.newUnassigned(new Index("test","_na_"), 0, null, true, new UnassignedInfo(UnassignedInfo.Reason.INDEX_CREATED, null));
+        ShardRouting shard = ShardRouting.newUnassigned(new Index("test","_na_"), 0, null, 1, true, new UnassignedInfo(UnassignedInfo.Reason.INDEX_CREATED, null));
         shard.initialize("node1", null, -1);
->>>>>>> b5aee207
         shard.moveToStarted();
 
         AllocationId allocationId = shard.allocationId();
@@ -90,13 +81,8 @@
 
     public void testCancelRelocation() {
         logger.info("-- build started shard");
-<<<<<<< HEAD
-        ShardRouting shard = ShardRouting.newUnassigned("test", 0, null, 1, true, new UnassignedInfo(UnassignedInfo.Reason.INDEX_CREATED, null));
-        shard.initialize("node1", -1);
-=======
-        ShardRouting shard = ShardRouting.newUnassigned(new Index("test","_na_"), 0, null, true, new UnassignedInfo(UnassignedInfo.Reason.INDEX_CREATED, null));
+        ShardRouting shard = ShardRouting.newUnassigned(new Index("test","_na_"), 0, null, 1, true, new UnassignedInfo(UnassignedInfo.Reason.INDEX_CREATED, null));
         shard.initialize("node1", null, -1);
->>>>>>> b5aee207
         shard.moveToStarted();
 
         AllocationId allocationId = shard.allocationId();
@@ -115,13 +101,8 @@
 
     public void testMoveToUnassigned() {
         logger.info("-- build started shard");
-<<<<<<< HEAD
-        ShardRouting shard = ShardRouting.newUnassigned("test", 0, null, 1, true, new UnassignedInfo(UnassignedInfo.Reason.INDEX_CREATED, null));
-        shard.initialize("node1", -1);
-=======
-        ShardRouting shard = ShardRouting.newUnassigned(new Index("test","_na_"), 0, null, true, new UnassignedInfo(UnassignedInfo.Reason.INDEX_CREATED, null));
+        ShardRouting shard = ShardRouting.newUnassigned(new Index("test","_na_"), 0, null, 1, true, new UnassignedInfo(UnassignedInfo.Reason.INDEX_CREATED, null));
         shard.initialize("node1", null, -1);
->>>>>>> b5aee207
         shard.moveToStarted();
 
         logger.info("-- move to unassigned");
@@ -131,13 +112,8 @@
 
     public void testReinitializing() {
         logger.info("-- build started shard");
-<<<<<<< HEAD
-        ShardRouting shard = ShardRouting.newUnassigned("test", 0, null, 1, true, new UnassignedInfo(UnassignedInfo.Reason.INDEX_CREATED, null));
-        shard.initialize("node1", -1);
-=======
-        ShardRouting shard = ShardRouting.newUnassigned(new Index("test","_na_"), 0, null, true, new UnassignedInfo(UnassignedInfo.Reason.INDEX_CREATED, null));
+        ShardRouting shard = ShardRouting.newUnassigned(new Index("test","_na_"), 0, null, 1, true, new UnassignedInfo(UnassignedInfo.Reason.INDEX_CREATED, null));
         shard.initialize("node1", null, -1);
->>>>>>> b5aee207
         shard.moveToStarted();
         AllocationId allocationId = shard.allocationId();
 
