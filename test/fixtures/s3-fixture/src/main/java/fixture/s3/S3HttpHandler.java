--- conflicted
+++ resolved
@@ -194,7 +194,6 @@
                 }
 
             } else if (request.isCompleteMultipartUploadRequest()) {
-<<<<<<< HEAD
                 final var uploadId = request.getQueryParamOnce("uploadId");
                 final boolean preconditionFailed;
                 try (var ignoredCompletingUploadRef = setUploadCompleting(uploadId)) {
@@ -236,44 +235,6 @@
                             } else {
                                 responseBody = null;
                             }
-=======
-                final byte[] responseBody;
-                final boolean preconditionFailed;
-                synchronized (uploads) {
-                    final var upload = getUpload(request.getQueryParamOnce("uploadId"));
-                    if (upload == null) {
-                        preconditionFailed = false;
-                        if (Randomness.get().nextBoolean()) {
-                            responseBody = null;
-                        } else {
-                            responseBody = """
-                                <?xml version="1.0" encoding="UTF-8"?>
-                                <Error>
-                                <Code>NoSuchUpload</Code>
-                                <Message>No such upload</Message>
-                                <RequestId>test-request-id</RequestId>
-                                <HostId>test-host-id</HostId>
-                                </Error>""".getBytes(StandardCharsets.UTF_8);
-                        }
-                    } else {
-                        final var blobContents = upload.complete(extractPartEtags(Streams.readFully(exchange.getRequestBody())));
-
-                        preconditionFailed = updateBlobContents(exchange, request.path(), blobContents) == false;
-
-                        if (preconditionFailed == false) {
-                            responseBody = ("<?xml version=\"1.0\" encoding=\"UTF-8\"?>\n"
-                                + "<CompleteMultipartUploadResult>\n"
-                                + "<Bucket>"
-                                + bucket
-                                + "</Bucket>\n"
-                                + "<Key>"
-                                + request.path()
-                                + "</Key>\n"
-                                + "</CompleteMultipartUploadResult>").getBytes(StandardCharsets.UTF_8);
-                            removeUpload(upload.getUploadId());
-                        } else {
-                            responseBody = null;
->>>>>>> b1e3d067
                         }
                     }
                     if (preconditionFailed) {
@@ -472,7 +433,6 @@
     private boolean updateBlobContents(HttpExchange exchange, String path, BytesReference newContents) {
         if (isProtectOverwrite(exchange)) {
             return blobs.putIfAbsent(path, newContents) == null;
-<<<<<<< HEAD
         }
 
         final var requireExistingETag = getRequiredExistingETag(exchange);
@@ -495,12 +455,6 @@
 
     private static String getEtagFromContents(BytesReference blobContents) {
         return '"' + SHA_256_ETAG_PREFIX + MessageDigests.toHexString(MessageDigests.digest(blobContents, MessageDigests.sha256())) + '"';
-=======
-        } else {
-            blobs.put(path, newContents);
-            return true;
-        }
->>>>>>> b1e3d067
     }
 
     public Map<String, BytesReference> blobs() {
@@ -580,7 +534,7 @@
                     );
                 }
             }
-            return Tuple.tuple(MessageDigests.toHexString(MessageDigests.digest(bytesReference, MessageDigests.md5())), bytesReference);
+            return Tuple.tuple(getEtagFromContents(bytesReference), bytesReference);
         } catch (Exception e) {
             logger.error("exception in parseRequestBody", e);
             exchange.sendResponseHeaders(500, 0);
