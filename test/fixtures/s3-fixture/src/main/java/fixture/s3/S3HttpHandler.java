/*
 * Copyright Elasticsearch B.V. and/or licensed to Elasticsearch B.V. under one
 * or more contributor license agreements. Licensed under the "Elastic License
 * 2.0", the "GNU Affero General Public License v3.0 only", and the "Server Side
 * Public License v 1"; you may not use this file except in compliance with, at
 * your election, the "Elastic License 2.0", the "GNU Affero General Public
 * License v3.0 only", or the "Server Side Public License, v 1".
 */
package fixture.s3;

import com.sun.net.httpserver.HttpExchange;
import com.sun.net.httpserver.HttpHandler;

import org.elasticsearch.ExceptionsHelper;
import org.elasticsearch.common.Randomness;
import org.elasticsearch.common.Strings;
import org.elasticsearch.common.UUIDs;
import org.elasticsearch.common.bytes.BytesReference;
import org.elasticsearch.common.bytes.CompositeBytesReference;
import org.elasticsearch.common.hash.MessageDigests;
import org.elasticsearch.common.io.Streams;
import org.elasticsearch.core.Nullable;
import org.elasticsearch.core.SuppressForbidden;
import org.elasticsearch.core.Tuple;
import org.elasticsearch.logging.LogManager;
import org.elasticsearch.logging.Logger;
import org.elasticsearch.rest.RestStatus;
import org.elasticsearch.test.fixture.HttpHeaderParser;

import java.io.IOException;
import java.io.InputStreamReader;
import java.io.PrintStream;
import java.nio.charset.StandardCharsets;
import java.util.ArrayList;
import java.util.HashMap;
import java.util.HashSet;
import java.util.Iterator;
import java.util.List;
import java.util.Locale;
import java.util.Map;
import java.util.Objects;
import java.util.Optional;
import java.util.Set;
import java.util.concurrent.ConcurrentHashMap;
import java.util.concurrent.ConcurrentMap;
import java.util.regex.Matcher;
import java.util.regex.Pattern;

import javax.xml.parsers.DocumentBuilderFactory;

import static java.nio.charset.StandardCharsets.UTF_8;
import static org.junit.Assert.assertEquals;
import static org.junit.Assert.assertNotNull;
import static org.w3c.dom.Node.ELEMENT_NODE;

/**
 * Minimal HTTP handler that acts as a S3 compliant server
 */
@SuppressForbidden(reason = "this test uses a HttpServer to emulate an S3 endpoint")
public class S3HttpHandler implements HttpHandler {

    private static final Logger logger = LogManager.getLogger(S3HttpHandler.class);

    private final String bucket;
    private final String basePath;
    private final String bucketAndBasePath;

    private final ConcurrentMap<String, BytesReference> blobs = new ConcurrentHashMap<>();
    private final ConcurrentMap<String, MultipartUpload> uploads = new ConcurrentHashMap<>();

    public S3HttpHandler(final String bucket) {
        this(bucket, null);
    }

    public S3HttpHandler(final String bucket, @Nullable final String basePath) {
        this.bucket = Objects.requireNonNull(bucket);
        this.basePath = Objects.requireNonNullElse(basePath, "");
        this.bucketAndBasePath = bucket + (Strings.hasText(basePath) ? "/" + basePath : "");
    }

    /**
     * Requests using these HTTP methods never have a request body (this is checked in the handler).
     */
    private static final Set<String> METHODS_HAVING_NO_REQUEST_BODY = Set.of("GET", "HEAD", "DELETE");

    @Override
    public void handle(final HttpExchange exchange) throws IOException {
        // Remove custom query parameters before processing the request. This simulates how S3 ignores them.
        // https://docs.aws.amazon.com/AmazonS3/latest/userguide/LogFormat.html#LogFormatCustom
        final S3Request request = parseRequest(exchange);

        if (METHODS_HAVING_NO_REQUEST_BODY.contains(request.method())) {
            int read = exchange.getRequestBody().read();
            assert read == -1 : "Request body should have been empty but saw [" + read + "]";
        }

        try (exchange) {
            if (request.isHeadObjectRequest()) {
                final BytesReference blob = blobs.get(request.path());
                if (blob == null) {
                    exchange.sendResponseHeaders(RestStatus.NOT_FOUND.getStatus(), -1);
                } else {
                    exchange.sendResponseHeaders(RestStatus.OK.getStatus(), -1);
                }
            } else if (request.isListMultipartUploadsRequest()) {

                final var prefix = request.getQueryParamOnce("prefix");
                assert Objects.requireNonNullElse(prefix, "").contains(basePath) : basePath + " vs " + request;

                final var uploadsList = new StringBuilder();
                uploadsList.append("<?xml version='1.0' encoding='UTF-8'?>");
                uploadsList.append("<ListMultipartUploadsResult xmlns='http://s3.amazonaws.com/doc/2006-03-01/'>");
                uploadsList.append("<Bucket>").append(bucket).append("</Bucket>");
                uploadsList.append("<KeyMarker />");
                uploadsList.append("<UploadIdMarker />");
                uploadsList.append("<NextKeyMarker>--unused--</NextKeyMarker>");
                uploadsList.append("<NextUploadIdMarker />");
                uploadsList.append("<Delimiter />");
                uploadsList.append("<Prefix>").append(prefix).append("</Prefix>");
                uploadsList.append("<MaxUploads>10000</MaxUploads>");
                uploadsList.append("<IsTruncated>false</IsTruncated>");

                for (final var multipartUpload : uploads.values()) {
                    if (multipartUpload.getPath().startsWith(prefix)) {
                        multipartUpload.appendXml(uploadsList);
                    }
                }

                uploadsList.append("</ListMultipartUploadsResult>");

                byte[] response = uploadsList.toString().getBytes(StandardCharsets.UTF_8);
                exchange.getResponseHeaders().add("Content-Type", "application/xml");
                exchange.sendResponseHeaders(RestStatus.OK.getStatus(), response.length);
                exchange.getResponseBody().write(response);

            } else if (request.isInitiateMultipartUploadRequest()) {
                final var upload = new MultipartUpload(UUIDs.randomBase64UUID(), request.path().substring(bucket.length() + 2));
                uploads.put(upload.getUploadId(), upload);

                final var uploadResult = new StringBuilder();
                uploadResult.append("<?xml version='1.0' encoding='UTF-8'?>");
                uploadResult.append("<InitiateMultipartUploadResult>");
                uploadResult.append("<Bucket>").append(bucket).append("</Bucket>");
                uploadResult.append("<Key>").append(upload.getPath()).append("</Key>");
                uploadResult.append("<UploadId>").append(upload.getUploadId()).append("</UploadId>");
                uploadResult.append("</InitiateMultipartUploadResult>");

                byte[] response = uploadResult.toString().getBytes(StandardCharsets.UTF_8);
                exchange.getResponseHeaders().add("Content-Type", "application/xml");
                exchange.sendResponseHeaders(RestStatus.OK.getStatus(), response.length);
                exchange.getResponseBody().write(response);

            } else if (request.isUploadPartRequest()) {
                final var upload = uploads.get(request.getQueryParamOnce("uploadId"));
                if (upload == null) {
                    exchange.sendResponseHeaders(RestStatus.NOT_FOUND.getStatus(), -1);
                } else {
                    final Tuple<String, BytesReference> blob = parseRequestBody(exchange);
                    upload.addPart(blob.v1(), blob.v2());
                    exchange.getResponseHeaders().add("ETag", blob.v1());
                    exchange.sendResponseHeaders(RestStatus.OK.getStatus(), -1);
                }

            } else if (request.isCompleteMultipartUploadRequest()) {
                final var upload = uploads.remove(request.getQueryParamOnce("uploadId"));
                if (upload == null) {
                    if (Randomness.get().nextBoolean()) {
                        exchange.sendResponseHeaders(RestStatus.NOT_FOUND.getStatus(), -1);
                    } else {
                        byte[] response = ("""
                            <?xml version="1.0" encoding="UTF-8"?>
                            <Error>
                            <Code>NoSuchUpload</Code>
                            <Message>No such upload</Message>
                            <RequestId>test-request-id</RequestId>
                            <HostId>test-host-id</HostId>
                            </Error>""").getBytes(StandardCharsets.UTF_8);
                        exchange.getResponseHeaders().add("Content-Type", "application/xml");
                        exchange.sendResponseHeaders(RestStatus.OK.getStatus(), response.length);
                        exchange.getResponseBody().write(response);
                    }
                } else {
                    final var blobContents = upload.complete(extractPartEtags(Streams.readFully(exchange.getRequestBody())));
                    blobs.put(request.path(), blobContents);

                    byte[] response = ("<?xml version=\"1.0\" encoding=\"UTF-8\"?>\n"
                        + "<CompleteMultipartUploadResult>\n"
                        + "<Bucket>"
                        + bucket
                        + "</Bucket>\n"
                        + "<Key>"
                        + request.path()
                        + "</Key>\n"
                        + "</CompleteMultipartUploadResult>").getBytes(StandardCharsets.UTF_8);
                    exchange.getResponseHeaders().add("Content-Type", "application/xml");
                    exchange.sendResponseHeaders(RestStatus.OK.getStatus(), response.length);
                    exchange.getResponseBody().write(response);
                }
            } else if (request.isAbortMultipartUploadRequest()) {
                final var upload = uploads.remove(request.getQueryParamOnce("uploadId"));
                exchange.sendResponseHeaders((upload == null ? RestStatus.NOT_FOUND : RestStatus.NO_CONTENT).getStatus(), -1);

            } else if (request.isPutObjectRequest()) {
                final Tuple<String, BytesReference> blob = parseRequestBody(exchange);
                blobs.put(request.path(), blob.v2());
                exchange.getResponseHeaders().add("ETag", blob.v1());
                exchange.sendResponseHeaders(RestStatus.OK.getStatus(), -1);

            } else if (request.isListObjectsRequest()) {
                final var listType = request.queryParameters().getOrDefault("list-type", List.of("1")).get(0);
                if (request.queryParameters().containsKey("list-type") && listType.equals("2") == false) {
                    throw new AssertionError("Unsupported list-type, must be absent or `2` but got " + listType);
                }

                final StringBuilder list = new StringBuilder();
                list.append("<?xml version=\"1.0\" encoding=\"UTF-8\"?>");
                list.append("<ListBucketResult>");
                final String prefix = request.getOptionalQueryParam("prefix").orElse(null);
                if (prefix != null) {
                    list.append("<Prefix>").append(prefix).append("</Prefix>");
                }
                final Set<String> commonPrefixes = new HashSet<>();
                final String delimiter = request.getOptionalQueryParam("delimiter").orElse(null);
                if (delimiter != null) {
                    list.append("<Delimiter>").append(delimiter).append("</Delimiter>");
                }
                for (Map.Entry<String, BytesReference> blob : blobs.entrySet()) {
                    if (prefix != null && blob.getKey().startsWith("/" + bucket + "/" + prefix) == false) {
                        continue;
                    }
                    String blobPath = blob.getKey().replace("/" + bucket + "/", "");
                    if (delimiter != null) {
                        int fromIndex = (prefix != null ? prefix.length() : 0);
                        int delimiterPosition = blobPath.indexOf(delimiter, fromIndex);
                        if (delimiterPosition > 0) {
                            commonPrefixes.add(blobPath.substring(0, delimiterPosition) + delimiter);
                            continue;
                        }
                    }
                    list.append("<Contents>");
                    list.append("<Key>").append(blobPath).append("</Key>");
                    list.append("<Size>").append(blob.getValue().length()).append("</Size>");
                    list.append("</Contents>");
                }
                commonPrefixes.forEach(
                    commonPrefix -> list.append("<CommonPrefixes><Prefix>").append(commonPrefix).append("</Prefix></CommonPrefixes>")
                );
<<<<<<< HEAD
                if (listType.equals("2")) {
                    // TODO test pagination here too
                    list.append("<IsTruncated>false</IsTruncated>");
                }
=======
>>>>>>> 69180eaf
                list.append("</ListBucketResult>");

                byte[] response = list.toString().getBytes(StandardCharsets.UTF_8);
                exchange.getResponseHeaders().add("Content-Type", "application/xml");
                exchange.sendResponseHeaders(RestStatus.OK.getStatus(), response.length);
                exchange.getResponseBody().write(response);

            } else if (request.isGetObjectRequest()) {
                final BytesReference blob = blobs.get(request.path());
                if (blob == null) {
                    exchange.sendResponseHeaders(RestStatus.NOT_FOUND.getStatus(), -1);
                    return;
                }
                final String rangeHeader = exchange.getRequestHeaders().getFirst("Range");
                if (rangeHeader == null) {
                    exchange.getResponseHeaders().add("Content-Type", "application/octet-stream");
                    exchange.sendResponseHeaders(RestStatus.OK.getStatus(), blob.length());
                    blob.writeTo(exchange.getResponseBody());
                    return;
                }

                // S3 supports https://www.rfc-editor.org/rfc/rfc9110.html#name-range. The AWS SDK v1.x seems to always generate range
                // requests with a header value like "Range: bytes=start-end" where both {@code start} and {@code end} are always defined
                // (sometimes to very high value for {@code end}). It would be too tedious to fully support the RFC so S3HttpHandler only
                // supports when both {@code start} and {@code end} are defined to match the SDK behavior.
                final HttpHeaderParser.Range range = HttpHeaderParser.parseRangeHeader(rangeHeader);
                if (range == null) {
                    throw new AssertionError("Bytes range does not match expected pattern: " + rangeHeader);
                }
                long start = range.start();
                long end = range.end();
                if (end < start) {
                    exchange.getResponseHeaders().add("Content-Type", "application/octet-stream");
                    exchange.sendResponseHeaders(RestStatus.OK.getStatus(), blob.length());
                    blob.writeTo(exchange.getResponseBody());
                    return;
                } else if (blob.length() <= start) {
                    exchange.getResponseHeaders().add("Content-Type", "application/octet-stream");
                    exchange.sendResponseHeaders(RestStatus.REQUESTED_RANGE_NOT_SATISFIED.getStatus(), -1);
                    return;
                }
                var responseBlob = blob.slice(Math.toIntExact(start), Math.toIntExact(Math.min(end - start + 1, blob.length() - start)));
                end = start + responseBlob.length() - 1;
                exchange.getResponseHeaders().add("Content-Type", "application/octet-stream");
                exchange.getResponseHeaders().add("Content-Range", String.format(Locale.ROOT, "bytes %d-%d/%d", start, end, blob.length()));
                exchange.sendResponseHeaders(RestStatus.PARTIAL_CONTENT.getStatus(), responseBlob.length());
                responseBlob.writeTo(exchange.getResponseBody());

            } else if (request.isDeleteObjectRequest()) {
                int deletions = 0;
                for (Iterator<Map.Entry<String, BytesReference>> iterator = blobs.entrySet().iterator(); iterator.hasNext();) {
                    Map.Entry<String, BytesReference> blob = iterator.next();
                    if (blob.getKey().startsWith(request.path())) {
                        iterator.remove();
                        deletions++;
                    }
                }
                exchange.sendResponseHeaders((deletions > 0 ? RestStatus.OK : RestStatus.NO_CONTENT).getStatus(), -1);

            } else if (request.isMultiObjectDeleteRequest()) {
                final String requestBody = Streams.copyToString(new InputStreamReader(exchange.getRequestBody(), UTF_8));

                final StringBuilder deletes = new StringBuilder();
                deletes.append("<?xml version=\"1.0\" encoding=\"UTF-8\"?>");
                deletes.append("<DeleteResult>");
                for (Iterator<Map.Entry<String, BytesReference>> iterator = blobs.entrySet().iterator(); iterator.hasNext();) {
                    Map.Entry<String, BytesReference> blob = iterator.next();
                    String key = blob.getKey().replace("/" + bucket + "/", "");
                    if (requestBody.contains("<Key>" + key + "</Key>")) {
                        deletes.append("<Deleted><Key>").append(key).append("</Key></Deleted>");
                        iterator.remove();
                    }
                }
                deletes.append("</DeleteResult>");

                byte[] response = deletes.toString().getBytes(StandardCharsets.UTF_8);
                exchange.getResponseHeaders().add("Content-Type", "application/xml");
                exchange.sendResponseHeaders(RestStatus.OK.getStatus(), response.length);
                exchange.getResponseBody().write(response);

            } else {
                logger.error("unknown request: {}", request);
                exchange.sendResponseHeaders(RestStatus.INTERNAL_SERVER_ERROR.getStatus(), -1);
            }
        } catch (Exception e) {
            logger.error("exception in request " + request, e);
            throw e;
        }
    }

    public Map<String, BytesReference> blobs() {
        return blobs;
    }

    private static final Pattern chunkSignaturePattern = Pattern.compile("^([0-9a-z]+);chunk-signature=([^\\r\\n]*)$");

    private static Tuple<String, BytesReference> parseRequestBody(final HttpExchange exchange) throws IOException {
        try {
            final BytesReference bytesReference;

            final String headerDecodedContentLength = exchange.getRequestHeaders().getFirst("x-amz-decoded-content-length");
            if (headerDecodedContentLength == null) {
                bytesReference = Streams.readFully(exchange.getRequestBody());
            } else {
                BytesReference requestBody = Streams.readFully(exchange.getRequestBody());
                int chunkIndex = 0;
                final List<BytesReference> chunks = new ArrayList<>();

                while (true) {
                    chunkIndex += 1;

                    final int headerLength = requestBody.indexOf((byte) '\n', 0) + 1; // includes terminating \r\n
                    if (headerLength == 0) {
                        throw new IllegalStateException("header of chunk [" + chunkIndex + "] was not terminated");
                    }
                    if (headerLength > 150) {
                        throw new IllegalStateException(
                            "header of chunk [" + chunkIndex + "] was too long at [" + headerLength + "] bytes"
                        );
                    }
                    if (headerLength < 3) {
                        throw new IllegalStateException(
                            "header of chunk [" + chunkIndex + "] was too short at [" + headerLength + "] bytes"
                        );
                    }
                    if (requestBody.get(headerLength - 1) != '\n' || requestBody.get(headerLength - 2) != '\r') {
                        throw new IllegalStateException("header of chunk [" + chunkIndex + "] not terminated with [\\r\\n]");
                    }

                    final String header = requestBody.slice(0, headerLength - 2).utf8ToString();
                    final Matcher matcher = chunkSignaturePattern.matcher(header);
                    if (matcher.find() == false) {
                        throw new IllegalStateException(
                            "header of chunk [" + chunkIndex + "] did not match expected pattern: [" + header + "]"
                        );
                    }
                    final int chunkSize = Integer.parseUnsignedInt(matcher.group(1), 16);

                    if (requestBody.get(headerLength + chunkSize) != '\r' || requestBody.get(headerLength + chunkSize + 1) != '\n') {
                        throw new IllegalStateException("chunk [" + chunkIndex + "] not terminated with [\\r\\n]");
                    }

                    if (chunkSize != 0) {
                        chunks.add(requestBody.slice(headerLength, chunkSize));
                    }

                    final int toSkip = headerLength + chunkSize + 2;
                    requestBody = requestBody.slice(toSkip, requestBody.length() - toSkip);

                    if (chunkSize == 0) {
                        break;
                    }
                }

                bytesReference = CompositeBytesReference.of(chunks.toArray(new BytesReference[0]));

                if (bytesReference.length() != Integer.parseInt(headerDecodedContentLength)) {
                    throw new IllegalStateException(
                        "Something went wrong when parsing the chunked request "
                            + "[bytes read="
                            + bytesReference.length()
                            + ", expected="
                            + headerDecodedContentLength
                            + "]"
                    );
                }
            }
            return Tuple.tuple(MessageDigests.toHexString(MessageDigests.digest(bytesReference, MessageDigests.md5())), bytesReference);
        } catch (Exception e) {
            logger.error("exception in parseRequestBody", e);
            exchange.sendResponseHeaders(500, 0);
            try (PrintStream printStream = new PrintStream(exchange.getResponseBody())) {
                printStream.println(e);
                e.printStackTrace(printStream);
            }
            throw e;
        }
    }

    static List<String> extractPartEtags(BytesReference completeMultipartUploadBody) {
        try {
            final var document = DocumentBuilderFactory.newInstance().newDocumentBuilder().parse(completeMultipartUploadBody.streamInput());
            final var parts = document.getElementsByTagName("Part");
            final var result = new ArrayList<String>(parts.getLength());
            for (int partIndex = 0; partIndex < parts.getLength(); partIndex++) {
                final var part = parts.item(partIndex);
                String etag = null;
                int partNumber = -1;
                final var childNodes = part.getChildNodes();
                for (int childIndex = 0; childIndex < childNodes.getLength(); childIndex++) {
                    final var childNode = childNodes.item(childIndex);
                    if (childNode.getNodeType() == ELEMENT_NODE) {
                        if (childNode.getNodeName().equals("ETag")) {
                            etag = childNode.getTextContent();
                        } else if (childNode.getNodeName().equals("PartNumber")) {
                            partNumber = Integer.parseInt(childNode.getTextContent()) - 1;
                        }
                    }
                }

                if (etag == null || partNumber == -1) {
                    throw new IllegalStateException("incomplete part details");
                }

                while (result.size() <= partNumber) {
                    result.add(null);
                }

                if (result.get(partNumber) != null) {
                    throw new IllegalStateException("duplicate part found");
                }
                result.set(partNumber, etag);
            }

            if (result.stream().anyMatch(Objects::isNull)) {
                throw new IllegalStateException("missing part");
            }

            return result;
        } catch (Exception e) {
            throw ExceptionsHelper.convertToRuntime(e);
        }
    }

    MultipartUpload getUpload(String uploadId) {
        return uploads.get(uploadId);
    }

    public S3Request parseRequest(HttpExchange exchange) {
        final String queryString = exchange.getRequestURI().getQuery();
        final Map<String, List<String>> queryParameters;
        if (Strings.hasText(queryString)) {
            queryParameters = new HashMap<>();
            for (final String queryPart : queryString.split("&")) {
                final String paramName, paramValue;
                final int equalsPos = queryPart.indexOf('=');
                if (equalsPos == -1) {
                    paramName = queryPart;
                    paramValue = null;
                } else {
                    paramName = queryPart.substring(0, equalsPos);
                    paramValue = queryPart.substring(equalsPos + 1);
                }
                queryParameters.computeIfAbsent(paramName, ignored -> new ArrayList<>()).add(paramValue);
            }
        } else {
            queryParameters = Map.of();
        }

        return new S3Request(exchange.getRequestMethod(), exchange.getRequestURI().getPath(), queryParameters);
    }

    public class S3Request {
        private final String method;
        private final String path;
        private final Map<String, List<String>> queryParameters;

        public S3Request(String method, String path, Map<String, List<String>> queryParameters) {
            this.method = method;
            this.path = path;
            this.queryParameters = queryParameters;
        }

        public String method() {
            return method;
        }

        public String path() {
            return path;
        }

        public Map<String, List<String>> queryParameters() {
            return queryParameters;
        }

        @Override
        public boolean equals(Object obj) {
            if (obj == this) return true;
            if (obj == null || obj.getClass() != this.getClass()) return false;
            var that = (S3Request) obj;
            return Objects.equals(this.method, that.method)
                && Objects.equals(this.path, that.path)
                && Objects.equals(this.queryParameters, that.queryParameters);
        }

        @Override
        public int hashCode() {
            return Objects.hash(method, path, queryParameters);
        }

        @Override
        public String toString() {
            return Strings.format("RequestComponents[method=%s, path=%s, queryParameters=%s]", method, path, queryParameters);
        }

        public boolean hasQueryParamOnce(String name) {
            final var values = queryParameters.get(name);
            return values != null && values.size() == 1;
        }

        public String getQueryParamOnce(String name) {
            final var values = queryParameters.get(name);
            assertNotNull(name, values);
            assertEquals(name + "=" + values, 1, values.size());
            return values.get(0);
        }

        public Optional<String> getOptionalQueryParam(String name) {
            final var values = queryParameters.get(name);
            if (values == null) {
                return Optional.empty();
            }
            assertEquals(name + "=" + values, 1, values.size());
            return Optional.of(values.get(0));
        }

        private boolean isBucketRootPath() {
            return path.equals("/" + bucket) || path.equals("/" + bucket + "/");
        }

        private boolean isUnderBucketRootAndBasePath() {
            return path.startsWith("/" + bucketAndBasePath + "/");
        }

        public boolean isHeadObjectRequest() {
            return "HEAD".equals(method) && isUnderBucketRootAndBasePath();
        }

        public boolean isListMultipartUploadsRequest() {
            return "GET".equals(method)
                && isBucketRootPath()
                && hasQueryParamOnce("uploads")
                && getQueryParamOnce("uploads") == null
                && hasQueryParamOnce("prefix");
        }

        public boolean isInitiateMultipartUploadRequest() {
            return "POST".equals(method)
                && isUnderBucketRootAndBasePath()
                && hasQueryParamOnce("uploads")
                && getQueryParamOnce("uploads") == null;
        }

        public boolean isUploadPartRequest() {
            return "PUT".equals(method)
                && isUnderBucketRootAndBasePath()
                && hasQueryParamOnce("uploadId")
                && getQueryParamOnce("uploadId") != null
                && hasQueryParamOnce("partNumber");
        }

        public boolean isCompleteMultipartUploadRequest() {
            return "POST".equals(method)
                && isUnderBucketRootAndBasePath()
                && hasQueryParamOnce("uploadId")
                && getQueryParamOnce("uploadId") != null;
        }

        public boolean isAbortMultipartUploadRequest() {
            return "DELETE".equals(method)
                && isUnderBucketRootAndBasePath()
                && hasQueryParamOnce("uploadId")
                && getQueryParamOnce("uploadId") != null;
        }

        public boolean isPutObjectRequest() {
            return "PUT".equals(method) && isUnderBucketRootAndBasePath() && queryParameters.containsKey("uploadId") == false;
        }

        public boolean isGetObjectRequest() {
            return "GET".equals(method) && isUnderBucketRootAndBasePath();
        }

        public boolean isDeleteObjectRequest() {
            return "DELETE".equals(method) && isUnderBucketRootAndBasePath();
        }

        public boolean isListObjectsRequest() {
            return "GET".equals(method) && isBucketRootPath() && hasQueryParamOnce("prefix") && hasQueryParamOnce("uploads") == false;
        }

        public boolean isMultiObjectDeleteRequest() {
            return "POST".equals(method) && isBucketRootPath() && hasQueryParamOnce("delete") && getQueryParamOnce("delete") == null;
        }

    }
}<|MERGE_RESOLUTION|>--- conflicted
+++ resolved
@@ -224,6 +224,7 @@
                 if (delimiter != null) {
                     list.append("<Delimiter>").append(delimiter).append("</Delimiter>");
                 }
+                list.append("<IsTruncated>false</IsTruncated>");
                 for (Map.Entry<String, BytesReference> blob : blobs.entrySet()) {
                     if (prefix != null && blob.getKey().startsWith("/" + bucket + "/" + prefix) == false) {
                         continue;
@@ -245,13 +246,6 @@
                 commonPrefixes.forEach(
                     commonPrefix -> list.append("<CommonPrefixes><Prefix>").append(commonPrefix).append("</Prefix></CommonPrefixes>")
                 );
-<<<<<<< HEAD
-                if (listType.equals("2")) {
-                    // TODO test pagination here too
-                    list.append("<IsTruncated>false</IsTruncated>");
-                }
-=======
->>>>>>> 69180eaf
                 list.append("</ListBucketResult>");
 
                 byte[] response = list.toString().getBytes(StandardCharsets.UTF_8);
