--- conflicted
+++ resolved
@@ -93,31 +93,10 @@
             int read = exchange.getRequestBody().read();
             assert read == -1 : "Request body should have been empty but saw [" + read + "]";
         }
-<<<<<<< HEAD
-        try {
-            // TODO NOMERGE remove this
-            // if (ESTestCase.randomBoolean()) {
-            // final var responseBody = """
-            // <?xml version="1.0" encoding="UTF-8"?>
-            // <Error>
-            // <Code>SlowDown</Code>
-            // <Message>Test throttling</Message>
-            // <Resource>/mybucket/myfoto.jpg</Resource>\s
-            // <RequestId>4442587FB7D0A2F9</RequestId>
-            // </Error>""".getBytes(UTF_8);
-            // exchange.sendResponseHeaders(RestStatus.SERVICE_UNAVAILABLE.getStatus(), responseBody.length);
-            // exchange.getResponseBody().write(responseBody);
-            // return;
-            // }
-
-            if (Regex.simpleMatch("HEAD /" + path + "/*", request)) {
-                final BytesReference blob = blobs.get(requestComponents.path);
-=======
 
         try (exchange) {
             if (request.isHeadObjectRequest()) {
                 final BytesReference blob = blobs.get(request.path());
->>>>>>> 95cf1450
                 if (blob == null) {
                     exchange.sendResponseHeaders(RestStatus.NOT_FOUND.getStatus(), -1);
                 } else {
@@ -227,18 +206,10 @@
                 exchange.getResponseHeaders().add("ETag", blob.v1());
                 exchange.sendResponseHeaders(RestStatus.OK.getStatus(), -1);
 
-<<<<<<< HEAD
-            } else if (isListObjectsRequest(request)) {
-                final Map<String, String> params = new HashMap<>();
-                RestUtils.decodeQueryString(request, request.indexOf('?') + 1, params);
-                final var listType = params.getOrDefault("list-type", "1");
-                if (params.containsKey("list-type") && listType.equals("2") == false) {
+            } else if (request.isListObjectsRequest()) {
+                final var listType = request.queryParameters().getOrDefault("list-type", List.of("1")).get(0);
+                if (request.queryParameters().containsKey("list-type") && listType.equals("2") == false) {
                     throw new AssertionError("Unsupported list-type, must be absent or `2` but got " + listType);
-=======
-            } else if (request.isListObjectsRequest()) {
-                if (request.queryParameters().containsKey("list-type")) {
-                    throw new AssertionError("Test must be adapted for GET Bucket (List Objects) Version 2");
->>>>>>> 95cf1450
                 }
 
                 final StringBuilder list = new StringBuilder();
