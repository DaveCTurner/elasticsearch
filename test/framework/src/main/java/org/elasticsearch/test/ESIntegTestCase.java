/*
 * Copyright Elasticsearch B.V. and/or licensed to Elasticsearch B.V. under one
 * or more contributor license agreements. Licensed under the Elastic License
 * 2.0 and the Server Side Public License, v 1; you may not use this file except
 * in compliance with, at your election, the Elastic License 2.0 or the Server
 * Side Public License, v 1.
 */

package org.elasticsearch.test;

import io.netty.util.ThreadDeathWatcher;
import io.netty.util.concurrent.GlobalEventExecutor;

import com.carrotsearch.randomizedtesting.RandomizedContext;
import com.carrotsearch.randomizedtesting.annotations.TestGroup;
import com.carrotsearch.randomizedtesting.generators.RandomNumbers;
import com.carrotsearch.randomizedtesting.generators.RandomPicks;

import org.apache.http.HttpHost;
import org.apache.lucene.search.Sort;
import org.apache.lucene.search.TotalHits;
import org.apache.lucene.tests.util.LuceneTestCase;
import org.elasticsearch.ExceptionsHelper;
import org.elasticsearch.action.ActionListener;
import org.elasticsearch.action.DocWriteResponse;
import org.elasticsearch.action.admin.cluster.allocation.ClusterAllocationExplainResponse;
import org.elasticsearch.action.admin.cluster.health.ClusterHealthRequest;
import org.elasticsearch.action.admin.cluster.health.ClusterHealthResponse;
import org.elasticsearch.action.admin.cluster.node.info.NodeInfo;
import org.elasticsearch.action.admin.cluster.node.info.NodesInfoResponse;
import org.elasticsearch.action.admin.cluster.state.ClusterStateResponse;
import org.elasticsearch.action.admin.cluster.tasks.PendingClusterTasksRequest;
import org.elasticsearch.action.admin.cluster.tasks.PendingClusterTasksResponse;
import org.elasticsearch.action.admin.cluster.tasks.TransportPendingClusterTasksAction;
import org.elasticsearch.action.admin.indices.create.CreateIndexRequestBuilder;
import org.elasticsearch.action.admin.indices.flush.FlushResponse;
import org.elasticsearch.action.admin.indices.forcemerge.ForceMergeResponse;
import org.elasticsearch.action.admin.indices.get.GetIndexResponse;
import org.elasticsearch.action.admin.indices.refresh.RefreshResponse;
import org.elasticsearch.action.admin.indices.segments.IndexSegments;
import org.elasticsearch.action.admin.indices.segments.IndexShardSegments;
import org.elasticsearch.action.admin.indices.segments.IndicesSegmentResponse;
import org.elasticsearch.action.admin.indices.segments.ShardSegments;
import org.elasticsearch.action.admin.indices.settings.put.UpdateSettingsRequestBuilder;
import org.elasticsearch.action.admin.indices.template.put.PutIndexTemplateRequestBuilder;
import org.elasticsearch.action.bulk.BulkRequestBuilder;
import org.elasticsearch.action.bulk.BulkResponse;
import org.elasticsearch.action.index.IndexRequestBuilder;
import org.elasticsearch.action.search.ClearScrollResponse;
import org.elasticsearch.action.search.SearchRequest;
import org.elasticsearch.action.search.SearchRequestBuilder;
import org.elasticsearch.action.search.SearchResponse;
import org.elasticsearch.action.search.TransportSearchAction;
import org.elasticsearch.action.support.DefaultShardOperationFailedException;
import org.elasticsearch.action.support.DestructiveOperations;
import org.elasticsearch.action.support.IndicesOptions;
import org.elasticsearch.action.support.PlainActionFuture;
import org.elasticsearch.action.support.RefCountingListener;
import org.elasticsearch.client.RestClient;
import org.elasticsearch.client.RestClientBuilder;
import org.elasticsearch.client.internal.AdminClient;
import org.elasticsearch.client.internal.Client;
import org.elasticsearch.client.internal.ClusterAdminClient;
import org.elasticsearch.client.internal.IndicesAdminClient;
import org.elasticsearch.cluster.ClusterInfoService;
import org.elasticsearch.cluster.ClusterInfoServiceUtils;
import org.elasticsearch.cluster.ClusterModule;
import org.elasticsearch.cluster.ClusterState;
import org.elasticsearch.cluster.InternalClusterInfoService;
import org.elasticsearch.cluster.coordination.ElasticsearchNodeCommand;
import org.elasticsearch.cluster.health.ClusterHealthStatus;
import org.elasticsearch.cluster.metadata.IndexMetadata;
import org.elasticsearch.cluster.metadata.Metadata;
import org.elasticsearch.cluster.node.DiscoveryNode;
import org.elasticsearch.cluster.routing.IndexRoutingTable;
import org.elasticsearch.cluster.routing.IndexShardRoutingTable;
import org.elasticsearch.cluster.routing.ShardRouting;
import org.elasticsearch.cluster.routing.UnassignedInfo;
import org.elasticsearch.cluster.routing.allocation.DiskThresholdSettings;
import org.elasticsearch.cluster.routing.allocation.decider.EnableAllocationDecider;
import org.elasticsearch.cluster.service.ClusterService;
import org.elasticsearch.common.Priority;
import org.elasticsearch.common.Strings;
import org.elasticsearch.common.bytes.BytesReference;
import org.elasticsearch.common.io.stream.NamedWriteableRegistry;
import org.elasticsearch.common.network.NetworkAddress;
import org.elasticsearch.common.network.NetworkModule;
import org.elasticsearch.common.regex.Regex;
import org.elasticsearch.common.settings.Setting;
import org.elasticsearch.common.settings.Setting.Property;
import org.elasticsearch.common.settings.Settings;
import org.elasticsearch.common.transport.TransportAddress;
import org.elasticsearch.common.unit.ByteSizeUnit;
import org.elasticsearch.common.unit.ByteSizeValue;
import org.elasticsearch.common.util.Maps;
import org.elasticsearch.common.util.concurrent.EsRejectedExecutionException;
import org.elasticsearch.common.util.concurrent.ThreadContext;
import org.elasticsearch.common.xcontent.ChunkedToXContent;
import org.elasticsearch.common.xcontent.XContentHelper;
import org.elasticsearch.core.IOUtils;
import org.elasticsearch.core.Nullable;
import org.elasticsearch.core.TimeValue;
import org.elasticsearch.core.Tuple;
import org.elasticsearch.env.Environment;
import org.elasticsearch.env.TestEnvironment;
import org.elasticsearch.gateway.PersistedClusterStateService;
import org.elasticsearch.health.node.selection.HealthNode;
import org.elasticsearch.http.HttpInfo;
import org.elasticsearch.index.Index;
import org.elasticsearch.index.IndexModule;
import org.elasticsearch.index.IndexSettings;
import org.elasticsearch.index.MergePolicyConfig;
import org.elasticsearch.index.MergeSchedulerConfig;
import org.elasticsearch.index.MockEngineFactoryPlugin;
import org.elasticsearch.index.codec.CodecService;
import org.elasticsearch.index.engine.Segment;
import org.elasticsearch.index.mapper.MockFieldFilterPlugin;
import org.elasticsearch.index.translog.Translog;
import org.elasticsearch.indices.IndicesQueryCache;
import org.elasticsearch.indices.IndicesRequestCache;
import org.elasticsearch.indices.store.IndicesStore;
import org.elasticsearch.monitor.jvm.HotThreads;
import org.elasticsearch.node.NodeMocksPlugin;
import org.elasticsearch.persistent.PersistentTasksCustomMetadata;
import org.elasticsearch.plugins.NetworkPlugin;
import org.elasticsearch.plugins.Plugin;
import org.elasticsearch.rest.RestStatus;
import org.elasticsearch.rest.action.RestCancellableNodeClient;
import org.elasticsearch.script.MockScriptService;
import org.elasticsearch.search.ConcurrentSearchTestPlugin;
import org.elasticsearch.search.MockSearchService;
import org.elasticsearch.search.SearchHit;
import org.elasticsearch.search.SearchResponseUtils;
import org.elasticsearch.search.SearchService;
import org.elasticsearch.test.client.RandomizingClient;
import org.elasticsearch.test.disruption.NetworkDisruption;
import org.elasticsearch.test.disruption.ServiceDisruptionScheme;
import org.elasticsearch.test.store.MockFSIndexStore;
import org.elasticsearch.test.transport.MockTransportService;
import org.elasticsearch.transport.TransportInterceptor;
import org.elasticsearch.transport.TransportRequest;
import org.elasticsearch.transport.TransportRequestHandler;
import org.elasticsearch.transport.TransportService;
import org.elasticsearch.xcontent.NamedXContentRegistry;
import org.elasticsearch.xcontent.ToXContent;
import org.elasticsearch.xcontent.XContentBuilder;
import org.elasticsearch.xcontent.XContentParser;
import org.elasticsearch.xcontent.XContentType;
import org.elasticsearch.xcontent.smile.SmileXContent;
import org.hamcrest.Matchers;
import org.junit.After;
import org.junit.AfterClass;
import org.junit.Before;
import org.junit.BeforeClass;

import java.io.IOException;
import java.io.StringWriter;
import java.lang.annotation.Annotation;
import java.lang.annotation.ElementType;
import java.lang.annotation.Inherited;
import java.lang.annotation.Retention;
import java.lang.annotation.RetentionPolicy;
import java.lang.annotation.Target;
import java.net.InetSocketAddress;
import java.nio.file.Files;
import java.nio.file.Path;
import java.util.ArrayList;
import java.util.Arrays;
import java.util.Collection;
import java.util.Collections;
import java.util.HashSet;
import java.util.IdentityHashMap;
import java.util.List;
import java.util.Locale;
import java.util.Map;
import java.util.Random;
import java.util.Set;
import java.util.concurrent.Callable;
import java.util.concurrent.CopyOnWriteArrayList;
import java.util.concurrent.CountDownLatch;
import java.util.concurrent.Executor;
import java.util.concurrent.TimeUnit;
import java.util.concurrent.atomic.AtomicInteger;
import java.util.concurrent.atomic.AtomicReference;
import java.util.function.Function;
import java.util.stream.Collectors;
import java.util.stream.Stream;

import static org.elasticsearch.cluster.metadata.IndexMetadata.SETTING_NUMBER_OF_REPLICAS;
import static org.elasticsearch.cluster.metadata.IndexMetadata.SETTING_NUMBER_OF_SHARDS;
import static org.elasticsearch.common.util.CollectionUtils.eagerPartition;
import static org.elasticsearch.core.TimeValue.timeValueMillis;
import static org.elasticsearch.discovery.DiscoveryModule.DISCOVERY_SEED_PROVIDERS_SETTING;
import static org.elasticsearch.discovery.SettingsBasedSeedHostsProvider.DISCOVERY_SEED_HOSTS_SETTING;
import static org.elasticsearch.index.IndexSettings.INDEX_SOFT_DELETES_RETENTION_LEASE_PERIOD_SETTING;
import static org.elasticsearch.index.query.QueryBuilders.matchAllQuery;
import static org.elasticsearch.test.XContentTestUtils.convertToMap;
import static org.elasticsearch.test.XContentTestUtils.differenceBetweenMapsIgnoringArrayOrder;
import static org.elasticsearch.test.hamcrest.ElasticsearchAssertions.assertAcked;
import static org.elasticsearch.test.hamcrest.ElasticsearchAssertions.assertNoFailures;
import static org.elasticsearch.test.hamcrest.ElasticsearchAssertions.assertNoTimeout;
import static org.hamcrest.Matchers.empty;
import static org.hamcrest.Matchers.emptyIterable;
import static org.hamcrest.Matchers.equalTo;
import static org.hamcrest.Matchers.greaterThanOrEqualTo;
import static org.hamcrest.Matchers.is;
import static org.hamcrest.Matchers.lessThanOrEqualTo;
import static org.hamcrest.Matchers.startsWith;

/**
 * {@link ESIntegTestCase} is an abstract base class to run integration
 * tests against a JVM private Elasticsearch Cluster. The test class supports 2 different
 * cluster scopes.
 * <ul>
 * <li>{@link Scope#TEST} - uses a new cluster for each individual test method.</li>
 * <li>{@link Scope#SUITE} - uses a cluster shared across all test methods in the same suite</li>
 * </ul>
 * <p>
 * The most common test scope is {@link Scope#SUITE} which shares a cluster per test suite.
 * <p>
 * If the test methods need specific node settings or change persistent and/or transient cluster settings {@link Scope#TEST}
 * should be used. To configure a scope for the test cluster the {@link ClusterScope} annotation
 * should be used, here is an example:
 * <pre>
 *
 * {@literal @}NodeScope(scope=Scope.TEST) public class SomeIT extends ESIntegTestCase {
 * public void testMethod() {}
 * }
 * </pre>
 * <p>
 * If no {@link ClusterScope} annotation is present on an integration test the default scope is {@link Scope#SUITE}
 * <p>
 * A test cluster creates a set of nodes in the background before the test starts. The number of nodes in the cluster is
 * determined at random and can change across tests. The {@link ClusterScope} allows configuring the initial number of nodes
 * that are created before the tests start.
 *  <pre>
 * {@literal @}NodeScope(scope=Scope.SUITE, numDataNodes=3)
 * public class SomeIT extends ESIntegTestCase {
 * public void testMethod() {}
 * }
 * </pre>
 * <p>
 * Note, the {@link ESIntegTestCase} uses randomized settings on a cluster and index level. For instance
 * each test might use different directory implementation for each test or will return a random client to one of the
 * nodes in the cluster for each call to {@link #client()}. Test failures might only be reproducible if the correct
 * system properties are passed to the test execution environment.
 * <p>
 * This class supports the following system properties (passed with -Dkey=value to the application)
 * <ul>
 * <li>-D{@value #TESTS_ENABLE_MOCK_MODULES} - a boolean value to enable or disable mock modules. This is
 * useful to test the system without asserting modules that to make sure they don't hide any bugs in production.</li>
 * <li> - a random seed used to initialize the index random context.
 * </ul>
 */
@LuceneTestCase.SuppressFileSystems("ExtrasFS") // doesn't work with potential multi data path from test cluster yet
public abstract class ESIntegTestCase extends ESTestCase {

    /**
     * Property that controls whether ThirdParty Integration tests are run (not the default).
     */
    public static final String SYSPROP_THIRDPARTY = "tests.thirdparty";

    /**
     * Annotation for third-party integration tests.
     * <p>
     * These are tests the require a third-party service in order to run. They
     * may require the user to manually configure an external process (such as rabbitmq),
     * or may additionally require some external configuration (e.g. AWS credentials)
     * via the {@code tests.config} system property.
     */
    @Inherited
    @Retention(RetentionPolicy.RUNTIME)
    @Target(ElementType.TYPE)
    @TestGroup(enabled = false, sysProperty = ESIntegTestCase.SYSPROP_THIRDPARTY)
    public @interface ThirdParty {
    }

    /** node names of the corresponding clusters will start with these prefixes */
    public static final String SUITE_CLUSTER_NODE_PREFIX = "node_s";
    public static final String TEST_CLUSTER_NODE_PREFIX = "node_t";

    /**
     * Key used to eventually switch to using an external cluster and provide its transport addresses
     */
    public static final String TESTS_CLUSTER = "tests.cluster";

    /**
     * Key used to eventually switch to using an external cluster and provide the cluster name
     */
    public static final String TESTS_CLUSTER_NAME = "tests.clustername";

    /**
     * Key used to retrieve the index random seed from the index settings on a running node.
     * The value of this seed can be used to initialize a random context for a specific index.
     * It's set once per test via a generic index template.
     */
    public static final Setting<Long> INDEX_TEST_SEED_SETTING = Setting.longSetting(
        "index.tests.seed",
        0,
        Long.MIN_VALUE,
        Property.IndexScope
    );

    /**
     * A boolean value to enable or disable mock modules. This is useful to test the
     * system without asserting modules that to make sure they don't hide any bugs in
     * production.
     *
     * @see ESIntegTestCase
     */
    public static final String TESTS_ENABLE_MOCK_MODULES = "tests.enable_mock_modules";

    private static final boolean MOCK_MODULES_ENABLED = "true".equals(System.getProperty(TESTS_ENABLE_MOCK_MODULES, "true"));
    /**
     * Threshold at which indexing switches from frequently async to frequently bulk.
     */
    private static final int FREQUENT_BULK_THRESHOLD = 300;

    /**
     * Threshold at which bulk indexing will always be used.
     */
    private static final int ALWAYS_BULK_THRESHOLD = 3000;

    /**
     * Maximum number of async operations that indexRandom will kick off at one time.
     */
    private static final int MAX_IN_FLIGHT_ASYNC_INDEXES = 150;

    /**
     * Maximum number of documents in a single bulk index request.
     */
    private static final int MAX_BULK_INDEX_REQUEST_SIZE = 1000;

    /**
     * Default minimum number of shards for an index
     */
    protected static final int DEFAULT_MIN_NUM_SHARDS = 1;

    /**
     * Default maximum number of shards for an index
     */
    protected static final int DEFAULT_MAX_NUM_SHARDS = 10;

    /**
     * The current cluster depending on the configured {@link Scope}.
     * By default if no {@link ClusterScope} is configured this will hold a reference to the suite cluster.
     */
    private static TestCluster currentCluster;
    private static RestClient restClient = null;

    private static final Map<Class<?>, TestCluster> clusters = new IdentityHashMap<>();

    private static ESIntegTestCase INSTANCE = null; // see @SuiteScope
    private static Long SUITE_SEED = null;

    @BeforeClass
    public static void beforeClass() throws Exception {
        SUITE_SEED = randomLong();
        initializeSuiteScope();
    }

    @Override
    protected final boolean enableWarningsCheck() {
        // In an integ test it doesn't make sense to keep track of warnings: if the cluster is external the warnings are in another jvm,
        // if the cluster is internal the deprecation logger is shared across all nodes
        return false;
    }

    protected final void beforeInternal() throws Exception {
        final Scope currentClusterScope = getCurrentClusterScope();
        Callable<Void> setup = () -> {
            cluster().beforeTest(random());
            cluster().wipe(excludeTemplates());
            randomIndexTemplate();
            return null;
        };
        switch (currentClusterScope) {
            case SUITE -> {
                assert SUITE_SEED != null : "Suite seed was not initialized";
                currentCluster = buildAndPutCluster(currentClusterScope, SUITE_SEED);
                RandomizedContext.current().runWithPrivateRandomness(SUITE_SEED, setup);
            }
            case TEST -> {
                currentCluster = buildAndPutCluster(currentClusterScope, randomLong());
                setup.call();
            }
        }

    }

    private void printTestMessage(String message) {
        if (isSuiteScopedTest(getClass()) && (getTestName().equals("<unknown>"))) {
            logger.info("[{}]: {} suite", getTestClass().getSimpleName(), message);
        } else {
            logger.info("[{}#{}]: {} test", getTestClass().getSimpleName(), getTestName(), message);
        }
    }

    /**
     * Creates a randomized index template. This template is used to pass in randomized settings on a
     * per index basis. Allows to enable/disable the randomization for number of shards and replicas
     */
    private void randomIndexTemplate() {

        // TODO move settings for random directory etc here into the index based randomized settings.
        if (cluster().size() > 0) {
            Settings.Builder randomSettingsBuilder = setRandomIndexSettings(random(), Settings.builder());
            if (isInternalCluster()) {
                // this is only used by mock plugins and if the cluster is not internal we just can't set it
                randomSettingsBuilder.put(INDEX_TEST_SEED_SETTING.getKey(), random().nextLong());
            }

            randomSettingsBuilder.put(SETTING_NUMBER_OF_SHARDS, numberOfShards()).put(SETTING_NUMBER_OF_REPLICAS, numberOfReplicas());

            // if the test class is annotated with SuppressCodecs("*"), it means don't use lucene's codec randomization
            // otherwise, use it, it has assertions and so on that can find bugs.
            SuppressCodecs annotation = getClass().getAnnotation(SuppressCodecs.class);
            if (annotation != null && annotation.value().length == 1 && "*".equals(annotation.value()[0])) {
                randomSettingsBuilder.put("index.codec", randomFrom(CodecService.DEFAULT_CODEC, CodecService.BEST_COMPRESSION_CODEC));
            } else {
                randomSettingsBuilder.put("index.codec", CodecService.LUCENE_DEFAULT_CODEC);
            }

            for (String setting : randomSettingsBuilder.keys()) {
                assertThat("non index. prefix setting set on index template, its a node setting...", setting, startsWith("index."));
            }
            // always default delayed allocation to 0 to make sure we have tests are not delayed
            randomSettingsBuilder.put(UnassignedInfo.INDEX_DELAYED_NODE_LEFT_TIMEOUT_SETTING.getKey(), 0);
            if (randomBoolean()) {
                randomSettingsBuilder.put(IndexModule.INDEX_QUERY_CACHE_ENABLED_SETTING.getKey(), randomBoolean());
            }
            PutIndexTemplateRequestBuilder putTemplate = indicesAdmin().preparePutTemplate("random_index_template")
                .setPatterns(Collections.singletonList("*"))
                .setOrder(0)
                .setSettings(randomSettingsBuilder);
            assertAcked(putTemplate.get());
        }
    }

    protected Settings.Builder setRandomIndexSettings(Random random, Settings.Builder builder) {
        setRandomIndexMergeSettings(random, builder);
        setRandomIndexTranslogSettings(random, builder);

        if (random.nextBoolean()) {
            builder.put(MergeSchedulerConfig.AUTO_THROTTLE_SETTING.getKey(), false);
        }

        if (random.nextBoolean()) {
            builder.put(IndicesRequestCache.INDEX_CACHE_REQUEST_ENABLED_SETTING.getKey(), random.nextBoolean());
        }

        if (random.nextBoolean()) {
            builder.put(IndexSettings.INDEX_CHECK_ON_STARTUP.getKey(), randomFrom(random, "false", "checksum", "true"));
        }

        if (random.nextBoolean()) {
            // keep this low so we don't stall tests
            builder.put(
                UnassignedInfo.INDEX_DELAYED_NODE_LEFT_TIMEOUT_SETTING.getKey(),
                RandomNumbers.randomIntBetween(random, 1, 15) + "ms"
            );
        }
        if (randomBoolean()) {
            builder.put(IndexSettings.BLOOM_FILTER_ID_FIELD_ENABLED_SETTING.getKey(), randomBoolean());
        }
        return builder;
    }

    private static Settings.Builder setRandomIndexMergeSettings(Random random, Settings.Builder builder) {
        if (random.nextBoolean()) {
            builder.put(
                MergePolicyConfig.INDEX_COMPOUND_FORMAT_SETTING.getKey(),
                (random.nextBoolean() ? random.nextDouble() : random.nextBoolean()).toString()
            );
        }
        switch (random.nextInt(4)) {
            case 3 -> {
                final int maxThreadCount = RandomNumbers.randomIntBetween(random, 1, 4);
                final int maxMergeCount = RandomNumbers.randomIntBetween(random, maxThreadCount, maxThreadCount + 4);
                builder.put(MergeSchedulerConfig.MAX_MERGE_COUNT_SETTING.getKey(), maxMergeCount);
                builder.put(MergeSchedulerConfig.MAX_THREAD_COUNT_SETTING.getKey(), maxThreadCount);
            }
        }

        return builder;
    }

    private static Settings.Builder setRandomIndexTranslogSettings(Random random, Settings.Builder builder) {
        if (random.nextBoolean()) {
            builder.put(
                IndexSettings.INDEX_TRANSLOG_FLUSH_THRESHOLD_SIZE_SETTING.getKey(),
                new ByteSizeValue(RandomNumbers.randomIntBetween(random, 1, 300), ByteSizeUnit.MB)
            );
        }
        if (random.nextBoolean()) {
            builder.put(IndexSettings.INDEX_TRANSLOG_FLUSH_THRESHOLD_SIZE_SETTING.getKey(), new ByteSizeValue(1, ByteSizeUnit.PB)); // just
                                                                                                                                    // don't
                                                                                                                                    // flush
        }
        if (random.nextBoolean()) {
            builder.put(
                IndexSettings.INDEX_TRANSLOG_DURABILITY_SETTING.getKey(),
                RandomPicks.randomFrom(random, Translog.Durability.values())
            );
        }

        if (random.nextBoolean()) {
            builder.put(
                IndexSettings.INDEX_TRANSLOG_SYNC_INTERVAL_SETTING.getKey(),
                RandomNumbers.randomIntBetween(random, 100, 5000),
                TimeUnit.MILLISECONDS
            );
        }

        return builder;
    }

    private TestCluster buildWithPrivateContext(final Scope scope, final long seed) throws Exception {
        return RandomizedContext.current().runWithPrivateRandomness(seed, () -> buildTestCluster(scope, seed));
    }

    private TestCluster buildAndPutCluster(Scope currentClusterScope, long seed) throws Exception {
        final Class<?> clazz = this.getClass();
        TestCluster testCluster = clusters.remove(clazz); // remove this cluster first
        clearClusters(); // all leftovers are gone by now... this is really just a double safety if we miss something somewhere
        switch (currentClusterScope) {
            case SUITE -> {
                if (testCluster == null) { // only build if it's not there yet
                    testCluster = buildWithPrivateContext(currentClusterScope, seed);
                }
            }
            case TEST -> {
                // close the previous one and create a new one
                if (testCluster != null) {
                    IOUtils.closeWhileHandlingException(testCluster::close);
                }
                testCluster = buildTestCluster(currentClusterScope, seed);
            }
        }
        clusters.put(clazz, testCluster);
        return testCluster;
    }

    private static void clearClusters() throws Exception {
        if (clusters.isEmpty() == false) {
            IOUtils.close(CloseableTestClusterWrapper.wrap(clusters.values()));
            clusters.clear();
        }
        if (restClient != null) {
            restClient.close();
            restClient = null;
        }
        assertBusy(() -> {
            int numChannels = RestCancellableNodeClient.getNumChannels();
            assertEquals(
                numChannels
                    + " channels still being tracked in "
                    + RestCancellableNodeClient.class.getSimpleName()
                    + " while there should be none",
                0,
                numChannels
            );
        });
    }

    private void afterInternal(boolean afterClass) throws Exception {
        boolean success = false;
        try {
            final Scope currentClusterScope = getCurrentClusterScope();
            if (isInternalCluster()) {
                internalCluster().clearDisruptionScheme();
            }
            try {
                if (cluster() != null) {
                    if (currentClusterScope != Scope.TEST) {
                        Metadata metadata = clusterAdmin().prepareState().get().getState().getMetadata();

                        final Set<String> persistentKeys = new HashSet<>(metadata.persistentSettings().keySet());
                        assertThat("test leaves persistent cluster metadata behind", persistentKeys, empty());

                        final Set<String> transientKeys = new HashSet<>(metadata.transientSettings().keySet());
                        assertThat("test leaves transient cluster metadata behind", transientKeys, empty());
                    }
                    ensureClusterSizeConsistency();
                    ensureClusterStateConsistency();
                    ensureClusterStateCanBeReadByNodeTool();
                    ensureClusterInfoServiceRunning();
                    beforeIndexDeletion();
                    cluster().wipe(excludeTemplates()); // wipe after to make sure we fail in the test that didn't ack the delete
                    if (afterClass || currentClusterScope == Scope.TEST) {
                        cluster().close();
                    }
                    cluster().assertAfterTest();
                }
            } finally {
                if (currentClusterScope == Scope.TEST) {
                    clearClusters(); // it is ok to leave persistent / transient cluster state behind if scope is TEST
                }
            }
            success = true;
        } finally {
            if (success == false) {
                // if we failed here that means that something broke horribly so we should clear all clusters
                // TODO: just let the exception happen, WTF is all this horseshit
                // afterTestRule.forceFailure();
            }
        }
    }

    /**
     * @return An exclude set of index templates that will not be removed in between tests.
     */
    protected Set<String> excludeTemplates() {
        return Collections.emptySet();
    }

    protected void beforeIndexDeletion() throws Exception {
        cluster().beforeIndexDeletion();
    }

    public static TestCluster cluster() {
        return currentCluster;
    }

    public static boolean isInternalCluster() {
        return (currentCluster instanceof InternalTestCluster);
    }

    public static InternalTestCluster internalCluster() {
        if (isInternalCluster() == false) {
            throw new UnsupportedOperationException("current test cluster is immutable");
        }
        return (InternalTestCluster) currentCluster;
    }

    public ClusterService clusterService() {
        return internalCluster().clusterService();
    }

    public static Client client() {
        return client(null);
    }

    public static Client client(@Nullable String node) {
        if (node != null) {
            return internalCluster().client(node);
        }
        Client client = cluster().client();
        if (frequently()) {
            client = new RandomizingClient(client, random());
        }
        return client;
    }

    public static Client dataNodeClient() {
        Client client = internalCluster().dataNodeClient();
        if (frequently()) {
            client = new RandomizingClient(client, random());
        }
        return client;
    }

    public static Iterable<Client> clients() {
        return cluster().getClients();
    }

    protected int minimumNumberOfShards() {
        return DEFAULT_MIN_NUM_SHARDS;
    }

    protected int maximumNumberOfShards() {
        return DEFAULT_MAX_NUM_SHARDS;
    }

    protected int numberOfShards() {
        return between(minimumNumberOfShards(), maximumNumberOfShards());
    }

    protected int minimumNumberOfReplicas() {
        return 0;
    }

    protected int maximumNumberOfReplicas() {
        // use either 0 or 1 replica, yet a higher amount when possible, but only rarely
        int maxNumReplicas = Math.max(0, cluster().numDataNodes() - 1);
        return frequently() ? Math.min(1, maxNumReplicas) : maxNumReplicas;
    }

    protected int numberOfReplicas() {
        return between(minimumNumberOfReplicas(), maximumNumberOfReplicas());
    }

    public void setDisruptionScheme(ServiceDisruptionScheme scheme) {
        internalCluster().setDisruptionScheme(scheme);
    }

    /**
     * Creates a disruption that isolates the current master node from all other nodes in the cluster.
     *
     * @param disruptionType type of disruption to create
     * @return disruption
     */
    protected static NetworkDisruption isolateMasterDisruption(NetworkDisruption.NetworkLinkDisruptionType disruptionType) {
        final String masterNode = internalCluster().getMasterName();
        return new NetworkDisruption(
            new NetworkDisruption.TwoPartitions(
                Collections.singleton(masterNode),
                Arrays.stream(internalCluster().getNodeNames()).filter(name -> name.equals(masterNode) == false).collect(Collectors.toSet())
            ),
            disruptionType
        );
    }

    /**
     * Returns a settings object used in {@link #createIndex(String...)} and {@link #prepareCreate(String)} and friends.
     * This method can be overwritten by subclasses to set defaults for the indices that are created by the test.
     * By default it returns a settings object that sets a random number of shards. Number of shards and replicas
     * can be controlled through specific methods.
     */
    public Settings indexSettings() {
        Settings.Builder builder = Settings.builder();
        int numberOfShards = numberOfShards();
        if (numberOfShards > 0) {
            builder.put(SETTING_NUMBER_OF_SHARDS, numberOfShards);
        }
        int numberOfReplicas = numberOfReplicas();
        if (numberOfReplicas >= 0) {
            builder.put(SETTING_NUMBER_OF_REPLICAS, numberOfReplicas);
        }
        // 30% of the time
        if (randomInt(9) < 3) {
            final String dataPath = randomAlphaOfLength(10);
            logger.info("using custom data_path for index: [{}]", dataPath);
            builder.put(IndexMetadata.SETTING_DATA_PATH, dataPath);
        }
        // always default delayed allocation to 0 to make sure we have tests are not delayed
        builder.put(UnassignedInfo.INDEX_DELAYED_NODE_LEFT_TIMEOUT_SETTING.getKey(), 0);
        if (randomBoolean()) {
            builder.put(IndexSettings.INDEX_SOFT_DELETES_RETENTION_OPERATIONS_SETTING.getKey(), between(0, 1000));
        }
        if (randomBoolean()) {
            builder.put(
                INDEX_SOFT_DELETES_RETENTION_LEASE_PERIOD_SETTING.getKey(),
                timeValueMillis(
                    randomLongBetween(
                        0,
                        randomBoolean() ? 1000 : INDEX_SOFT_DELETES_RETENTION_LEASE_PERIOD_SETTING.get(Settings.EMPTY).millis()
                    )
                ).getStringRep()
            );
        }
        return builder.build();
    }

    /**
     * Creates one or more indices and asserts that the indices are acknowledged. If one of the indices
     * already exists this method will fail and wipe all the indices created so far.
     */
    public final void createIndex(String... names) {

        List<String> created = new ArrayList<>();
        for (String name : names) {
            boolean success = false;
            try {
                assertAcked(prepareCreate(name));
                created.add(name);
                success = true;
            } finally {
                if (success == false && created.isEmpty() == false) {
                    cluster().wipeIndices(created.toArray(new String[created.size()]));
                }
            }
        }
    }

    /**
     * creates an index with the given setting
     */
    public final void createIndex(String name, Settings indexSettings) {
        assertAcked(prepareCreate(name).setSettings(indexSettings));
    }

    /**
     * creates an index with the given shard and replica counts
     */
    public final void createIndex(String name, int shards, int replicas) {
        createIndex(name, indexSettings(shards, replicas).build());
    }

    /**
     * Creates a new {@link CreateIndexRequestBuilder} with the settings obtained from {@link #indexSettings()}.
     */
    public final CreateIndexRequestBuilder prepareCreate(String index) {
        return prepareCreate(index, -1);
    }

    /**
     * Creates a new {@link CreateIndexRequestBuilder} with the settings obtained from {@link #indexSettings()}.
     * The index that is created with this builder will only be allowed to allocate on the number of nodes passed to this
     * method.
     * <p>
     * This method uses allocation deciders to filter out certain nodes to allocate the created index on. It defines allocation
     * rules based on <code>index.routing.allocation.exclude._name</code>.
     * </p>
     */
    public final CreateIndexRequestBuilder prepareCreate(String index, int numNodes) {
        return prepareCreate(index, numNodes, Settings.builder());
    }

    /**
     * Creates a new {@link CreateIndexRequestBuilder} with the settings obtained from {@link #indexSettings()}, augmented
     * by the given builder
     */
    public CreateIndexRequestBuilder prepareCreate(String index, Settings.Builder settingsBuilder) {
        return prepareCreate(index, -1, settingsBuilder);
    }

    /**
     * Creates a new {@link CreateIndexRequestBuilder} with the settings obtained from {@link #indexSettings()}.
     * The index that is created with this builder will only be allowed to allocate on the number of nodes passed to this
     * method.
     * <p>
     * This method uses allocation deciders to filter out certain nodes to allocate the created index on. It defines allocation
     * rules based on <code>index.routing.allocation.exclude._name</code>.
     * </p>
     */
    public CreateIndexRequestBuilder prepareCreate(String index, int numNodes, Settings.Builder settingsBuilder) {
        Settings.Builder builder = Settings.builder().put(indexSettings()).put(settingsBuilder.build());

        if (numNodes > 0) {
            internalCluster().ensureAtLeastNumDataNodes(numNodes);
            getExcludeSettings(numNodes, builder);
        }
        return indicesAdmin().prepareCreate(index).setSettings(builder.build());
    }

    /**
     * updates the settings for an index
     */
    public static void updateIndexSettings(Settings.Builder settingsBuilder, String... index) {
        UpdateSettingsRequestBuilder settingsRequest = indicesAdmin().prepareUpdateSettings(index);
        settingsRequest.setSettings(settingsBuilder);
        assertAcked(settingsRequest.get());
    }

    public static void setReplicaCount(int replicas, String index) {
        updateIndexSettings(Settings.builder().put(IndexMetadata.SETTING_NUMBER_OF_REPLICAS, replicas), index);
    }

    private static Settings.Builder getExcludeSettings(int num, Settings.Builder builder) {
        String exclude = String.join(",", internalCluster().allDataNodesButN(num));
        builder.put("index.routing.allocation.exclude._name", exclude);
        return builder;
    }

    /**
     * Waits until all nodes have no pending tasks.
     */
    public void waitNoPendingTasksOnAll() throws Exception {
        assertNoTimeout(clusterAdmin().prepareHealth().setWaitForEvents(Priority.LANGUID).get());
        assertBusy(() -> {
            for (Client client : clients()) {
                ClusterHealthResponse clusterHealth = client.admin().cluster().prepareHealth().setLocal(true).get();
                assertThat("client " + client + " still has in flight fetch", clusterHealth.getNumberOfInFlightFetch(), equalTo(0));
                PendingClusterTasksResponse pendingTasks = client.execute(
                    TransportPendingClusterTasksAction.TYPE,
                    new PendingClusterTasksRequest().local(true)
                ).get();
                assertThat(
                    "client " + client + " still has pending tasks " + pendingTasks,
                    pendingTasks.pendingTasks(),
                    Matchers.emptyIterable()
                );
                clusterHealth = client.admin().cluster().prepareHealth().setLocal(true).get();
                assertThat("client " + client + " still has in flight fetch", clusterHealth.getNumberOfInFlightFetch(), equalTo(0));
            }
        });
        assertNoTimeout(clusterAdmin().prepareHealth().setWaitForEvents(Priority.LANGUID).get());
    }

    /** Ensures the result counts are as expected, and logs the results if different */
    public void assertResultsAndLogOnFailure(long expectedResults, SearchResponse searchResponse) {
        final TotalHits totalHits = searchResponse.getHits().getTotalHits();
        if (totalHits.value != expectedResults || totalHits.relation != TotalHits.Relation.EQUAL_TO) {
            StringBuilder sb = new StringBuilder("search result contains [");
            String value = Long.toString(totalHits.value) + (totalHits.relation == TotalHits.Relation.GREATER_THAN_OR_EQUAL_TO ? "+" : "");
            sb.append(value).append("] results. expected [").append(expectedResults).append("]");
            String failMsg = sb.toString();
            for (SearchHit hit : searchResponse.getHits().getHits()) {
                sb.append("\n-> _index: [").append(hit.getIndex()).append("] id [").append(hit.getId()).append("]");
            }
            logger.warn("{}", sb);
            fail(failMsg);
        }
    }

    /**
     * Restricts the given index to be allocated on <code>n</code> nodes using the allocation deciders.
     * Yet if the shards can't be allocated on any other node shards for this index will remain allocated on
     * more than <code>n</code> nodes.
     */
    public void allowNodes(String index, int n) {
        assert index != null;
        internalCluster().ensureAtLeastNumDataNodes(n);
        Settings.Builder builder = Settings.builder();
        if (n > 0) {
            getExcludeSettings(n, builder);
        }
        Settings build = builder.build();
        if (build.isEmpty() == false) {
            logger.debug("allowNodes: updating [{}]'s setting to [{}]", index, build.toDelimitedString(';'));
            updateIndexSettings(builder, index);
        }
    }

    /**
     * Ensures the cluster has a green state via the cluster health API. This method will also wait for relocations.
     * It is useful to ensure that all action on the cluster have finished and all shards that were currently relocating
     * are now allocated and started.
     */
    public ClusterHealthStatus ensureGreen(String... indices) {
        return ensureGreen(TimeValue.timeValueSeconds(30), indices);
    }

    /**
     * Ensures the cluster has a green state via the cluster health API. This method will also wait for relocations.
     * It is useful to ensure that all action on the cluster have finished and all shards that were currently relocating
     * are now allocated and started.
     *
     * @param timeout time out value to set on {@link org.elasticsearch.action.admin.cluster.health.ClusterHealthRequest}
     */
    public ClusterHealthStatus ensureGreen(TimeValue timeout, String... indices) {
        return ensureColor(ClusterHealthStatus.GREEN, timeout, false, indices);
    }

    /**
     * Ensures the cluster has a yellow state via the cluster health API.
     */
    public ClusterHealthStatus ensureYellow(String... indices) {
        return ensureColor(ClusterHealthStatus.YELLOW, TimeValue.timeValueSeconds(30), false, indices);
    }

    /**
     * Ensures the cluster has a yellow state via the cluster health API and ensures the that cluster has no initializing shards
     * for the given indices
     */
    public ClusterHealthStatus ensureYellowAndNoInitializingShards(String... indices) {
        return ensureColor(ClusterHealthStatus.YELLOW, TimeValue.timeValueSeconds(30), true, indices);
    }

    private ClusterHealthStatus ensureColor(
        ClusterHealthStatus clusterHealthStatus,
        TimeValue timeout,
        boolean waitForNoInitializingShards,
        String... indices
    ) {
        String color = clusterHealthStatus.name().toLowerCase(Locale.ROOT);
        String method = "ensure" + Strings.capitalize(color);

        ClusterHealthRequest healthRequest = new ClusterHealthRequest(indices).timeout(timeout)
            .waitForStatus(clusterHealthStatus)
            .waitForEvents(Priority.LANGUID)
            .waitForNoRelocatingShards(true)
            .waitForNoInitializingShards(waitForNoInitializingShards)
            // We currently often use ensureGreen or ensureYellow to check whether the cluster is back in a good state after shutting down
            // a node. If the node that is stopped is the master node, another node will become master and publish a cluster state where it
            // is master but where the node that was stopped hasn't been removed yet from the cluster state. It will only subsequently
            // publish a second state where the old master is removed. If the ensureGreen/ensureYellow is timed just right, it will get to
            // execute before the second cluster state update removes the old master and the condition ensureGreen / ensureYellow will
            // trivially hold if it held before the node was shut down. The following "waitForNodes" condition ensures that the node has
            // been removed by the master so that the health check applies to the set of nodes we expect to be part of the cluster.
            .waitForNodes(Integer.toString(cluster().size()));

        final ClusterHealthResponse clusterHealthResponse = clusterAdmin().health(healthRequest).actionGet();
        if (clusterHealthResponse.isTimedOut()) {
            final var allocationExplainRef = new AtomicReference<ClusterAllocationExplainResponse>();
            final var clusterStateRef = new AtomicReference<ClusterStateResponse>();
            final var pendingTasksRef = new AtomicReference<PendingClusterTasksResponse>();
            final var hotThreadsRef = new AtomicReference<String>();

            final var detailsFuture = new PlainActionFuture<Void>();
            try (var listeners = new RefCountingListener(detailsFuture)) {
                clusterAdmin().prepareAllocationExplain().execute(listeners.acquire(allocationExplainRef::set));
                clusterAdmin().prepareState().execute(listeners.acquire(clusterStateRef::set));
<<<<<<< HEAD
                client().execute(
                    TransportPendingClusterTasksAction.TYPE,
                    new PendingClusterTasksRequest(),
                    listeners.acquire(pendingTasksRef::set)
                );
                clusterAdmin().prepareNodesHotThreads()
                    .setThreads(9999)
                    .setIgnoreIdleThreads(false)
                    .execute(listeners.acquire(hotThreadsRef::set));
=======
                clusterAdmin().preparePendingClusterTasks().execute(listeners.acquire(pendingTasksRef::set));

                try (var writer = new StringWriter()) {
                    new HotThreads().busiestThreads(9999).ignoreIdleThreads(false).detect(writer);
                    hotThreadsRef.set(writer.toString());
                } catch (Exception e) {
                    logger.error("exception capturing hot threads", e);
                    hotThreadsRef.set("exception capturing hot threads: " + e);
                }
>>>>>>> 7c7bf69e
            }

            try {
                detailsFuture.get(60, TimeUnit.SECONDS);
            } catch (Exception e) {
                logger.error("failed to get full debug details within 60s timeout", e);
            }

            logger.info(
                "{} timed out\nallocation explain:\n{}\ncluster state:\n{}\npending tasks:\n{}\nhot threads:\n{}\n",
                method,
                safeFormat(allocationExplainRef.get(), r -> Strings.toString(r.getExplanation(), true, true)),
                safeFormat(clusterStateRef.get(), r -> r.getState().toString()),
                safeFormat(pendingTasksRef.get(), r -> Strings.toString(r, true, true)),
                hotThreadsRef.get()
            );
            fail("timed out waiting for " + color + " state");
        }
        assertThat(
            "Expected at least " + clusterHealthStatus + " but got " + clusterHealthResponse.getStatus(),
            clusterHealthResponse.getStatus().value(),
            lessThanOrEqualTo(clusterHealthStatus.value())
        );
        logger.debug("indices {} are {}", indices.length == 0 ? "[_all]" : indices, color);
        return clusterHealthResponse.getStatus();
    }

    private static <T> String safeFormat(@Nullable T value, Function<T, String> formatter) {
        return value == null ? null : formatter.apply(value);
    }

    /**
     * Waits for all relocating shards to become active using the cluster health API.
     */
    public ClusterHealthStatus waitForRelocation() {
        return waitForRelocation(null);
    }

    /**
     * Waits for all relocating shards to become active and the cluster has reached the given health status
     * using the cluster health API.
     */
    public ClusterHealthStatus waitForRelocation(ClusterHealthStatus status) {
        ClusterHealthRequest request = new ClusterHealthRequest(new String[] {}).waitForNoRelocatingShards(true)
            .waitForEvents(Priority.LANGUID);
        if (status != null) {
            request.waitForStatus(status);
        }
        ClusterHealthResponse actionGet = clusterAdmin().health(request).actionGet();
        if (actionGet.isTimedOut()) {
            logger.info(
                "waitForRelocation timed out (status={}), cluster state:\n{}\n{}",
                status,
                clusterAdmin().prepareState().get().getState(),
                getClusterPendingTasks()
            );
            assertThat("timed out waiting for relocation", actionGet.isTimedOut(), equalTo(false));
        }
        if (status != null) {
            assertThat(actionGet.getStatus(), equalTo(status));
        }
        return actionGet.getStatus();
    }

    public static PendingClusterTasksResponse getClusterPendingTasks() {
        return getClusterPendingTasks(client());
    }

    public static PendingClusterTasksResponse getClusterPendingTasks(Client client) {
        try {
            return client.execute(TransportPendingClusterTasksAction.TYPE, new PendingClusterTasksRequest()).get(10, TimeUnit.SECONDS);
        } catch (Exception e) {
            return fail(e);
        }
    }

    /**
     * Waits until at least a give number of document is visible for searchers
     *
     * @param numDocs number of documents to wait for
     * @param indexer a {@link org.elasticsearch.test.BackgroundIndexer}. It will be first checked for documents indexed.
     *                This saves on unneeded searches.
     */
    public void waitForDocs(final long numDocs, final BackgroundIndexer indexer) throws Exception {
        // indexing threads can wait for up to ~1m before retrying when they first try to index into a shard which is not STARTED.
        final long maxWaitTimeMs = Math.max(90 * 1000, 200 * numDocs);

        assertBusy(() -> {
            long lastKnownCount = indexer.totalIndexedDocs();

            if (lastKnownCount >= numDocs) {
                try {
                    long count = SearchResponseUtils.getTotalHitsValue(
                        prepareSearch().setTrackTotalHits(true).setSize(0).setQuery(matchAllQuery())
                    );
                    if (count == lastKnownCount) {
                        // no progress - try to refresh for the next time
                        indicesAdmin().prepareRefresh().get();
                    }
                    lastKnownCount = count;
                } catch (Exception e) { // count now acts like search and barfs if all shards failed...
                    logger.debug("failed to executed count", e);
                    throw e;
                }
            }

            if (logger.isDebugEnabled()) {
                if (lastKnownCount < numDocs) {
                    logger.debug("[{}] docs indexed. waiting for [{}]", lastKnownCount, numDocs);
                } else {
                    logger.debug("[{}] docs visible for search (needed [{}])", lastKnownCount, numDocs);
                }
            }

            assertThat(lastKnownCount, greaterThanOrEqualTo(numDocs));
        }, maxWaitTimeMs, TimeUnit.MILLISECONDS);
    }

    public static SearchRequestBuilder prepareSearch(String... indices) {
        return client().prepareSearch(indices);
    }

    /**
     * Retrieves the persistent tasks with the requested task name from the given cluster state.
     */
    public static List<PersistentTasksCustomMetadata.PersistentTask<?>> findTasks(ClusterState clusterState, String taskName) {
        return findTasks(clusterState, Set.of(taskName));
    }

    /**
     * Retrieves the persistent tasks with the requested task names from the given cluster state.
     */
    public static List<PersistentTasksCustomMetadata.PersistentTask<?>> findTasks(ClusterState clusterState, Set<String> taskNames) {
        PersistentTasksCustomMetadata tasks = clusterState.metadata().custom(PersistentTasksCustomMetadata.TYPE);
        if (tasks == null) {
            return List.of();
        }
        return tasks.tasks().stream().filter(t -> taskNames.contains(t.getTaskName())).toList();
    }

    /**
     * Waits for the health node to be assigned and returns the node
     * that it is assigned to.
     * Returns null if the health node is not assigned in due time.
     */
    @Nullable
    public static DiscoveryNode waitAndGetHealthNode(InternalTestCluster internalCluster) {
        DiscoveryNode[] healthNode = new DiscoveryNode[1];
        try {
            waitUntil(() -> {
                ClusterState state = internalCluster.client()
                    .admin()
                    .cluster()
                    .prepareState()
                    .clear()
                    .setMetadata(true)
                    .setNodes(true)
                    .get()
                    .getState();
                healthNode[0] = HealthNode.findHealthNode(state);
                return healthNode[0] != null;
            }, 15, TimeUnit.SECONDS);
        } catch (InterruptedException e) {
            Thread.currentThread().interrupt();
        }
        return healthNode[0];
    }

    /**
     * Prints the current cluster state as debug logging.
     */
    public void logClusterState() {
        logger.debug("cluster state:\n{}\n{}", clusterAdmin().prepareState().get().getState(), getClusterPendingTasks());
    }

    protected void ensureClusterSizeConsistency() {
        if (cluster() != null && cluster().size() > 0) { // if static init fails the cluster can be null
            logger.trace("Check consistency for [{}] nodes", cluster().size());
            assertNoTimeout(clusterAdmin().prepareHealth().setWaitForNodes(Integer.toString(cluster().size())).get());
        }
    }

    /**
     * Verifies that all nodes that have the same version of the cluster state as master have same cluster state
     */
    protected void ensureClusterStateConsistency() throws IOException {
        if (cluster() != null && cluster().size() > 0) {
            final NamedWriteableRegistry namedWriteableRegistry = cluster().getNamedWriteableRegistry();
            final Client masterClient = client();
            ClusterState masterClusterState = masterClient.admin().cluster().prepareState().all().get().getState();
            byte[] masterClusterStateBytes = ClusterState.Builder.toBytes(masterClusterState);
            // remove local node reference
            masterClusterState = ClusterState.Builder.fromBytes(masterClusterStateBytes, null, namedWriteableRegistry);
            Map<String, Object> masterStateMap = convertToMap(masterClusterState);
            int masterClusterStateSize = ClusterState.Builder.toBytes(masterClusterState).length;
            String masterId = masterClusterState.nodes().getMasterNodeId();
            for (Client client : cluster().getClients()) {
                ClusterState localClusterState = client.admin().cluster().prepareState().all().setLocal(true).get().getState();
                byte[] localClusterStateBytes = ClusterState.Builder.toBytes(localClusterState);
                // remove local node reference
                localClusterState = ClusterState.Builder.fromBytes(localClusterStateBytes, null, namedWriteableRegistry);
                final Map<String, Object> localStateMap = convertToMap(localClusterState);
                final int localClusterStateSize = ClusterState.Builder.toBytes(localClusterState).length;
                // Check that the non-master node has the same version of the cluster state as the master and
                // that the master node matches the master (otherwise there is no requirement for the cluster state to match)
                if (masterClusterState.version() == localClusterState.version()
                    && masterId.equals(localClusterState.nodes().getMasterNodeId())) {
                    try {
                        assertEquals("cluster state UUID does not match", masterClusterState.stateUUID(), localClusterState.stateUUID());
                        // We cannot compare serialization bytes since serialization order of maps is not guaranteed
                        // but we can compare serialization sizes - they should be the same
                        assertEquals("cluster state size does not match", masterClusterStateSize, localClusterStateSize);
                        // Compare JSON serialization
                        assertNull(
                            "cluster state JSON serialization does not match",
                            differenceBetweenMapsIgnoringArrayOrder(masterStateMap, localStateMap)
                        );
                    } catch (final AssertionError error) {
                        logger.error(
                            "Cluster state from master:\n{}\nLocal cluster state:\n{}",
                            masterClusterState.toString(),
                            localClusterState.toString()
                        );
                        throw error;
                    }
                }
            }
        }

    }

    protected void ensureClusterStateCanBeReadByNodeTool() throws IOException {
        if (cluster() != null && cluster().size() > 0) {
            final Client masterClient = client();
            Metadata metadata = masterClient.admin().cluster().prepareState().all().get().getState().metadata();
            final Map<String, String> serializationParams = Maps.newMapWithExpectedSize(2);
            serializationParams.put("binary", "true");
            serializationParams.put(Metadata.CONTEXT_MODE_PARAM, Metadata.CONTEXT_MODE_GATEWAY);
            final ToXContent.Params serializationFormatParams = new ToXContent.MapParams(serializationParams);

            // when comparing XContent output, do not use binary format
            final Map<String, String> compareParams = Maps.newMapWithExpectedSize(2);
            compareParams.put(Metadata.CONTEXT_MODE_PARAM, Metadata.CONTEXT_MODE_GATEWAY);
            final ToXContent.Params compareFormatParams = new ToXContent.MapParams(compareParams);

            {
                Metadata metadataWithoutIndices = Metadata.builder(metadata).removeAllIndices().build();

                XContentBuilder builder = SmileXContent.contentBuilder();
                builder.startObject();
                ChunkedToXContent.wrapAsToXContent(metadataWithoutIndices).toXContent(builder, serializationFormatParams);
                builder.endObject();
                final BytesReference originalBytes = BytesReference.bytes(builder);

                XContentBuilder compareBuilder = SmileXContent.contentBuilder();
                compareBuilder.startObject();
                ChunkedToXContent.wrapAsToXContent(metadataWithoutIndices).toXContent(compareBuilder, compareFormatParams);
                compareBuilder.endObject();
                final BytesReference compareOriginalBytes = BytesReference.bytes(compareBuilder);

                final Metadata loadedMetadata;
                try (
                    XContentParser parser = createParser(
                        parserConfig().withRegistry(ElasticsearchNodeCommand.namedXContentRegistry),
                        SmileXContent.smileXContent,
                        originalBytes
                    )
                ) {
                    loadedMetadata = Metadata.fromXContent(parser);
                }
                builder = SmileXContent.contentBuilder();
                builder.startObject();
                ChunkedToXContent.wrapAsToXContent(loadedMetadata).toXContent(builder, compareFormatParams);
                builder.endObject();
                final BytesReference parsedBytes = BytesReference.bytes(builder);

                assertNull(
                    "cluster state XContent serialization does not match, expected "
                        + XContentHelper.convertToMap(compareOriginalBytes, false, XContentType.SMILE)
                        + " but got "
                        + XContentHelper.convertToMap(parsedBytes, false, XContentType.SMILE),
                    differenceBetweenMapsIgnoringArrayOrder(
                        XContentHelper.convertToMap(compareOriginalBytes, false, XContentType.SMILE).v2(),
                        XContentHelper.convertToMap(parsedBytes, false, XContentType.SMILE).v2()
                    )
                );
            }

            for (IndexMetadata indexMetadata : metadata) {
                XContentBuilder builder = SmileXContent.contentBuilder();
                builder.startObject();
                indexMetadata.toXContent(builder, serializationFormatParams);
                builder.endObject();
                final BytesReference originalBytes = BytesReference.bytes(builder);

                XContentBuilder compareBuilder = SmileXContent.contentBuilder();
                compareBuilder.startObject();
                indexMetadata.toXContent(compareBuilder, compareFormatParams);
                compareBuilder.endObject();
                final BytesReference compareOriginalBytes = BytesReference.bytes(compareBuilder);

                final IndexMetadata loadedIndexMetadata;
                try (
                    XContentParser parser = createParser(
                        parserConfig().withRegistry(ElasticsearchNodeCommand.namedXContentRegistry),
                        SmileXContent.smileXContent,
                        originalBytes
                    )
                ) {
                    loadedIndexMetadata = IndexMetadata.fromXContent(parser);
                }
                builder = SmileXContent.contentBuilder();
                builder.startObject();
                loadedIndexMetadata.toXContent(builder, compareFormatParams);
                builder.endObject();
                final BytesReference parsedBytes = BytesReference.bytes(builder);

                assertNull(
                    "cluster state XContent serialization does not match, expected "
                        + XContentHelper.convertToMap(compareOriginalBytes, false, XContentType.SMILE)
                        + " but got "
                        + XContentHelper.convertToMap(parsedBytes, false, XContentType.SMILE),
                    differenceBetweenMapsIgnoringArrayOrder(
                        XContentHelper.convertToMap(compareOriginalBytes, false, XContentType.SMILE).v2(),
                        XContentHelper.convertToMap(parsedBytes, false, XContentType.SMILE).v2()
                    )
                );
            }
        }
    }

    private static void ensureClusterInfoServiceRunning() {
        if (isInternalCluster() && cluster().size() > 0) {
            // ensures that the cluster info service didn't leak its async task, which would prevent future refreshes
            refreshClusterInfo();
        }
    }

    public static void refreshClusterInfo() {
        final ClusterInfoService clusterInfoService = internalCluster().getInstance(
            ClusterInfoService.class,
            internalCluster().getMasterName()
        );
        if (clusterInfoService instanceof InternalClusterInfoService) {
            ClusterInfoServiceUtils.refresh(((InternalClusterInfoService) clusterInfoService));
        }
    }

    /**
     * Ensures the cluster is in a searchable state for the given indices. This means a searchable copy of each
     * shard is available on the cluster.
     */
    protected ClusterHealthStatus ensureSearchable(String... indices) {
        // this is just a temporary thing but it's easier to change if it is encapsulated.
        return ensureGreen(indices);
    }

    protected void ensureStableCluster(int nodeCount) {
        ensureStableCluster(nodeCount, TimeValue.timeValueSeconds(30));
    }

    protected void ensureStableCluster(int nodeCount, TimeValue timeValue) {
        ensureStableCluster(nodeCount, timeValue, false, null);
    }

    protected void ensureStableCluster(int nodeCount, @Nullable String viaNode) {
        ensureStableCluster(nodeCount, TimeValue.timeValueSeconds(30), false, viaNode);
    }

    protected void ensureStableCluster(int nodeCount, TimeValue timeValue, boolean local, @Nullable String viaNode) {
        if (viaNode == null) {
            viaNode = randomFrom(internalCluster().getNodeNames());
        }
        logger.debug("ensuring cluster is stable with [{}] nodes. access node: [{}]. timeout: [{}]", nodeCount, viaNode, timeValue);
        ClusterHealthResponse clusterHealthResponse = client(viaNode).admin()
            .cluster()
            .prepareHealth()
            .setWaitForEvents(Priority.LANGUID)
            .setWaitForNodes(Integer.toString(nodeCount))
            .setTimeout(timeValue)
            .setLocal(local)
            .setWaitForNoRelocatingShards(true)
            .get();
        if (clusterHealthResponse.isTimedOut()) {
            ClusterStateResponse stateResponse = client(viaNode).admin().cluster().prepareState().get();
            fail(
                "failed to reach a stable cluster of ["
                    + nodeCount
                    + "] nodes. Tried via ["
                    + viaNode
                    + "]. last cluster state:\n"
                    + stateResponse.getState()
            );
        }
        assertThat(clusterHealthResponse.isTimedOut(), is(false));
        ensureFullyConnectedCluster();
    }

    /**
     * Ensures that all nodes in the cluster are connected to each other.
     *
     * Some network disruptions may leave nodes that are not the master disconnected from each other.
     * {@link org.elasticsearch.cluster.NodeConnectionsService} will eventually reconnect but it's
     * handy to be able to ensure this happens faster
     */
    protected void ensureFullyConnectedCluster() {
        NetworkDisruption.ensureFullyConnectedCluster(internalCluster());
    }

    protected static IndexRequestBuilder prepareIndex(String index) {
        return client().prepareIndex(index);
    }

    /**
     * Syntactic sugar for:
     * <pre>
     *   client().prepareIndex(index).setSource(source).get();
     * </pre>
     */
    protected final DocWriteResponse index(String index, XContentBuilder source) {
        return prepareIndex(index).setSource(source).get();
    }

    /**
     * Syntactic sugar for:
     * <pre>
     *   client().prepareIndex(index).setSource(source).get();
     * </pre>
     */
    protected final DocWriteResponse index(String index, String id, Map<String, Object> source) {
        return prepareIndex(index).setId(id).setSource(source).get();
    }

    /**
     * Syntactic sugar for:
     * <pre>
     *   return client().prepareIndex(index).setId(id).setSource(source).get();
     * </pre>
     */
    protected final DocWriteResponse index(String index, String id, XContentBuilder source) {
        return prepareIndex(index).setId(id).setSource(source).get();
    }

    /**
     * Syntactic sugar for:
     * <pre>
     *   return client().prepareIndex(index).setId(id).setSource(source).get();
     * </pre>
     */
    protected final DocWriteResponse indexDoc(String index, String id, Object... source) {
        return prepareIndex(index).setId(id).setSource(source).get();
    }

    /**
     * Syntactic sugar for:
     * <pre>
     *   return client().prepareIndex(index).setId(id).setSource(source).get();
     * </pre>
     * <p>
     * where source is a JSON String.
     */
    protected final DocWriteResponse index(String index, String id, String source) {
        return prepareIndex(index).setId(id).setSource(source, XContentType.JSON).get();
    }

    /**
     * Waits for relocations and refreshes all indices in the cluster.
     *
     * @see #waitForRelocation()
     */
    protected final RefreshResponse refresh(String... indices) {
        waitForRelocation();
        RefreshResponse actionGet = indicesAdmin().prepareRefresh(indices)
            .setIndicesOptions(IndicesOptions.STRICT_EXPAND_OPEN_HIDDEN_FORBID_CLOSED)
            .get();
        assertNoFailures(actionGet);
        return actionGet;
    }

    /**
     * Flushes and refreshes all indices in the cluster
     */
    protected final void flushAndRefresh(String... indices) {
        flush(indices);
        refresh(indices);
    }

    /**
     * Flush some or all indices in the cluster.
     */
    protected final FlushResponse flush(String... indices) {
        waitForRelocation();
        FlushResponse actionGet = indicesAdmin().prepareFlush(indices).get();
        for (DefaultShardOperationFailedException failure : actionGet.getShardFailures()) {
            assertThat("unexpected flush failure " + failure.reason(), failure.status(), equalTo(RestStatus.SERVICE_UNAVAILABLE));
        }
        return actionGet;
    }

    /**
     * Waits for all relocations and force merge all indices in the cluster to 1 segment.
     */
    protected ForceMergeResponse forceMerge() {
        waitForRelocation();
        ForceMergeResponse actionGet = indicesAdmin().prepareForceMerge().setMaxNumSegments(1).get();
        assertNoFailures(actionGet);
        return actionGet;
    }

    /**
     * Returns <code>true</code> iff the given index exists otherwise <code>false</code>
     */
    protected static boolean indexExists(String index) {
        return indexExists(index, client());
    }

    /**
     * Returns <code>true</code> iff the given index exists otherwise <code>false</code>
     */
    public static boolean indexExists(String index, Client client) {
        GetIndexResponse getIndexResponse = client.admin()
            .indices()
            .prepareGetIndex()
            .setIndices(index)
            .setIndicesOptions(IndicesOptions.LENIENT_EXPAND_OPEN_CLOSED)
            .get();
        return getIndexResponse.getIndices().length > 0;
    }

    /**
     * Syntactic sugar for enabling allocation for <code>indices</code>
     */
    protected final void enableAllocation(String... indices) {
        updateIndexSettings(
            Settings.builder().put(EnableAllocationDecider.INDEX_ROUTING_ALLOCATION_ENABLE_SETTING.getKey(), "all"),
            indices
        );
    }

    /**
     * Syntactic sugar for disabling allocation for <code>indices</code>
     */
    protected final void disableAllocation(String... indices) {
        updateIndexSettings(
            Settings.builder().put(EnableAllocationDecider.INDEX_ROUTING_ALLOCATION_ENABLE_SETTING.getKey(), "none"),
            indices
        );
    }

    /**
     * Returns a random admin client. This client can be pointing to any of the nodes in the cluster.
     */
    protected static AdminClient admin() {
        return client().admin();
    }

    /**
     * Returns a random cluster admin client. This client can be pointing to any of the nodes in the cluster.
     */
    protected static ClusterAdminClient clusterAdmin() {
        return admin().cluster();
    }

    /**
     * Returns a random indices admin client. This client can be pointing to any of the nodes in the cluster.
     */
    protected static IndicesAdminClient indicesAdmin() {
        return admin().indices();
    }

    public void indexRandom(boolean forceRefresh, String index, int numDocs) throws InterruptedException {
        IndexRequestBuilder[] builders = new IndexRequestBuilder[numDocs];
        for (int i = 0; i < builders.length; i++) {
            builders[i] = prepareIndex(index).setSource("field", "value");
        }
        indexRandom(forceRefresh, Arrays.asList(builders));
    }

    /**
     * Convenience method that forwards to {@link #indexRandom(boolean, List)}.
     */
    public void indexRandom(boolean forceRefresh, IndexRequestBuilder... builders) throws InterruptedException {
        indexRandom(forceRefresh, Arrays.asList(builders));
    }

    public void indexRandom(boolean forceRefresh, boolean dummyDocuments, IndexRequestBuilder... builders) throws InterruptedException {
        indexRandom(forceRefresh, dummyDocuments, Arrays.asList(builders));
    }

    /**
     * Indexes the given {@link IndexRequestBuilder} instances randomly. It shuffles the given builders and either
     * indexes them in a blocking or async fashion. This is very useful to catch problems that relate to internal document
     * ids or index segment creations. Some features might have bug when a given document is the first or the last in a
     * segment or if only one document is in a segment etc. This method prevents issues like this by randomizing the index
     * layout.
     *
     * @param forceRefresh if {@code true} all involved indices are refreshed
     *   once the documents are indexed. Additionally if {@code true} some
     *   empty dummy documents are may be randomly inserted into the document
     *   list and deleted once all documents are indexed. This is useful to
     *   produce deleted documents on the server side.
     * @param builders     the documents to index.
     * @see #indexRandom(boolean, boolean, java.util.List)
     */
    public void indexRandom(boolean forceRefresh, List<IndexRequestBuilder> builders) throws InterruptedException {
        indexRandom(forceRefresh, forceRefresh, builders);
    }

    /**
     * Indexes the given {@link IndexRequestBuilder} instances randomly. It shuffles the given builders and either
     * indexes them in a blocking or async fashion. This is very useful to catch problems that relate to internal document
     * ids or index segment creations. Some features might have bug when a given document is the first or the last in a
     * segment or if only one document is in a segment etc. This method prevents issues like this by randomizing the index
     * layout.
     *
     * @param forceRefresh   if {@code true} all involved indices are refreshed once the documents are indexed.
     * @param dummyDocuments if {@code true} some empty dummy documents may be randomly inserted into the document list and deleted once
     *                       all documents are indexed. This is useful to produce deleted documents on the server side.
     * @param builders       the documents to index.
     */
    public void indexRandom(boolean forceRefresh, boolean dummyDocuments, List<IndexRequestBuilder> builders) throws InterruptedException {
        indexRandom(forceRefresh, dummyDocuments, true, builders);
    }

    /**
     * Indexes the given {@link IndexRequestBuilder} instances randomly. It shuffles the given builders and either
     * indexes them in a blocking or async fashion. This is very useful to catch problems that relate to internal document
     * ids or index segment creations. Some features might have bug when a given document is the first or the last in a
     * segment or if only one document is in a segment etc. This method prevents issues like this by randomizing the index
     * layout.
     *
     * @param forceRefresh   if {@code true} all involved indices are refreshed once the documents are indexed.
     * @param dummyDocuments if {@code true} some empty dummy documents may be randomly inserted into the document list and deleted once
     *                       all documents are indexed. This is useful to produce deleted documents on the server side.
     * @param maybeFlush     if {@code true} this method may randomly execute full flushes after index operations.
     * @param builders       the documents to index.
     */
    public void indexRandom(boolean forceRefresh, boolean dummyDocuments, boolean maybeFlush, List<IndexRequestBuilder> builders)
        throws InterruptedException {
        Random random = random();
        Set<String> indices = new HashSet<>();
        builders = new ArrayList<>(builders);
        for (IndexRequestBuilder builder : builders) {
            indices.add(builder.request().index());
        }
        Set<List<String>> bogusIds = new HashSet<>(); // (index, type, id)
        if (random.nextBoolean() && builders.isEmpty() == false && dummyDocuments) {
            builders = new ArrayList<>(builders);
            // inject some bogus docs
            final int numBogusDocs = scaledRandomIntBetween(1, builders.size() * 2);
            final int unicodeLen = between(1, 10);
            for (int i = 0; i < numBogusDocs; i++) {
                String id = "bogus_doc_" + randomRealisticUnicodeOfLength(unicodeLen) + dummmyDocIdGenerator.incrementAndGet();
                String index = RandomPicks.randomFrom(random, indices);
                bogusIds.add(Arrays.asList(index, id));
                // We configure a routing key in case the mapping requires it
                builders.add(prepareIndex(index).setId(id).setSource("{}", XContentType.JSON).setRouting(id));
            }
        }
        Collections.shuffle(builders, random());
        final CopyOnWriteArrayList<Tuple<IndexRequestBuilder, Exception>> errors = new CopyOnWriteArrayList<>();
        List<CountDownLatch> inFlightAsyncOperations = new ArrayList<>();
        // If you are indexing just a few documents then frequently do it one at a time. If many then frequently in bulk.
        final String[] indicesArray = indices.toArray(new String[] {});
        if (builders.size() < FREQUENT_BULK_THRESHOLD ? frequently() : builders.size() < ALWAYS_BULK_THRESHOLD ? rarely() : false) {
            if (frequently()) {
                logger.info("Index [{}] docs async: [{}] bulk: [{}]", builders.size(), true, false);
                for (IndexRequestBuilder indexRequestBuilder : builders) {
                    indexRequestBuilder.execute(
                        new PayloadLatchedActionListener<>(indexRequestBuilder, newLatch(inFlightAsyncOperations), errors)
                    );
                    postIndexAsyncActions(indicesArray, inFlightAsyncOperations, maybeFlush);
                }
            } else {
                logger.info("Index [{}] docs async: [{}] bulk: [{}]", builders.size(), false, false);
                for (IndexRequestBuilder indexRequestBuilder : builders) {
                    indexRequestBuilder.get();
                    postIndexAsyncActions(indicesArray, inFlightAsyncOperations, maybeFlush);
                }
            }
        } else {
            List<List<IndexRequestBuilder>> partition = eagerPartition(
                builders,
                Math.min(MAX_BULK_INDEX_REQUEST_SIZE, Math.max(1, (int) (builders.size() * randomDouble())))
            );
            logger.info("Index [{}] docs async: [{}] bulk: [{}] partitions [{}]", builders.size(), false, true, partition.size());
            for (List<IndexRequestBuilder> segmented : partition) {
                BulkRequestBuilder bulkBuilder = client().prepareBulk();
                for (IndexRequestBuilder indexRequestBuilder : segmented) {
                    bulkBuilder.add(indexRequestBuilder);
                }
                BulkResponse actionGet = bulkBuilder.get();
                assertThat(actionGet.hasFailures() ? actionGet.buildFailureMessage() : "", actionGet.hasFailures(), equalTo(false));
            }
        }
        for (CountDownLatch operation : inFlightAsyncOperations) {
            operation.await();
        }
        final List<Exception> actualErrors = new ArrayList<>();
        for (Tuple<IndexRequestBuilder, Exception> tuple : errors) {
            Throwable t = ExceptionsHelper.unwrapCause(tuple.v2());
            if (t instanceof EsRejectedExecutionException) {
                logger.debug("Error indexing doc: " + t.getMessage() + ", reindexing.");
                tuple.v1().get(); // re-index if rejected
            } else {
                actualErrors.add(tuple.v2());
            }
        }
        assertThat(actualErrors, emptyIterable());
        if (bogusIds.isEmpty() == false) {
            // delete the bogus types again - it might trigger merges or at least holes in the segments and enforces deleted docs!
            for (List<String> doc : bogusIds) {
                assertEquals(
                    "failed to delete a dummy doc [" + doc.get(0) + "][" + doc.get(1) + "]",
                    DocWriteResponse.Result.DELETED,
                    client().prepareDelete(doc.get(0), doc.get(1)).setRouting(doc.get(1)).get().getResult()
                );
            }
        }
        if (forceRefresh) {
            assertNoFailures(indicesAdmin().prepareRefresh(indicesArray).setIndicesOptions(IndicesOptions.lenientExpandOpen()).get());
        }
    }

    private final AtomicInteger dummmyDocIdGenerator = new AtomicInteger();

    /** Disables an index block for the specified index */
    public static void disableIndexBlock(String index, String block) {
        updateIndexSettings(Settings.builder().put(block, false), index);
    }

    /** Enables an index block for the specified index */
    public static void enableIndexBlock(String index, String block) {
        if (IndexMetadata.APIBlock.fromSetting(block) == IndexMetadata.APIBlock.READ_ONLY_ALLOW_DELETE || randomBoolean()) {
            // the read-only-allow-delete block isn't supported by the add block API so we must use the update settings API here.
            updateIndexSettings(Settings.builder().put(block, true), index);
        } else {
            indicesAdmin().prepareAddBlock(IndexMetadata.APIBlock.fromSetting(block), index).get();
        }
    }

    /** Sets or unsets the cluster read_only mode **/
    public static void setClusterReadOnly(boolean value) {
        updateClusterSettings(
            value
                ? Settings.builder().put(Metadata.SETTING_READ_ONLY_SETTING.getKey(), value)
                : Settings.builder().putNull(Metadata.SETTING_READ_ONLY_SETTING.getKey())
        );
    }

    /** Sets cluster persistent settings **/
    public static void updateClusterSettings(Settings.Builder persistentSettings) {
        assertAcked(clusterAdmin().prepareUpdateSettings().setPersistentSettings(persistentSettings).get());
    }

    private static CountDownLatch newLatch(List<CountDownLatch> latches) {
        CountDownLatch l = new CountDownLatch(1);
        latches.add(l);
        return l;
    }

    /**
     * Maybe refresh, force merge, or flush then always make sure there aren't too many in flight async operations.
     */
    private void postIndexAsyncActions(String[] indices, List<CountDownLatch> inFlightAsyncOperations, boolean maybeFlush)
        throws InterruptedException {
        if (rarely()) {
            if (rarely()) {
                indicesAdmin().prepareRefresh(indices)
                    .setIndicesOptions(IndicesOptions.lenientExpandOpen())
                    .execute(new LatchedActionListener<>(newLatch(inFlightAsyncOperations)));
            } else if (maybeFlush && rarely()) {
                indicesAdmin().prepareFlush(indices)
                    .setIndicesOptions(IndicesOptions.lenientExpandOpen())
                    .execute(new LatchedActionListener<>(newLatch(inFlightAsyncOperations)));
            } else if (rarely()) {
                indicesAdmin().prepareForceMerge(indices)
                    .setIndicesOptions(IndicesOptions.lenientExpandOpen())
                    .setMaxNumSegments(between(1, 10))
                    .setFlush(maybeFlush && randomBoolean())
                    .execute(new LatchedActionListener<>(newLatch(inFlightAsyncOperations)));
            }
        }
        while (inFlightAsyncOperations.size() > MAX_IN_FLIGHT_ASYNC_INDEXES) {
            int waitFor = between(0, inFlightAsyncOperations.size() - 1);
            inFlightAsyncOperations.remove(waitFor).await();
        }
    }

    /**
     * The scope of a test cluster used together with
     * {@link ESIntegTestCase.ClusterScope} annotations on {@link ESIntegTestCase} subclasses.
     */
    public enum Scope {
        /**
         * A cluster shared across all method in a single test suite
         */
        SUITE,
        /**
         * A test exclusive test cluster
         */
        TEST
    }

    /**
     * Defines a cluster scope for a {@link ESIntegTestCase} subclass.
     * By default if no {@link ClusterScope} annotation is present {@link ESIntegTestCase.Scope#SUITE} is used
     * together with randomly chosen settings like number of nodes etc.
     */
    @Retention(RetentionPolicy.RUNTIME)
    @Target({ ElementType.TYPE })
    public @interface ClusterScope {
        /**
         * Returns the scope. {@link ESIntegTestCase.Scope#SUITE} is default.
         */
        Scope scope() default Scope.SUITE;

        /**
         * Returns the number of nodes in the cluster. Default is {@code -1} which means
         * a random number of nodes is used, where the minimum and maximum number of nodes
         * are either the specified ones or the default ones if not specified.
         */
        int numDataNodes() default -1;

        /**
         * Returns the minimum number of data nodes in the cluster. Default is {@code -1}.
         * Ignored when {@link ClusterScope#numDataNodes()} is set.
         */
        int minNumDataNodes() default -1;

        /**
         * Returns the maximum number of data nodes in the cluster.  Default is {@code -1}.
         * Ignored when {@link ClusterScope#numDataNodes()} is set.
         */
        int maxNumDataNodes() default -1;

        /**
         * Indicates whether the cluster can have dedicated master nodes. If {@code false} means data nodes will serve as master nodes
         * and there will be no dedicated master (and data) nodes. Default is {@code false} which means
         * dedicated master nodes will be randomly used.
         */
        boolean supportsDedicatedMasters() default true;

        /**
         * Indicates whether the cluster automatically manages cluster bootstrapping and the removal of any master-eligible nodes. If
         * set to {@code false} then the tests must manage these processes explicitly.
         */
        boolean autoManageMasterNodes() default true;

        /**
         * Returns the number of client nodes in the cluster. Default is {@link InternalTestCluster#DEFAULT_NUM_CLIENT_NODES}, a
         * negative value means that the number of client nodes will be randomized.
         */
        int numClientNodes() default InternalTestCluster.DEFAULT_NUM_CLIENT_NODES;
    }

    private class LatchedActionListener<Response> implements ActionListener<Response> {
        private final CountDownLatch latch;

        LatchedActionListener(CountDownLatch latch) {
            this.latch = latch;
        }

        @Override
        public final void onResponse(Response response) {
            latch.countDown();
        }

        @Override
        public final void onFailure(Exception t) {
            try {
                logger.info("Action Failed", t);
                addError(t);
            } finally {
                latch.countDown();
            }
        }

        protected void addError(Exception e) {}

    }

    private class PayloadLatchedActionListener<Response, T> extends LatchedActionListener<Response> {
        private final CopyOnWriteArrayList<Tuple<T, Exception>> errors;
        private final T builder;

        PayloadLatchedActionListener(T builder, CountDownLatch latch, CopyOnWriteArrayList<Tuple<T, Exception>> errors) {
            super(latch);
            this.errors = errors;
            this.builder = builder;
        }

        @Override
        protected void addError(Exception e) {
            errors.add(new Tuple<>(builder, e));
        }

    }

    /**
     * Clears the given scroll Ids
     */
    public static void clearScroll(String... scrollIds) {
        ClearScrollResponse clearResponse = client().prepareClearScroll().setScrollIds(Arrays.asList(scrollIds)).get();
        assertThat(clearResponse.isSucceeded(), equalTo(true));
    }

    private static <A extends Annotation> A getAnnotation(Class<?> clazz, Class<A> annotationClass) {
        if (clazz == Object.class || clazz == ESIntegTestCase.class) {
            return null;
        }
        A annotation = clazz.getAnnotation(annotationClass);
        if (annotation != null) {
            return annotation;
        }
        return getAnnotation(clazz.getSuperclass(), annotationClass);
    }

    private Scope getCurrentClusterScope() {
        return getCurrentClusterScope(this.getClass());
    }

    private static Scope getCurrentClusterScope(Class<?> clazz) {
        ClusterScope annotation = getAnnotation(clazz, ClusterScope.class);
        // if we are not annotated assume suite!
        return annotation == null ? Scope.SUITE : annotation.scope();
    }

    private boolean getSupportsDedicatedMasters() {
        ClusterScope annotation = getAnnotation(this.getClass(), ClusterScope.class);
        return annotation == null ? true : annotation.supportsDedicatedMasters();
    }

    private boolean getAutoManageMasterNodes() {
        ClusterScope annotation = getAnnotation(this.getClass(), ClusterScope.class);
        return annotation == null ? true : annotation.autoManageMasterNodes();
    }

    private int getNumDataNodes() {
        ClusterScope annotation = getAnnotation(this.getClass(), ClusterScope.class);
        return annotation == null ? -1 : annotation.numDataNodes();
    }

    private int getMinNumDataNodes() {
        ClusterScope annotation = getAnnotation(this.getClass(), ClusterScope.class);
        return annotation == null || annotation.minNumDataNodes() == -1
            ? InternalTestCluster.DEFAULT_MIN_NUM_DATA_NODES
            : annotation.minNumDataNodes();
    }

    private int getMaxNumDataNodes() {
        ClusterScope annotation = getAnnotation(this.getClass(), ClusterScope.class);
        return annotation == null || annotation.maxNumDataNodes() == -1
            ? InternalTestCluster.DEFAULT_MAX_NUM_DATA_NODES
            : annotation.maxNumDataNodes();
    }

    private int getNumClientNodes() {
        ClusterScope annotation = getAnnotation(this.getClass(), ClusterScope.class);
        return annotation == null ? InternalTestCluster.DEFAULT_NUM_CLIENT_NODES : annotation.numClientNodes();
    }

    /**
     * This method is used to obtain settings for the {@code N}th node in the cluster.
     * Nodes in this cluster are associated with an ordinal number such that nodes can
     * be started with specific configurations. This method might be called multiple
     * times with the same ordinal and is expected to return the same value for each invocation.
     * In other words subclasses must ensure this method is idempotent.
     */
    protected Settings nodeSettings(int nodeOrdinal, Settings otherSettings) {
        Settings.Builder builder = Settings.builder()
            .put(DestructiveOperations.REQUIRES_NAME_SETTING.getKey(), false)
            // Default the watermarks to absurdly low to prevent the tests
            // from failing on nodes without enough disk space
            .put(DiskThresholdSettings.CLUSTER_ROUTING_ALLOCATION_LOW_DISK_WATERMARK_SETTING.getKey(), "1b")
            .put(DiskThresholdSettings.CLUSTER_ROUTING_ALLOCATION_HIGH_DISK_WATERMARK_SETTING.getKey(), "1b")
            .put(DiskThresholdSettings.CLUSTER_ROUTING_ALLOCATION_DISK_FLOOD_STAGE_WATERMARK_SETTING.getKey(), "1b")
            // by default we never cache below 10k docs in a segment,
            // bypass this limit so that caching gets some testing in
            // integration tests that usually create few documents
            .put(IndicesQueryCache.INDICES_QUERIES_CACHE_ALL_SEGMENTS_SETTING.getKey(), nodeOrdinal % 2 == 0)
            // wait short time for other active shards before actually deleting, default 30s not needed in tests
            .put(IndicesStore.INDICES_STORE_DELETE_SHARD_TIMEOUT.getKey(), new TimeValue(1, TimeUnit.SECONDS))
            // randomly enable low-level search cancellation to make sure it does not alter results
            .put(SearchService.LOW_LEVEL_CANCELLATION_SETTING.getKey(), randomBoolean())
            .putList(DISCOVERY_SEED_HOSTS_SETTING.getKey()) // empty list disables a port scan for other nodes
            .putList(DISCOVERY_SEED_PROVIDERS_SETTING.getKey(), "file")
            .put(
                TransportSearchAction.DEFAULT_PRE_FILTER_SHARD_SIZE.getKey(),
                randomFrom(1, 2, SearchRequest.DEFAULT_PRE_FILTER_SHARD_SIZE)
            );
        return builder.build();
    }

    protected Path nodeConfigPath(int nodeOrdinal) {
        return null;
    }

    /**
     * Returns a collection of plugins that should be loaded on each node.
     */
    protected Collection<Class<? extends Plugin>> nodePlugins() {
        return Collections.emptyList();
    }

    protected TestCluster buildTestCluster(Scope scope, long seed) throws IOException {
        final String nodePrefix = switch (scope) {
            case TEST -> TEST_CLUSTER_NODE_PREFIX;
            case SUITE -> SUITE_CLUSTER_NODE_PREFIX;
        };

        boolean supportsDedicatedMasters = getSupportsDedicatedMasters();
        int numDataNodes = getNumDataNodes();
        int minNumDataNodes;
        int maxNumDataNodes;
        if (numDataNodes >= 0) {
            minNumDataNodes = maxNumDataNodes = numDataNodes;
        } else {
            minNumDataNodes = getMinNumDataNodes();
            maxNumDataNodes = getMaxNumDataNodes();
        }
        Collection<Class<? extends Plugin>> mockPlugins = getMockPlugins();
        final NodeConfigurationSource nodeConfigurationSource = getNodeConfigSource();
        if (addMockTransportService()) {
            ArrayList<Class<? extends Plugin>> mocks = new ArrayList<>(mockPlugins);
            // add both mock plugins - local and tcp if they are not there
            // we do this in case somebody overrides getMockPlugins and misses to call super
            if (mockPlugins.contains(getTestTransportPlugin()) == false) {
                mocks.add(getTestTransportPlugin());
            }
            mockPlugins = mocks;
        }
        return new InternalTestCluster(
            seed,
            createTempDir(),
            supportsDedicatedMasters,
            getAutoManageMasterNodes(),
            minNumDataNodes,
            maxNumDataNodes,
            InternalTestCluster.clusterName(scope.name(), seed) + "-cluster",
            nodeConfigurationSource,
            getNumClientNodes(),
            nodePrefix,
            mockPlugins,
            getClientWrapper(),
            forbidPrivateIndexSettings(),
            forceSingleDataPath(),
            autoManageVotingExclusions()
        );
    }

    private NodeConfigurationSource getNodeConfigSource() {
        Settings.Builder initialNodeSettings = Settings.builder();
        if (addMockTransportService()) {
            initialNodeSettings.put(NetworkModule.TRANSPORT_TYPE_KEY, getTestTransportType());
        }
        boolean enableConcurrentSearch = enableConcurrentSearch();
        if (enableConcurrentSearch) {
            initialNodeSettings.put(SearchService.MINIMUM_DOCS_PER_SLICE.getKey(), 1);
        } else {
            initialNodeSettings.put(SearchService.QUERY_PHASE_PARALLEL_COLLECTION_ENABLED.getKey(), false);
        }
        return new NodeConfigurationSource() {
            @Override
            public Settings nodeSettings(int nodeOrdinal, Settings otherSettings) {
                return Settings.builder()
                    .put(initialNodeSettings.build())
                    .put(ESIntegTestCase.this.nodeSettings(nodeOrdinal, otherSettings))
                    .build();
            }

            @Override
            public Path nodeConfigPath(int nodeOrdinal) {
                return ESIntegTestCase.this.nodeConfigPath(nodeOrdinal);
            }

            @Override
            public Collection<Class<? extends Plugin>> nodePlugins() {
                if (enableConcurrentSearch) {
                    List<Class<? extends Plugin>> plugins = new ArrayList<>(ESIntegTestCase.this.nodePlugins());
                    plugins.add(ConcurrentSearchTestPlugin.class);
                    return plugins;
                }
                return ESIntegTestCase.this.nodePlugins();
            }
        };
    }

    /**
     * Iff this returns true mock transport implementations are used for the test runs. Otherwise not mock transport impls are used.
     * The default is {@code true}.
     */
    protected boolean addMockTransportService() {
        return true;
    }

    /**
     * Whether we'd like to enable inter-segment search concurrency and increase the likelihood of leveraging it, by creating multiple
     * slices with a low amount of documents in them, which would not be allowed in production.
     * Default is true, can be disabled if it causes problems in specific tests.
     */
    protected boolean enableConcurrentSearch() {
        return true;
    }

    /** Returns {@code true} iff this test cluster should use a dummy http transport */
    protected boolean addMockHttpTransport() {
        return true;
    }

    /**
     * Returns {@code true} if this test cluster can use a mock internal engine. Defaults to true.
     */
    protected boolean addMockInternalEngine() {
        return true;
    }

    /**
     * Returns {@code true} if this test cluster can use the {@link MockFSIndexStore} test plugin. Defaults to true.
     */
    protected boolean addMockFSIndexStore() {
        return true;
    }

    /**
     * Returns a function that allows to wrap / filter all clients that are exposed by the test cluster. This is useful
     * for debugging or request / response pre and post processing. It also allows to intercept all calls done by the test
     * framework. By default this method returns an identity function {@link Function#identity()}.
     */
    protected Function<Client, Client> getClientWrapper() {
        return Function.identity();
    }

    /** Return the mock plugins the cluster should use */
    protected Collection<Class<? extends Plugin>> getMockPlugins() {
        final ArrayList<Class<? extends Plugin>> mocks = new ArrayList<>();
        if (MOCK_MODULES_ENABLED && randomBoolean()) { // sometimes run without those completely
            if (randomBoolean() && addMockTransportService()) {
                mocks.add(MockTransportService.TestPlugin.class);
            }
            if (addMockFSIndexStore() && randomBoolean()) {
                mocks.add(MockFSIndexStore.TestPlugin.class);
            }
            if (randomBoolean()) {
                mocks.add(NodeMocksPlugin.class);
            }
            if (addMockInternalEngine() && randomBoolean()) {
                mocks.add(MockEngineFactoryPlugin.class);
            }
            if (randomBoolean()) {
                mocks.add(MockSearchService.TestPlugin.class);
            }
            if (randomBoolean()) {
                mocks.add(MockFieldFilterPlugin.class);
            }
        }
        if (addMockTransportService()) {
            mocks.add(getTestTransportPlugin());
        }
        if (addMockHttpTransport()) {
            mocks.add(MockHttpTransport.TestPlugin.class);
        }
        mocks.add(TestSeedPlugin.class);
        mocks.add(AssertActionNamePlugin.class);
        mocks.add(MockScriptService.TestPlugin.class);
        return Collections.unmodifiableList(mocks);
    }

    public static final class TestSeedPlugin extends Plugin {
        @Override
        public List<Setting<?>> getSettings() {
            return Collections.singletonList(INDEX_TEST_SEED_SETTING);
        }
    }

    public static final class AssertActionNamePlugin extends Plugin implements NetworkPlugin {
        @Override
        public List<TransportInterceptor> getTransportInterceptors(
            NamedWriteableRegistry namedWriteableRegistry,
            ThreadContext threadContext
        ) {
            return Arrays.asList(new TransportInterceptor() {
                @Override
                public <T extends TransportRequest> TransportRequestHandler<T> interceptHandler(
                    String action,
                    Executor executor,
                    boolean forceExecution,
                    TransportRequestHandler<T> actualHandler
                ) {
                    if (TransportService.isValidActionName(action) == false) {
                        throw new IllegalArgumentException(
                            "invalid action name [" + action + "] must start with one of: " + TransportService.VALID_ACTION_PREFIXES
                        );
                    }
                    return actualHandler;
                }
            });
        }
    }

    /**
     * Returns path to a random directory that can be used to create a temporary file system repo
     */
    public static Path randomRepoPath() {
        if (currentCluster instanceof InternalTestCluster) {
            return randomRepoPath(((InternalTestCluster) currentCluster).getDefaultSettings());
        }
        throw new UnsupportedOperationException("unsupported cluster type");
    }

    /**
     * Returns path to a random directory that can be used to create a temporary file system repo
     */
    public static Path randomRepoPath(Settings settings) {
        Environment environment = TestEnvironment.newEnvironment(settings);
        Path[] repoFiles = environment.repoFiles();
        assert repoFiles.length > 0;
        Path path;
        do {
            path = repoFiles[0].resolve(randomAlphaOfLength(10));
        } while (Files.exists(path));
        return path;
    }

    protected NumShards getNumShards(String index) {
        Metadata metadata = clusterAdmin().prepareState().get().getState().metadata();
        assertThat(metadata.hasIndex(index), equalTo(true));
        int numShards = Integer.valueOf(metadata.index(index).getSettings().get(SETTING_NUMBER_OF_SHARDS));
        int numReplicas = Integer.valueOf(metadata.index(index).getSettings().get(SETTING_NUMBER_OF_REPLICAS));
        return new NumShards(numShards, numReplicas);
    }

    /**
     * Asserts that all shards are allocated on nodes matching the given node pattern.
     */
    public Set<String> assertAllShardsOnNodes(String index, String... pattern) {
        Set<String> nodes = new HashSet<>();
        ClusterState clusterState = clusterAdmin().prepareState().get().getState();
        for (IndexRoutingTable indexRoutingTable : clusterState.routingTable()) {
            for (int shardId = 0; shardId < indexRoutingTable.size(); shardId++) {
                final IndexShardRoutingTable indexShard = indexRoutingTable.shard(shardId);
                for (int copy = 0; copy < indexShard.size(); copy++) {
                    ShardRouting shardRouting = indexShard.shard(copy);
                    if (shardRouting.currentNodeId() != null && index.equals(shardRouting.getIndexName())) {
                        String name = clusterState.nodes().get(shardRouting.currentNodeId()).getName();
                        nodes.add(name);
                        assertThat("Allocated on new node: " + name, Regex.simpleMatch(pattern, name), is(true));
                    }
                }
            }
        }
        return nodes;
    }

    /**
     * Asserts that all segments are sorted with the provided {@link Sort}.
     */
    public void assertSortedSegments(String indexName, Sort expectedIndexSort) {
        IndicesSegmentResponse segmentResponse = indicesAdmin().prepareSegments(indexName).get();
        IndexSegments indexSegments = segmentResponse.getIndices().get(indexName);
        for (IndexShardSegments indexShardSegments : indexSegments.getShards().values()) {
            for (ShardSegments shardSegments : indexShardSegments.shards()) {
                for (Segment segment : shardSegments) {
                    assertThat(expectedIndexSort, equalTo(segment.getSegmentSort()));
                }
            }
        }
    }

    protected static class NumShards {
        public final int numPrimaries;
        public final int numReplicas;
        public final int totalNumShards;
        public final int dataCopies;

        private NumShards(int numPrimaries, int numReplicas) {
            this.numPrimaries = numPrimaries;
            this.numReplicas = numReplicas;
            this.dataCopies = numReplicas + 1;
            this.totalNumShards = numPrimaries * dataCopies;
        }
    }

    private static boolean runTestScopeLifecycle() {
        return INSTANCE == null;
    }

    @Before
    public final void setupTestCluster() throws Exception {
        if (runTestScopeLifecycle()) {
            printTestMessage("setting up");
            beforeInternal();
            printTestMessage("all set up");
        }
    }

    @After
    public final void cleanUpCluster() throws Exception {
        // Deleting indices is going to clear search contexts implicitly so we
        // need to check that there are no more in-flight search contexts before
        // we remove indices
        if (isInternalCluster()) {
            internalCluster().setBootstrapMasterNodeIndex(InternalTestCluster.BOOTSTRAP_MASTER_NODE_INDEX_AUTO);
        }
        super.ensureAllSearchContextsReleased();
        if (runTestScopeLifecycle()) {
            printTestMessage("cleaning up after");
            afterInternal(false);
            printTestMessage("cleaned up after");
        }
    }

    @AfterClass
    public static void afterClass() throws Exception {
        try {
            if (runTestScopeLifecycle()) {
                clearClusters();
            } else {
                INSTANCE.printTestMessage("cleaning up after");
                INSTANCE.afterInternal(true);
                checkStaticState();
            }
        } finally {
            SUITE_SEED = null;
            currentCluster = null;
            INSTANCE = null;
        }
        awaitGlobalNettyThreadsFinish();
    }

    /**
     *  After the cluster is stopped, there are a few netty threads that can linger, so we make sure we don't leak any tasks on them.
     */
    static void awaitGlobalNettyThreadsFinish() throws Exception {
        // Don't use GlobalEventExecutor#awaitInactivity. It will waste up to 1s for every call and we expect no tasks queued for it
        // except for the odd scheduled shutdown task.
        assertBusy(() -> assertEquals(0, GlobalEventExecutor.INSTANCE.pendingTasks()));
        try {
            ThreadDeathWatcher.awaitInactivity(5, TimeUnit.SECONDS);
        } catch (InterruptedException e) {
            Thread.currentThread().interrupt();
        }
    }

    private static void initializeSuiteScope() throws Exception {
        Class<?> targetClass = getTestClass();
        /**
         * Note we create these test class instance via reflection
         * since JUnit creates a new instance per test and that is also
         * the reason why INSTANCE is static since this entire method
         * must be executed in a static context.
         */
        assert INSTANCE == null;
        if (isSuiteScopedTest(targetClass)) {
            // note we need to do this this way to make sure this is reproducible
            INSTANCE = (ESIntegTestCase) targetClass.getConstructor().newInstance();
            boolean success = false;
            try {
                INSTANCE.printTestMessage("setup");
                INSTANCE.beforeInternal();
                INSTANCE.setupSuiteScopeCluster();
                success = true;
            } finally {
                if (success == false) {
                    afterClass();
                }
            }
        } else {
            INSTANCE = null;
        }
    }

    /**
     * Compute a routing key that will route documents to the <code>shard</code>-th shard
     * of the provided index.
     */
    protected String routingKeyForShard(String index, int shard) {
        return internalCluster().routingKeyForShard(resolveIndex(index), shard, random());
    }

    @Override
    protected NamedXContentRegistry xContentRegistry() {
        if (isInternalCluster() && cluster().size() > 0) {
            // If it's internal cluster - using existing registry in case plugin registered custom data
            return internalCluster().getInstance(NamedXContentRegistry.class);
        } else {
            // If it's external cluster - fall back to the standard set
            return new NamedXContentRegistry(ClusterModule.getNamedXWriteables());
        }
    }

    protected boolean forbidPrivateIndexSettings() {
        return true;
    }

    /**
     * Override to return true in tests that cannot handle multiple data paths.
     */
    protected boolean forceSingleDataPath() {
        return false;
    }

    /**
     * Returns an instance of {@link RestClient} pointing to the current test cluster.
     * Creates a new client if the method is invoked for the first time in the context of the current test scope.
     * The returned client gets automatically closed when needed, it shouldn't be closed as part of tests otherwise
     * it cannot be reused by other tests anymore.
     */
    protected static synchronized RestClient getRestClient() {
        if (restClient == null) {
            restClient = createRestClient();
        }
        return restClient;
    }

    protected static RestClient createRestClient() {
        return createRestClient(null, "http");
    }

    protected static RestClient createRestClient(String node) {
        return createRestClient(client(node).admin().cluster().prepareNodesInfo("_local").get().getNodes(), null, "http");
    }

    protected static RestClient createRestClient(RestClientBuilder.HttpClientConfigCallback httpClientConfigCallback, String protocol) {
        NodesInfoResponse nodesInfoResponse = clusterAdmin().prepareNodesInfo().get();
        assertFalse(nodesInfoResponse.hasFailures());
        return createRestClient(nodesInfoResponse.getNodes(), httpClientConfigCallback, protocol);
    }

    protected static RestClient createRestClient(
        final List<NodeInfo> nodes,
        RestClientBuilder.HttpClientConfigCallback httpClientConfigCallback,
        String protocol
    ) {
        List<HttpHost> hosts = new ArrayList<>();
        for (NodeInfo node : nodes) {
            if (node.getInfo(HttpInfo.class) != null) {
                TransportAddress publishAddress = node.getInfo(HttpInfo.class).address().publishAddress();
                InetSocketAddress address = publishAddress.address();
                hosts.add(new HttpHost(NetworkAddress.format(address.getAddress()), address.getPort(), protocol));
            }
        }
        RestClientBuilder builder = RestClient.builder(hosts.toArray(new HttpHost[hosts.size()]));
        if (httpClientConfigCallback != null) {
            builder.setHttpClientConfigCallback(httpClientConfigCallback);
        }
        return builder.build();
    }

    /**
     * This method is executed iff the test is annotated with {@link SuiteScopeTestCase}
     * before the first test of this class is executed.
     *
     * @see SuiteScopeTestCase
     */
    protected void setupSuiteScopeCluster() throws Exception {}

    protected boolean autoManageVotingExclusions() {
        // Temporary workaround until #98055 is tackled
        return true;
    }

    private static boolean isSuiteScopedTest(Class<?> clazz) {
        return clazz.getAnnotation(SuiteScopeTestCase.class) != null;
    }

    /**
     * If a test is annotated with {@link SuiteScopeTestCase}
     * the checks and modifications that are applied to the used test cluster are only done after all tests
     * of this class are executed. This also has the side-effect of a suite level setup method {@link #setupSuiteScopeCluster()}
     * that is executed in a separate test instance. Variables that need to be accessible across test instances must be static.
     */
    @Retention(RetentionPolicy.RUNTIME)
    @Inherited
    @Target(ElementType.TYPE)
    public @interface SuiteScopeTestCase {
    }

    public static Index resolveIndex(String index) {
        GetIndexResponse getIndexResponse = indicesAdmin().prepareGetIndex().setIndices(index).get();
        assertTrue("index " + index + " not found", getIndexResponse.getSettings().containsKey(index));
        String uuid = getIndexResponse.getSettings().get(index).get(IndexMetadata.SETTING_INDEX_UUID);
        return new Index(index, uuid);
    }

    public static String resolveCustomDataPath(String index) {
        GetIndexResponse getIndexResponse = indicesAdmin().prepareGetIndex().setIndices(index).get();
        assertTrue("index " + index + " not found", getIndexResponse.getSettings().containsKey(index));
        return getIndexResponse.getSettings().get(index).get(IndexMetadata.SETTING_DATA_PATH);
    }

    public static boolean inFipsJvm() {
        return Boolean.parseBoolean(System.getProperty(FIPS_SYSPROP));
    }

    protected void restartNodesOnBrokenClusterState(ClusterState.Builder clusterStateBuilder) throws Exception {
        Map<String, PersistedClusterStateService> lucenePersistedStateFactories = Stream.of(internalCluster().getNodeNames())
            .collect(
                Collectors.toMap(
                    Function.identity(),
                    nodeName -> internalCluster().getInstance(PersistedClusterStateService.class, nodeName)
                )
            );
        final ClusterState clusterState = clusterStateBuilder.build();
        internalCluster().fullRestart(new InternalTestCluster.RestartCallback() {
            @Override
            public Settings onNodeStopped(String nodeName) throws Exception {
                final PersistedClusterStateService lucenePersistedStateFactory = lucenePersistedStateFactories.get(nodeName);
                try (PersistedClusterStateService.Writer writer = lucenePersistedStateFactory.createWriter()) {
                    writer.writeFullStateAndCommit(clusterState.term(), clusterState);
                }
                return super.onNodeStopped(nodeName);
            }
        });
    }
}<|MERGE_RESOLUTION|>--- conflicted
+++ resolved
@@ -982,19 +982,11 @@
             try (var listeners = new RefCountingListener(detailsFuture)) {
                 clusterAdmin().prepareAllocationExplain().execute(listeners.acquire(allocationExplainRef::set));
                 clusterAdmin().prepareState().execute(listeners.acquire(clusterStateRef::set));
-<<<<<<< HEAD
                 client().execute(
                     TransportPendingClusterTasksAction.TYPE,
                     new PendingClusterTasksRequest(),
                     listeners.acquire(pendingTasksRef::set)
                 );
-                clusterAdmin().prepareNodesHotThreads()
-                    .setThreads(9999)
-                    .setIgnoreIdleThreads(false)
-                    .execute(listeners.acquire(hotThreadsRef::set));
-=======
-                clusterAdmin().preparePendingClusterTasks().execute(listeners.acquire(pendingTasksRef::set));
-
                 try (var writer = new StringWriter()) {
                     new HotThreads().busiestThreads(9999).ignoreIdleThreads(false).detect(writer);
                     hotThreadsRef.set(writer.toString());
@@ -1002,7 +994,6 @@
                     logger.error("exception capturing hot threads", e);
                     hotThreadsRef.set("exception capturing hot threads: " + e);
                 }
->>>>>>> 7c7bf69e
             }
 
             try {
