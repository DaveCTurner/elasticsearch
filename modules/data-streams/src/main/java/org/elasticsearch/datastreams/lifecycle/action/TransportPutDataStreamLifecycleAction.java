--- conflicted
+++ resolved
@@ -58,11 +58,7 @@
             threadPool,
             actionFilters,
             PutDataStreamLifecycleAction.Request::new,
-<<<<<<< HEAD
             projectResolver,
-            indexNameExpressionResolver,
-=======
->>>>>>> 90bfdbc2
             EsExecutors.DIRECT_EXECUTOR_SERVICE
         );
         this.indexNameExpressionResolver = indexNameExpressionResolver;
