/*
 * Copyright Elasticsearch B.V. and/or licensed to Elasticsearch B.V. under one
 * or more contributor license agreements. Licensed under the "Elastic License
 * 2.0", the "GNU Affero General Public License v3.0 only", and the "Server Side
 * Public License v 1"; you may not use this file except in compliance with, at
 * your election, the "Elastic License 2.0", the "GNU Affero General Public
 * License v3.0 only", or the "Server Side Public License, v 1".
 */

package org.elasticsearch.repositories.s3;

import fixture.aws.DynamicAwsCredentials;
import fixture.aws.sts.AwsStsHttpFixture;
import fixture.s3.S3HttpFixture;

import com.carrotsearch.randomizedtesting.annotations.ThreadLeakFilters;
import com.carrotsearch.randomizedtesting.annotations.ThreadLeakScope;

import org.elasticsearch.test.cluster.ElasticsearchCluster;
import org.elasticsearch.test.cluster.util.resource.Resource;
import org.elasticsearch.test.fixtures.testcontainers.TestContainersThreadFilter;
import org.junit.ClassRule;
import org.junit.rules.RuleChain;
import org.junit.rules.TestRule;

@ThreadLeakFilters(filters = { TestContainersThreadFilter.class })
@ThreadLeakScope(ThreadLeakScope.Scope.NONE) // https://github.com/elastic/elasticsearch/issues/102482
public class RepositoryS3StsCredentialsRestIT extends AbstractRepositoryS3RestTestCase {

    private static final String PREFIX = getIdentifierPrefix("RepositoryS3StsCredentialsRestIT");
    private static final String BUCKET = PREFIX + "bucket";
    private static final String BASE_PATH = PREFIX + "base_path";
    private static final String CLIENT = "sts_credentials_client";

<<<<<<< HEAD
    private static final DynamicAwsCredentials dynamicS3Credentials = new DynamicAwsCredentials();
=======
    private static final DynamicAwsCredentials dynamicCredentials = new DynamicAwsCredentials();
>>>>>>> 0407427f

    private static final S3HttpFixture s3HttpFixture = new S3HttpFixture(true, BUCKET, BASE_PATH, dynamicCredentials::isAuthorized);

    private static final String WEB_IDENTITY_TOKEN_FILE_CONTENTS = """
        Atza|IQEBLjAsAhRFiXuWpUXuRvQ9PZL3GMFcYevydwIUFAHZwXZXXXXXXXXJnrulxKDHwy87oGKPznh0D6bEQZTSCzyoCtL_8S07pLpr0zMbn6w1lfVZKNTBdDans\
        FBmtGnIsIapjI6xKR02Yc_2bQ8LZbUXSGm6Ry6_BG7PrtLZtj_dfCTj92xNGed-CrKqjG7nPBjNIL016GGvuS5gSvPRUxWES3VYfm1wl7WTI7jn-Pcb6M-buCgHhFO\
        zTQxod27L9CqnOLio7N3gZAGpsp6n1-AJBOCJckcyXe2c6uD0srOJeZlKUm2eTDVMf8IehDVI0r1QOnTV6KzzAI3OY87Vd_cVMQ""";

    private static final AwsStsHttpFixture stsHttpFixture = new AwsStsHttpFixture(
        dynamicCredentials::addValidCredentials,
        WEB_IDENTITY_TOKEN_FILE_CONTENTS
    );

    public static ElasticsearchCluster cluster = ElasticsearchCluster.local()
        .module("repository-s3")
        .setting("s3.client." + CLIENT + ".endpoint", s3HttpFixture::getAddress)
        .systemProperty(
            "com.amazonaws.sdk.stsMetadataServiceEndpointOverride",
            () -> stsHttpFixture.getAddress() + "/assume-role-with-web-identity"
        )
        .configFile(
            S3Service.CustomWebIdentityTokenCredentialsProvider.WEB_IDENTITY_TOKEN_FILE_LOCATION,
            Resource.fromString(WEB_IDENTITY_TOKEN_FILE_CONTENTS)
        )
        .environment("AWS_WEB_IDENTITY_TOKEN_FILE", S3Service.CustomWebIdentityTokenCredentialsProvider.WEB_IDENTITY_TOKEN_FILE_LOCATION)
        // The AWS STS SDK requires the role and session names to be set. We can verify that they are sent to S3S in the
        // S3HttpFixtureWithSTS fixture
        .environment("AWS_ROLE_ARN", "arn:aws:iam::123456789012:role/FederatedWebIdentityRole")
        .environment("AWS_ROLE_SESSION_NAME", "sts-fixture-test")
        .build();

    @ClassRule
    public static TestRule ruleChain = RuleChain.outerRule(s3HttpFixture).around(stsHttpFixture).around(cluster);

    @Override
    protected String getTestRestCluster() {
        return cluster.getHttpAddresses();
    }

    @Override
    protected String getBucketName() {
        return BUCKET;
    }

    @Override
    protected String getBasePath() {
        return BASE_PATH;
    }

    @Override
    protected String getClientName() {
        return CLIENT;
    }
}<|MERGE_RESOLUTION|>--- conflicted
+++ resolved
@@ -32,11 +32,7 @@
     private static final String BASE_PATH = PREFIX + "base_path";
     private static final String CLIENT = "sts_credentials_client";
 
-<<<<<<< HEAD
-    private static final DynamicAwsCredentials dynamicS3Credentials = new DynamicAwsCredentials();
-=======
     private static final DynamicAwsCredentials dynamicCredentials = new DynamicAwsCredentials();
->>>>>>> 0407427f
 
     private static final S3HttpFixture s3HttpFixture = new S3HttpFixture(true, BUCKET, BASE_PATH, dynamicCredentials::isAuthorized);
 
