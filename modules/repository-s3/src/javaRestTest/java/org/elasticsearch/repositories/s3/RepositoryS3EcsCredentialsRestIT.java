--- conflicted
+++ resolved
@@ -35,11 +35,7 @@
     private static final String BASE_PATH = PREFIX + "base_path";
     private static final String CLIENT = "ecs_credentials_client";
 
-<<<<<<< HEAD
-    private static final DynamicAwsCredentials dynamicS3Credentials = new DynamicAwsCredentials();
-=======
     private static final DynamicAwsCredentials dynamicCredentials = new DynamicAwsCredentials();
->>>>>>> 0407427f
 
     private static final Ec2ImdsHttpFixture ec2ImdsHttpFixture = new Ec2ImdsHttpFixture(
         new Ec2ImdsServiceBuilder(Ec2ImdsVersion.V1).newCredentialsConsumer(dynamicCredentials::addValidCredentials)
