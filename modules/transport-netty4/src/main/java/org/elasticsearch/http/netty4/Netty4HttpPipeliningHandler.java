--- conflicted
+++ resolved
@@ -116,11 +116,7 @@
      * @param maxEventsHeld the maximum number of channel events that will be retained prior to aborting the channel connection; this is
      *                      required as events cannot queue up indefinitely
      */
-<<<<<<< HEAD
     public Netty4HttpPipeliningHandler(Logger logger, final int maxEventsHeld, final Netty4HttpServerTransport serverTransport) {
-=======
-    public Netty4HttpPipeliningHandler(final int maxEventsHeld, final Netty4HttpServerTransport serverTransport) {
->>>>>>> 47b885a6
         this.maxEventsHeld = maxEventsHeld;
         this.outboundHoldingQueue = new PriorityQueue<>(1, Comparator.comparingInt(t -> t.v1().getSequence()));
         this.serverTransport = serverTransport;
