/*
 * Copyright Elasticsearch B.V. and/or licensed to Elasticsearch B.V. under one
 * or more contributor license agreements. Licensed under the Elastic License
 * 2.0 and the Server Side Public License, v 1; you may not use this file except
 * in compliance with, at your election, the Elastic License 2.0 or the Server
 * Side Public License, v 1.
 */

package org.elasticsearch.http.netty4;

import io.netty.buffer.ByteBuf;
import io.netty.channel.Channel;
import io.netty.channel.ChannelDuplexHandler;
import io.netty.channel.ChannelFuture;
import io.netty.channel.ChannelHandlerContext;
import io.netty.channel.ChannelPromise;
import io.netty.handler.codec.compression.JdkZlibEncoder;
import io.netty.handler.codec.http.DefaultHttpContent;
import io.netty.handler.codec.http.DefaultHttpResponse;
import io.netty.handler.codec.http.DefaultLastHttpContent;
import io.netty.handler.codec.http.FullHttpRequest;
import io.netty.handler.codec.http.HttpObject;
import io.netty.handler.codec.http.HttpResponse;
import io.netty.util.ReferenceCountUtil;
import io.netty.util.concurrent.Future;
import io.netty.util.concurrent.PromiseCombiner;

import org.apache.logging.log4j.LogManager;
import org.apache.logging.log4j.Logger;
import org.elasticsearch.ExceptionsHelper;
import org.elasticsearch.action.ActionListener;
import org.elasticsearch.common.Strings;
import org.elasticsearch.common.bytes.ReleasableBytesReference;
import org.elasticsearch.core.Booleans;
import org.elasticsearch.core.Nullable;
import org.elasticsearch.core.Tuple;
import org.elasticsearch.rest.ChunkedRestResponseBody;
import org.elasticsearch.transport.Transports;
import org.elasticsearch.transport.netty4.Netty4Utils;
import org.elasticsearch.transport.netty4.Netty4WriteThrottlingHandler;
import org.elasticsearch.transport.netty4.NettyAllocator;

import java.io.IOException;
import java.nio.channels.ClosedChannelException;
import java.util.ArrayDeque;
import java.util.ArrayList;
import java.util.Comparator;
import java.util.List;
import java.util.PriorityQueue;
import java.util.Queue;

/**
 * Implements HTTP pipelining ordering, ensuring that responses are completely served in the same order as their corresponding requests.
 * This handler also throttles write operations and will not pass any writes to the next handler so long as the channel is not writable.
 */
public class Netty4HttpPipeliningHandler extends ChannelDuplexHandler {

    private static final Logger logger = LogManager.getLogger(Netty4HttpPipeliningHandler.class);

    private final int maxEventsHeld;
    private final PriorityQueue<Tuple<? extends Netty4HttpResponse, ChannelPromise>> outboundHoldingQueue;

    private record ChunkedWrite(PromiseCombiner combiner, ChannelPromise onDone, ChunkedRestResponseBody responseBody) {}

    /**
     * The current {@link ChunkedWrite} if a chunked write is executed at the moment.
     */
    @Nullable
    private ChunkedWrite currentChunkedWrite;

    /*
     * The current read and write sequence numbers. Read sequence numbers are attached to requests in the order they are read from the
     * channel, and then transferred to responses. A response is not written to the channel context until its sequence number matches the
     * current write sequence, implying that all preceding messages have been written.
     */
    private int readSequence;
    private int writeSequence;

    /**
     * Queue of pending writes that are flushed as the channel becomes writable. Queuing operations here instead of passing them to
     * {@link ChannelHandlerContext#write} straight away prevents us from allocating buffers for operations that can not be written
     * to the channel at the moment needlessly in case compression is used which creates buffers containing the compressed content
     * in {@link io.netty.handler.codec.http.HttpContentCompressor#write}.
     */
    private final Queue<WriteOperation> queuedWrites = new ArrayDeque<>();

    private final Netty4HttpServerTransport serverTransport;

    /**
     * Construct a new pipelining handler; this handler should be used downstream of HTTP decoding/aggregation.
     *
     * @param maxEventsHeld the maximum number of channel events that will be retained prior to aborting the channel connection; this is
     *                      required as events cannot queue up indefinitely
     */
    public Netty4HttpPipeliningHandler(final int maxEventsHeld, final Netty4HttpServerTransport serverTransport) {
        this.maxEventsHeld = maxEventsHeld;
        this.outboundHoldingQueue = new PriorityQueue<>(1, Comparator.comparingInt(t -> t.v1().getSequence()));
        this.serverTransport = serverTransport;
    }

    @Override
    public void channelRead(final ChannelHandlerContext ctx, final Object msg) {
        assert msg instanceof FullHttpRequest : "Should have fully aggregated message already but saw [" + msg + "]";
        final FullHttpRequest fullHttpRequest = (FullHttpRequest) msg;
        final Netty4HttpRequest netty4HttpRequest;
        if (fullHttpRequest.decoderResult().isFailure()) {
            final Throwable cause = fullHttpRequest.decoderResult().cause();
            final Exception nonError;
            if (cause instanceof Error) {
                ExceptionsHelper.maybeDieOnAnotherThread(cause);
                nonError = new Exception(cause);
            } else {
                nonError = (Exception) cause;
            }
            netty4HttpRequest = new Netty4HttpRequest(readSequence++, fullHttpRequest, nonError);
        } else {
            netty4HttpRequest = new Netty4HttpRequest(readSequence++, fullHttpRequest);
        }
        handlePipelinedRequest(ctx, netty4HttpRequest);
    }

    // protected so tests can override it
    protected void handlePipelinedRequest(ChannelHandlerContext ctx, Netty4HttpRequest pipelinedRequest) {
        final Netty4HttpChannel channel = ctx.channel().attr(Netty4HttpServerTransport.HTTP_CHANNEL_KEY).get();
        boolean success = false;
        assert Transports.assertDefaultThreadContext(serverTransport.getThreadPool().getThreadContext());
        assert Transports.assertTransportThread();
        try {
            serverTransport.incomingRequest(pipelinedRequest, channel);
            success = true;
        } finally {
            if (success == false) {
                pipelinedRequest.release();
            }
        }
    }

    @Override
    public void write(final ChannelHandlerContext ctx, final Object msg, final ChannelPromise promise) throws IOException {
        assert msg instanceof Netty4HttpResponse : "Invalid message type: " + msg.getClass();
        boolean success = false;
        try {
            final Netty4HttpResponse restResponse = (Netty4HttpResponse) msg;
            if (restResponse.getSequence() != writeSequence) {
                assert restResponse instanceof Netty4ChunkedHttpContinuation == false
                    : "received out-of-order continuation at [" + restResponse.getSequence() + "], expecting [" + writeSequence + "]";
                assert restResponse.getSequence() > writeSequence
                    : "response sequence [" + restResponse.getSequence() + "] we below write sequence [" + writeSequence + "]";
                if (outboundHoldingQueue.size() >= maxEventsHeld) {
                    int eventCount = outboundHoldingQueue.size() + 1;
                    throw new IllegalStateException(
                        "Too many pipelined events [" + eventCount + "]. Max events allowed [" + maxEventsHeld + "]."
                    );
                }
                // response is not at the current sequence number so we add it to the outbound queue and return
                assert outboundHoldingQueue.stream().noneMatch(t -> t.v1().getSequence() == writeSequence)
                    : "duplicate outbound entries for seqno " + writeSequence;
                outboundHoldingQueue.add(new Tuple<>(restResponse, promise));
                success = true;
                return;
            }

            // response is at the current sequence number and does not need to wait for any other response to be written so we write
            // it out directly
            doWrite(ctx, restResponse, promise);
            success = true;
            // see if we have any queued up responses that became writeable due to the above write
            doWriteQueued(ctx);
        } catch (IllegalStateException e) {
            ctx.channel().close();
        } finally {
            if (success == false) {
                promise.setFailure(new ClosedChannelException());
            }
        }
    }

    private void doWriteQueued(ChannelHandlerContext ctx) throws IOException {
        while (outboundHoldingQueue.isEmpty() == false && outboundHoldingQueue.peek().v1().getSequence() == writeSequence) {
            final Tuple<? extends Netty4HttpResponse, ChannelPromise> top = outboundHoldingQueue.poll();
            assert top != null : "we know the outbound holding queue to not be empty at this point";
            doWrite(ctx, top.v1(), top.v2());
        }
    }

    private static final String DO_NOT_SPLIT = "es.unsafe.do_not_split_http_responses";

    private static final boolean DO_NOT_SPLIT_HTTP_RESPONSES;
    private static final int SPLIT_THRESHOLD;

    static {
        DO_NOT_SPLIT_HTTP_RESPONSES = Booleans.parseBoolean(System.getProperty(DO_NOT_SPLIT), false);
        // Netty will add some header bytes if it compresses this message. So we downsize slightly.
        SPLIT_THRESHOLD = (int) (NettyAllocator.suggestedMaxAllocationSize() * 0.99);
    }

    private void doWrite(ChannelHandlerContext ctx, Netty4HttpResponse readyResponse, ChannelPromise promise) throws IOException {
        assert currentChunkedWrite == null : "unexpected existing write [" + currentChunkedWrite + "]";
        assert readyResponse != null : "cannot write null response";
        assert readyResponse.getSequence() == writeSequence;
        if (readyResponse instanceof Netty4FullHttpResponse fullResponse) {
            doWriteFullResponse(ctx, fullResponse, promise);
        } else if (readyResponse instanceof Netty4ChunkedHttpResponse chunkedResponse) {
            doWriteChunkedResponse(ctx, chunkedResponse, promise);
        } else if (readyResponse instanceof Netty4ChunkedHttpContinuation chunkedContinuation) {
            doWriteChunkedContinuation(ctx, chunkedContinuation, promise);
        } else {
            assert false : readyResponse.getClass().getCanonicalName();
            throw new IllegalStateException("illegal message type: " + readyResponse.getClass().getCanonicalName());
        }
    }

    /**
     * Split up large responses to prevent batch compression {@link JdkZlibEncoder} down the pipeline.
     */
    private void doWriteFullResponse(ChannelHandlerContext ctx, Netty4FullHttpResponse readyResponse, ChannelPromise promise) {
        if (DO_NOT_SPLIT_HTTP_RESPONSES || readyResponse.content().readableBytes() <= SPLIT_THRESHOLD) {
            enqueueWrite(ctx, readyResponse, promise);
        } else {
            splitAndWrite(ctx, readyResponse, promise);
        }
        writeSequence++;
    }

    private void doWriteChunkedResponse(ChannelHandlerContext ctx, Netty4ChunkedHttpResponse readyResponse, ChannelPromise promise)
        throws IOException {
        final PromiseCombiner combiner = new PromiseCombiner(ctx.executor());
        final ChannelPromise first = ctx.newPromise();
        combiner.add((Future<Void>) first);
        final var responseBody = readyResponse.body();
        assert currentChunkedWrite == null;
        currentChunkedWrite = new ChunkedWrite(combiner, promise, responseBody);
        if (enqueueWrite(ctx, readyResponse, first)) {
            // We were able to write out the first chunk directly, try writing out subsequent chunks until the channel becomes unwritable.
            // NB "writable" means there's space in the downstream ChannelOutboundBuffer, we aren't trying to saturate the physical channel.
            while (ctx.channel().isWritable()) {
                if (writeChunk(ctx, combiner, responseBody)) {
                    finishChunkedWrite();
                    return;
                }
            }
        }
    }

    private void doWriteChunkedContinuation(ChannelHandlerContext ctx, Netty4ChunkedHttpContinuation continuation, ChannelPromise promise)
        throws IOException {
        final PromiseCombiner combiner = continuation.combiner();
        assert currentChunkedWrite == null;
        final var responseBody = continuation.body();
        currentChunkedWrite = new ChunkedWrite(combiner, promise, responseBody);
        // NB "writable" means there's space in the downstream ChannelOutboundBuffer, we aren't trying to saturate the physical channel.
        while (ctx.channel().isWritable()) {
            if (writeChunk(ctx, combiner, responseBody)) {
                finishChunkedWrite();
                return;
            }
        }
    }

    private void finishChunkedWrite() {
        assert currentChunkedWrite != null;
        assert currentChunkedWrite.responseBody().isDone();
        final var finishingWrite = currentChunkedWrite;
        final var endOfResponse = finishingWrite.responseBody().isEndOfResponse();
        currentChunkedWrite = null;
        if (endOfResponse) {
            writeSequence++;
            finishingWrite.combiner.finish(finishingWrite.onDone());
        } else {
            final var channel = finishingWrite.onDone().channel();
            ActionListener.run(ActionListener.assertOnce(new ActionListener<>() {
                @Override
                public void onResponse(ChunkedRestResponseBody continuation) {
                    channel.writeAndFlush(
                        new Netty4ChunkedHttpContinuation(writeSequence, continuation, finishingWrite.combiner()),
                        finishingWrite.onDone() // pass the terminal listener/promise along the line
                    );
                }

                @Override
                public void onFailure(Exception e) {
                    logger.error(
                        Strings.format("failed to get continuation of HTTP response body for [%s], closing connection", channel),
                        e
                    );
                    channel.close().addListener(ignored -> {
                        finishingWrite.combiner().add(channel.newFailedFuture(e));
                        finishingWrite.combiner().finish(finishingWrite.onDone());
                    });
                }
            }), finishingWrite.responseBody()::getContinuation);
        }
    }

    private void splitAndWrite(ChannelHandlerContext ctx, Netty4FullHttpResponse msg, ChannelPromise promise) {
        final PromiseCombiner combiner = new PromiseCombiner(ctx.executor());
        HttpResponse response = new DefaultHttpResponse(msg.protocolVersion(), msg.status(), msg.headers());
        combiner.add(enqueueWrite(ctx, response));
        ByteBuf content = msg.content();
        while (content.readableBytes() > SPLIT_THRESHOLD) {
            combiner.add(enqueueWrite(ctx, new DefaultHttpContent(content.readRetainedSlice(SPLIT_THRESHOLD))));
        }
        combiner.add(enqueueWrite(ctx, new DefaultLastHttpContent(content.readRetainedSlice(content.readableBytes()))));
        combiner.finish(promise);
    }

    public void channelWritabilityChanged(ChannelHandlerContext ctx) throws IOException {
        if (ctx.channel().isWritable()) {
            doFlush(ctx);
        }
        ctx.fireChannelWritabilityChanged();
    }

    @Override
    public void flush(ChannelHandlerContext ctx) throws IOException {
        if (doFlush(ctx) == false) {
            ctx.flush();
        }
    }

    @Override
    public void channelInactive(ChannelHandlerContext ctx) throws Exception {
        doFlush(ctx);
        super.channelInactive(ctx);
    }

    /**
     * @param ctx channel handler context
     *
     * @return true if a call to this method resulted in a call to {@link ChannelHandlerContext#flush()} on the given {@code ctx}
     */
    private boolean doFlush(ChannelHandlerContext ctx) throws IOException {
        assert ctx.executor().inEventLoop();
        final Channel channel = ctx.channel();
        if (channel.isActive() == false) {
            failQueuedWrites();
            return false;
        }
        while (channel.isWritable()) {
            // NB "writable" means there's space in the downstream ChannelOutboundBuffer, we aren't trying to saturate the physical channel.
            WriteOperation currentWrite = queuedWrites.poll();
            if (currentWrite == null) {
                doWriteQueued(ctx);
                if (channel.isWritable() == false) {
                    break;
                }
                currentWrite = queuedWrites.poll();
            }
            if (currentWrite == null) {
                // no bytes were found queued, check if a chunked message might have become writable
                if (currentChunkedWrite != null) {
                    if (writeChunk(ctx, currentChunkedWrite.combiner, currentChunkedWrite.responseBody())) {
                        finishChunkedWrite();
                    }
                    continue;
                }
                break;
            }
            ctx.write(currentWrite.msg, currentWrite.promise);
        }
        ctx.flush();
        if (channel.isActive() == false) {
            failQueuedWrites();
        }
        return true;
    }

    private boolean writeChunk(ChannelHandlerContext ctx, PromiseCombiner combiner, ChunkedRestResponseBody body) throws IOException {
        assert body.isDone() == false : "should not continue to try and serialize once done";
        final ReleasableBytesReference bytes = body.encodeChunk(
            Netty4WriteThrottlingHandler.MAX_BYTES_PER_WRITE,
            serverTransport.recycler()
        );
        final ByteBuf content = Netty4Utils.toByteBuf(bytes);
        final boolean done = body.isDone();
        final boolean lastChunk = done && body.isEndOfResponse();
        final ChannelFuture f = ctx.write(lastChunk ? new DefaultLastHttpContent(content) : new DefaultHttpContent(content));
        f.addListener(ignored -> bytes.close());
        combiner.add(f);
        return done;
    }

    private void failQueuedWrites() {
        WriteOperation queuedWrite;
        while ((queuedWrite = queuedWrites.poll()) != null) {
            queuedWrite.failAsClosedChannel();
        }
        if (currentChunkedWrite != null) {
<<<<<<< HEAD
            final var finishingWrite = currentChunkedWrite;
            currentChunkedWrite = null;
            finishingWrite.combiner.finish(finishingWrite.onDone());
=======
            safeFailPromise(currentChunkedWrite.onDone, new ClosedChannelException());
            currentChunkedWrite = null;
>>>>>>> e489951d
        }
    }

    @Override
    public void close(ChannelHandlerContext ctx, ChannelPromise promise) {
        if (currentChunkedWrite != null) {
            safeFailPromise(currentChunkedWrite.onDone, new ClosedChannelException());
            currentChunkedWrite = null;
        }
        List<Tuple<? extends Netty4HttpResponse, ChannelPromise>> inflightResponses = removeAllInflightResponses();

        if (inflightResponses.isEmpty() == false) {
            ClosedChannelException closedChannelException = new ClosedChannelException();
            for (Tuple<? extends Netty4HttpResponse, ChannelPromise> inflightResponse : inflightResponses) {
                safeFailPromise(inflightResponse.v2(), closedChannelException);
            }
        }
        ctx.close(promise);
    }

    private void safeFailPromise(ChannelPromise promise, Exception ex) {
        try {
            promise.setFailure(ex);
        } catch (RuntimeException e) {
            logger.error("unexpected error while releasing pipelined http responses", e);
        }
    }

    private Future<Void> enqueueWrite(ChannelHandlerContext ctx, HttpObject msg) {
        final ChannelPromise p = ctx.newPromise();
        enqueueWrite(ctx, msg, p);
        return p;
    }

    // returns true if the write was actually executed and false if it was just queued up
    private boolean enqueueWrite(ChannelHandlerContext ctx, HttpObject msg, ChannelPromise promise) {
        if (ctx.channel().isWritable() && queuedWrites.isEmpty()) {
            ctx.write(msg, promise);
            return true;
        } else {
            queuedWrites.add(new WriteOperation(msg, promise));
            return false;
        }
    }

    @Override
    public void exceptionCaught(ChannelHandlerContext ctx, Throwable cause) {
        ExceptionsHelper.maybeDieOnAnotherThread(cause);
        assert Transports.assertDefaultThreadContext(serverTransport.getThreadPool().getThreadContext());

        Netty4HttpChannel channel = ctx.channel().attr(Netty4HttpServerTransport.HTTP_CHANNEL_KEY).get();
        if (cause instanceof Error) {
            serverTransport.onException(channel, new Exception(cause));
        } else {
            serverTransport.onException(channel, (Exception) cause);
        }
    }

    private List<Tuple<? extends Netty4HttpResponse, ChannelPromise>> removeAllInflightResponses() {
        ArrayList<Tuple<? extends Netty4HttpResponse, ChannelPromise>> responses = new ArrayList<>(outboundHoldingQueue);
        outboundHoldingQueue.clear();
        return responses;
    }

    private record WriteOperation(HttpObject msg, ChannelPromise promise) {

        void failAsClosedChannel() {
            promise.tryFailure(new ClosedChannelException());
            ReferenceCountUtil.release(msg);
        }
    }
}<|MERGE_RESOLUTION|>--- conflicted
+++ resolved
@@ -386,14 +386,8 @@
             queuedWrite.failAsClosedChannel();
         }
         if (currentChunkedWrite != null) {
-<<<<<<< HEAD
-            final var finishingWrite = currentChunkedWrite;
-            currentChunkedWrite = null;
-            finishingWrite.combiner.finish(finishingWrite.onDone());
-=======
             safeFailPromise(currentChunkedWrite.onDone, new ClosedChannelException());
             currentChunkedWrite = null;
->>>>>>> e489951d
         }
     }
 
