--- conflicted
+++ resolved
@@ -195,24 +195,15 @@
         assert currentChunkedWrite == null : "unexpected existing write [" + currentChunkedWrite + "]";
         assert readyResponse != null : "cannot write null response";
         assert readyResponse.getSequence() == writeSequence;
-<<<<<<< HEAD
-        if (readyResponse instanceof Netty4HttpResponse fullResponse) {
-            doWrite(ctx, fullResponse, promise);
-        } else if (readyResponse instanceof Netty4ChunkedHttpResponse chunkedResponse) {
-            doWrite(ctx, chunkedResponse, promise);
-        } else if (readyResponse instanceof Netty4ChunkedHttpContinuation chunkedContinuation) {
-            doWrite(ctx, chunkedContinuation, promise);
-        } else {
-            assert false : "cannot write " + readyResponse.getClass().getCanonicalName() + ": " + readyResponse;
-=======
         if (readyResponse instanceof Netty4FullHttpResponse fullResponse) {
             doWriteFullResponse(ctx, fullResponse, promise);
         } else if (readyResponse instanceof Netty4ChunkedHttpResponse chunkedResponse) {
             doWriteChunkedResponse(ctx, chunkedResponse, promise);
+        } else if (readyResponse instanceof Netty4ChunkedHttpContinuation chunkedContinuation) {
+            doWriteChunkedContinuation(ctx, chunkedContinuation, promise);
         } else {
             assert false : readyResponse.getClass().getCanonicalName();
             throw new IllegalStateException("illegal message type: " + readyResponse.getClass().getCanonicalName());
->>>>>>> 642b8792
         }
     }
 
@@ -233,13 +224,8 @@
         final PromiseCombiner combiner = new PromiseCombiner(ctx.executor());
         final ChannelPromise first = ctx.newPromise();
         combiner.add((Future<Void>) first);
-<<<<<<< HEAD
-        assert currentChunkedWrite == null;
-        final var responseBody = readyResponse.body();
-=======
         final var responseBody = readyResponse.body();
         assert currentChunkedWrite == null;
->>>>>>> 642b8792
         currentChunkedWrite = new ChunkedWrite(combiner, promise, responseBody);
         if (enqueueWrite(ctx, readyResponse, first)) {
             // We were able to write out the first chunk directly, try writing out subsequent chunks until the channel becomes unwritable.
@@ -254,9 +240,9 @@
     }
 
     private void finishChunkedWrite() {
-<<<<<<< HEAD
+        assert currentChunkedWrite != null;
+        assert currentChunkedWrite.responseBody().isDone();
         final var finishingWrite = currentChunkedWrite;
-        assert finishingWrite.responseBody().isDone();
         currentChunkedWrite = null;
         if (finishingWrite.responseBody().isEndOfResponse()) {
             writeSequence++;
@@ -264,7 +250,8 @@
         finishingWrite.combiner.finish(finishingWrite.onDone());
     }
 
-    private void doWrite(ChannelHandlerContext ctx, Netty4ChunkedHttpContinuation continuation, ChannelPromise promise) throws IOException {
+    private void doWriteChunkedContinuation(ChannelHandlerContext ctx, Netty4ChunkedHttpContinuation continuation, ChannelPromise promise)
+        throws IOException {
         final PromiseCombiner combiner = new PromiseCombiner(ctx.executor());
         final ChannelPromise first = ctx.newPromise();
         combiner.add((Future<Void>) first);
@@ -278,14 +265,6 @@
                 return;
             }
         }
-=======
-        assert currentChunkedWrite != null;
-        assert currentChunkedWrite.responseBody().isDone();
-        final var finishingWrite = currentChunkedWrite;
-        currentChunkedWrite = null;
-        writeSequence++;
-        finishingWrite.combiner.finish(finishingWrite.onDone());
->>>>>>> 642b8792
     }
 
     private void splitAndWrite(ChannelHandlerContext ctx, Netty4FullHttpResponse msg, ChannelPromise promise) {
