/*
 * Copyright Elasticsearch B.V. and/or licensed to Elasticsearch B.V. under one
 * or more contributor license agreements. Licensed under the Elastic License
 * 2.0 and the Server Side Public License, v 1; you may not use this file except
 * in compliance with, at your election, the Elastic License 2.0 or the Server
 * Side Public License, v 1.
 */

package org.elasticsearch.http.netty4;

import io.netty.buffer.ByteBuf;
import io.netty.channel.Channel;
import io.netty.channel.ChannelDuplexHandler;
import io.netty.channel.ChannelFuture;
import io.netty.channel.ChannelHandlerContext;
import io.netty.channel.ChannelPromise;
import io.netty.handler.codec.compression.JdkZlibEncoder;
import io.netty.handler.codec.http.DefaultHttpContent;
import io.netty.handler.codec.http.DefaultHttpResponse;
import io.netty.handler.codec.http.DefaultLastHttpContent;
import io.netty.handler.codec.http.FullHttpRequest;
import io.netty.handler.codec.http.HttpObject;
import io.netty.handler.codec.http.HttpResponse;
import io.netty.util.ReferenceCountUtil;
import io.netty.util.concurrent.Future;
import io.netty.util.concurrent.PromiseCombiner;

import org.apache.logging.log4j.LogManager;
import org.apache.logging.log4j.Logger;
import org.elasticsearch.ExceptionsHelper;
import org.elasticsearch.action.ActionListener;
import org.elasticsearch.common.Strings;
import org.elasticsearch.common.bytes.ReleasableBytesReference;
import org.elasticsearch.core.Booleans;
import org.elasticsearch.core.Nullable;
import org.elasticsearch.core.Tuple;
import org.elasticsearch.rest.ChunkedRestResponseBody;
import org.elasticsearch.transport.Transports;
import org.elasticsearch.transport.netty4.Netty4Utils;
import org.elasticsearch.transport.netty4.Netty4WriteThrottlingHandler;
import org.elasticsearch.transport.netty4.NettyAllocator;

import java.io.IOException;
import java.nio.channels.ClosedChannelException;
import java.util.ArrayDeque;
import java.util.ArrayList;
import java.util.Comparator;
import java.util.List;
import java.util.PriorityQueue;
import java.util.Queue;

/**
 * Implements HTTP pipelining ordering, ensuring that responses are completely served in the same order as their corresponding requests.
 * This handler also throttles write operations and will not pass any writes to the next handler so long as the channel is not writable.
 */
public class Netty4HttpPipeliningHandler extends ChannelDuplexHandler {

    private static final Logger logger = LogManager.getLogger(Netty4HttpPipeliningHandler.class);

    private final int maxEventsHeld;
    private final PriorityQueue<Tuple<? extends Netty4HttpResponse, ChannelPromise>> outboundHoldingQueue;

    private record ChunkedWrite(PromiseCombiner combiner, ChannelPromise onDone, ChunkedRestResponseBody responseBody) {}

    /**
     * The current {@link ChunkedWrite} if a chunked write is executed at the moment.
     */
    @Nullable
    private ChunkedWrite currentChunkedWrite;

    /*
     * The current read and write sequence numbers. Read sequence numbers are attached to requests in the order they are read from the
     * channel, and then transferred to responses. A response is not written to the channel context until its sequence number matches the
     * current write sequence, implying that all preceding messages have been written.
     */
    private int readSequence;
    private int writeSequence;

    /**
     * Queue of pending writes that are flushed as the channel becomes writable. Queuing operations here instead of passing them to
     * {@link ChannelHandlerContext#write} straight away prevents us from allocating buffers for operations that can not be written
     * to the channel at the moment needlessly in case compression is used which creates buffers containing the compressed content
     * in {@link io.netty.handler.codec.http.HttpContentCompressor#write}.
     */
    private final Queue<WriteOperation> queuedWrites = new ArrayDeque<>();

    private final Netty4HttpServerTransport serverTransport;

    /**
     * Construct a new pipelining handler; this handler should be used downstream of HTTP decoding/aggregation.
     *
     * @param maxEventsHeld the maximum number of channel events that will be retained prior to aborting the channel connection; this is
     *                      required as events cannot queue up indefinitely
     */
    public Netty4HttpPipeliningHandler(final int maxEventsHeld, final Netty4HttpServerTransport serverTransport) {
        this.maxEventsHeld = maxEventsHeld;
        this.outboundHoldingQueue = new PriorityQueue<>(1, Comparator.comparingInt(t -> t.v1().getSequence()));
        this.serverTransport = serverTransport;
    }

    @Override
    public void channelRead(final ChannelHandlerContext ctx, final Object msg) {
        assert msg instanceof FullHttpRequest : "Should have fully aggregated message already but saw [" + msg + "]";
        final FullHttpRequest fullHttpRequest = (FullHttpRequest) msg;
        final Netty4HttpRequest netty4HttpRequest;
        if (fullHttpRequest.decoderResult().isFailure()) {
            final Throwable cause = fullHttpRequest.decoderResult().cause();
            final Exception nonError;
            if (cause instanceof Error) {
                ExceptionsHelper.maybeDieOnAnotherThread(cause);
                nonError = new Exception(cause);
            } else {
                nonError = (Exception) cause;
            }
            netty4HttpRequest = new Netty4HttpRequest(readSequence++, fullHttpRequest, nonError);
        } else {
            netty4HttpRequest = new Netty4HttpRequest(readSequence++, fullHttpRequest);
        }
        handlePipelinedRequest(ctx, netty4HttpRequest);
    }

    // protected so tests can override it
    protected void handlePipelinedRequest(ChannelHandlerContext ctx, Netty4HttpRequest pipelinedRequest) {
        final Netty4HttpChannel channel = ctx.channel().attr(Netty4HttpServerTransport.HTTP_CHANNEL_KEY).get();
        boolean success = false;
        assert Transports.assertDefaultThreadContext(serverTransport.getThreadPool().getThreadContext());
        assert Transports.assertTransportThread();
        try {
            serverTransport.incomingRequest(pipelinedRequest, channel);
            success = true;
        } finally {
            if (success == false) {
                pipelinedRequest.release();
            }
        }
    }

    @Override
    public void write(final ChannelHandlerContext ctx, final Object msg, final ChannelPromise promise) throws IOException {
        assert msg instanceof Netty4HttpResponse : "Invalid message type: " + msg.getClass();
        boolean success = false;
        try {
            final Netty4HttpResponse restResponse = (Netty4HttpResponse) msg;
            if (restResponse.getSequence() != writeSequence) {
                assert restResponse.getSequence() > writeSequence
                    : "response sequence [" + restResponse.getSequence() + "] we below write sequence [" + writeSequence + "]";
                if (outboundHoldingQueue.size() >= maxEventsHeld) {
                    int eventCount = outboundHoldingQueue.size() + 1;
                    throw new IllegalStateException(
                        "Too many pipelined events [" + eventCount + "]. Max events allowed [" + maxEventsHeld + "]."
                    );
                }
                // response is not at the current sequence number so we add it to the outbound queue and return
                assert outboundHoldingQueue.stream().noneMatch(t -> t.v1().getSequence() == writeSequence)
                    : "duplicate outbound entries for seqno " + writeSequence;
                outboundHoldingQueue.add(new Tuple<>(restResponse, promise));
                success = true;
                return;
            }

            // response is at the current sequence number and does not need to wait for any other response to be written so we write
            // it out directly
            doWrite(ctx, restResponse, promise);
            success = true;
            // see if we have any queued up responses that became writeable due to the above write
            doWriteQueued(ctx);
        } catch (IllegalStateException e) {
            ctx.channel().close();
        } finally {
            if (success == false) {
                promise.setFailure(new ClosedChannelException());
            }
        }
    }

    private void doWriteQueued(ChannelHandlerContext ctx) throws IOException {
        while (outboundHoldingQueue.isEmpty() == false && outboundHoldingQueue.peek().v1().getSequence() == writeSequence) {
            final Tuple<? extends Netty4HttpResponse, ChannelPromise> top = outboundHoldingQueue.poll();
            assert top != null : "we know the outbound holding queue to not be empty at this point";
            doWrite(ctx, top.v1(), top.v2());
        }
    }

    private static final String DO_NOT_SPLIT = "es.unsafe.do_not_split_http_responses";

    private static final boolean DO_NOT_SPLIT_HTTP_RESPONSES;
    private static final int SPLIT_THRESHOLD;

    static {
        DO_NOT_SPLIT_HTTP_RESPONSES = Booleans.parseBoolean(System.getProperty(DO_NOT_SPLIT), false);
        // Netty will add some header bytes if it compresses this message. So we downsize slightly.
        SPLIT_THRESHOLD = (int) (NettyAllocator.suggestedMaxAllocationSize() * 0.99);
    }

    private void doWrite(ChannelHandlerContext ctx, Netty4HttpResponse readyResponse, ChannelPromise promise) throws IOException {
        assert currentChunkedWrite == null : "unexpected existing write [" + currentChunkedWrite + "]";
        assert readyResponse != null : "cannot write null response";
        assert readyResponse.getSequence() == writeSequence;
        if (readyResponse instanceof Netty4FullHttpResponse fullResponse) {
            doWriteFullResponse(ctx, fullResponse, promise);
        } else if (readyResponse instanceof Netty4ChunkedHttpResponse chunkedResponse) {
            doWriteChunkedResponse(ctx, chunkedResponse, promise);
        } else if (readyResponse instanceof Netty4ChunkedHttpContinuation chunkedContinuation) {
            doWriteChunkedContinuation(ctx, chunkedContinuation, promise);
        } else {
            assert false : readyResponse.getClass().getCanonicalName();
            throw new IllegalStateException("illegal message type: " + readyResponse.getClass().getCanonicalName());
        }
    }

    /**
     * Split up large responses to prevent batch compression {@link JdkZlibEncoder} down the pipeline.
     */
    private void doWriteFullResponse(ChannelHandlerContext ctx, Netty4FullHttpResponse readyResponse, ChannelPromise promise) {
        if (DO_NOT_SPLIT_HTTP_RESPONSES || readyResponse.content().readableBytes() <= SPLIT_THRESHOLD) {
            enqueueWrite(ctx, readyResponse, promise);
        } else {
            splitAndWrite(ctx, readyResponse, promise);
        }
        writeSequence++;
    }

    private void doWriteChunkedResponse(ChannelHandlerContext ctx, Netty4ChunkedHttpResponse readyResponse, ChannelPromise promise)
        throws IOException {
        final PromiseCombiner combiner = new PromiseCombiner(ctx.executor());
        final ChannelPromise first = ctx.newPromise();
        combiner.add((Future<Void>) first);
        final var responseBody = readyResponse.body();
        assert currentChunkedWrite == null;
        currentChunkedWrite = new ChunkedWrite(combiner, promise, responseBody);
        if (enqueueWrite(ctx, readyResponse, first)) {
            // We were able to write out the first chunk directly, try writing out subsequent chunks until the channel becomes unwritable.
            // NB "writable" means there's space in the downstream ChannelOutboundBuffer, we aren't trying to saturate the physical channel.
            while (ctx.channel().isWritable()) {
                if (writeChunk(ctx, combiner, responseBody)) {
                    finishChunkedWrite();
                    return;
                }
            }
        }
    }

    private void doWriteChunkedContinuation(ChannelHandlerContext ctx, Netty4ChunkedHttpContinuation continuation, ChannelPromise promise)
        throws IOException {
        final PromiseCombiner combiner = continuation.combiner();
        assert currentChunkedWrite == null;
        final var responseBody = continuation.body();
        currentChunkedWrite = new ChunkedWrite(combiner, promise, responseBody);
        // NB "writable" means there's space in the downstream ChannelOutboundBuffer, we aren't trying to saturate the physical channel.
        while (ctx.channel().isWritable()) {
            if (writeChunk(ctx, combiner, responseBody)) {
                finishChunkedWrite();
                return;
            }
        }
    }

    private void finishChunkedWrite() {
        assert currentChunkedWrite != null;
        assert currentChunkedWrite.responseBody().isDone();
        final var finishingWrite = currentChunkedWrite;
        final var endOfResponse = finishingWrite.responseBody().isEndOfResponse();
        currentChunkedWrite = null;
        if (endOfResponse) {
            writeSequence++;
            finishingWrite.combiner.finish(finishingWrite.onDone());
        } else {
            final var channel = finishingWrite.onDone().channel();
            ActionListener.run(ActionListener.assertOnce(new ActionListener<>() {
                @Override
                public void onResponse(ChunkedRestResponseBody continuation) {
                    channel.writeAndFlush(
                        new Netty4ChunkedHttpContinuation(writeSequence, continuation, finishingWrite.combiner()),
                        finishingWrite.onDone() // pass the terminal listener/promise along the line
                    );
                }

                @Override
                public void onFailure(Exception e) {
                    // TODO tests of this case
                    logger.error(
                        Strings.format("failed to get continuation of HTTP response body for [%s], closing connection", channel),
                        e
                    );
                    finishingWrite.combiner().add(channel.newFailedFuture(e));
                    finishingWrite.combiner().finish(finishingWrite.onDone());
                    channel.close();
                }
            }), finishingWrite.responseBody()::getContinuation);
        }
    }

    private void splitAndWrite(ChannelHandlerContext ctx, Netty4FullHttpResponse msg, ChannelPromise promise) {
        final PromiseCombiner combiner = new PromiseCombiner(ctx.executor());
        HttpResponse response = new DefaultHttpResponse(msg.protocolVersion(), msg.status(), msg.headers());
        combiner.add(enqueueWrite(ctx, response));
        ByteBuf content = msg.content();
        while (content.readableBytes() > SPLIT_THRESHOLD) {
            combiner.add(enqueueWrite(ctx, new DefaultHttpContent(content.readRetainedSlice(SPLIT_THRESHOLD))));
        }
        combiner.add(enqueueWrite(ctx, new DefaultLastHttpContent(content.readRetainedSlice(content.readableBytes()))));
        combiner.finish(promise);
    }

    public void channelWritabilityChanged(ChannelHandlerContext ctx) throws IOException {
        if (ctx.channel().isWritable()) {
            doFlush(ctx);
        }
        ctx.fireChannelWritabilityChanged();
    }

    @Override
    public void flush(ChannelHandlerContext ctx) throws IOException {
        if (doFlush(ctx) == false) {
            ctx.flush();
        }
    }

    @Override
    public void channelInactive(ChannelHandlerContext ctx) throws Exception {
        doFlush(ctx);
        super.channelInactive(ctx);
    }

    /**
     * @param ctx channel handler context
     *
     * @return true if a call to this method resulted in a call to {@link ChannelHandlerContext#flush()} on the given {@code ctx}
     */
    private boolean doFlush(ChannelHandlerContext ctx) throws IOException {
        assert ctx.executor().inEventLoop();
        final Channel channel = ctx.channel();
        if (channel.isActive() == false) {
            failQueuedWrites();
            return false;
        }
        while (channel.isWritable()) {
            // NB "writable" means there's space in the downstream ChannelOutboundBuffer, we aren't trying to saturate the physical channel.
            WriteOperation currentWrite = queuedWrites.poll();
            if (currentWrite == null) {
                doWriteQueued(ctx);
                if (channel.isWritable() == false) {
                    break;
                }
                currentWrite = queuedWrites.poll();
            }
            if (currentWrite == null) {
                // no bytes were found queued, check if a chunked message might have become writable
                if (currentChunkedWrite != null) {
                    if (writeChunk(ctx, currentChunkedWrite.combiner, currentChunkedWrite.responseBody())) {
                        finishChunkedWrite();
                    }
                    continue;
                }
                break;
            }
            ctx.write(currentWrite.msg, currentWrite.promise);
        }
        ctx.flush();
        if (channel.isActive() == false) {
            failQueuedWrites();
        }
        return true;
    }

    private boolean writeChunk(ChannelHandlerContext ctx, PromiseCombiner combiner, ChunkedRestResponseBody body) throws IOException {
        assert body.isDone() == false : "should not continue to try and serialize once done";
        final ReleasableBytesReference bytes = body.encodeChunk(
            Netty4WriteThrottlingHandler.MAX_BYTES_PER_WRITE,
            serverTransport.recycler()
        );
<<<<<<< HEAD
        assert bytes.length() > 0 : "serialization should not produce empty buffers"; // TODO we should be able to permit this
=======
>>>>>>> f1ff23c3
        final ByteBuf content = Netty4Utils.toByteBuf(bytes);
        final boolean done = body.isDone();
        final boolean lastChunk = done && body.isEndOfResponse();
        final ChannelFuture f = ctx.write(lastChunk ? new DefaultLastHttpContent(content) : new DefaultHttpContent(content));
        f.addListener(ignored -> bytes.close());
        combiner.add(f);
        return done;
    }

    private void failQueuedWrites() {
        WriteOperation queuedWrite;
        while ((queuedWrite = queuedWrites.poll()) != null) {
            queuedWrite.failAsClosedChannel();
        }
    }

    @Override
    public void close(ChannelHandlerContext ctx, ChannelPromise promise) {
        if (currentChunkedWrite != null) {
            safeFailPromise(currentChunkedWrite.onDone, new ClosedChannelException());
            currentChunkedWrite = null;
        }
        List<Tuple<? extends Netty4HttpResponse, ChannelPromise>> inflightResponses = removeAllInflightResponses();

        if (inflightResponses.isEmpty() == false) {
            ClosedChannelException closedChannelException = new ClosedChannelException();
            for (Tuple<? extends Netty4HttpResponse, ChannelPromise> inflightResponse : inflightResponses) {
                safeFailPromise(inflightResponse.v2(), closedChannelException);
            }
        }
        ctx.close(promise);
    }

    private void safeFailPromise(ChannelPromise promise, Exception ex) {
        try {
            promise.setFailure(ex);
        } catch (RuntimeException e) {
            logger.error("unexpected error while releasing pipelined http responses", e);
        }
    }

    private Future<Void> enqueueWrite(ChannelHandlerContext ctx, HttpObject msg) {
        final ChannelPromise p = ctx.newPromise();
        enqueueWrite(ctx, msg, p);
        return p;
    }

    // returns true if the write was actually executed and false if it was just queued up
    private boolean enqueueWrite(ChannelHandlerContext ctx, HttpObject msg, ChannelPromise promise) {
        if (ctx.channel().isWritable() && queuedWrites.isEmpty()) {
            ctx.write(msg, promise);
            return true;
        } else {
            queuedWrites.add(new WriteOperation(msg, promise));
            return false;
        }
    }

    @Override
    public void exceptionCaught(ChannelHandlerContext ctx, Throwable cause) {
        ExceptionsHelper.maybeDieOnAnotherThread(cause);
        assert Transports.assertDefaultThreadContext(serverTransport.getThreadPool().getThreadContext());

        Netty4HttpChannel channel = ctx.channel().attr(Netty4HttpServerTransport.HTTP_CHANNEL_KEY).get();
        if (cause instanceof Error) {
            serverTransport.onException(channel, new Exception(cause));
        } else {
            serverTransport.onException(channel, (Exception) cause);
        }
    }

    private List<Tuple<? extends Netty4HttpResponse, ChannelPromise>> removeAllInflightResponses() {
        ArrayList<Tuple<? extends Netty4HttpResponse, ChannelPromise>> responses = new ArrayList<>(outboundHoldingQueue);
        outboundHoldingQueue.clear();
        return responses;
    }

    private record WriteOperation(HttpObject msg, ChannelPromise promise) {

        void failAsClosedChannel() {
            promise.tryFailure(new ClosedChannelException());
            ReferenceCountUtil.release(msg);
        }
    }
}<|MERGE_RESOLUTION|>--- conflicted
+++ resolved
@@ -369,10 +369,6 @@
             Netty4WriteThrottlingHandler.MAX_BYTES_PER_WRITE,
             serverTransport.recycler()
         );
-<<<<<<< HEAD
-        assert bytes.length() > 0 : "serialization should not produce empty buffers"; // TODO we should be able to permit this
-=======
->>>>>>> f1ff23c3
         final ByteBuf content = Netty4Utils.toByteBuf(bytes);
         final boolean done = body.isDone();
         final boolean lastChunk = done && body.isEndOfResponse();
