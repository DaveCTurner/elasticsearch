/*
 * Licensed to Elasticsearch under one or more contributor
 * license agreements. See the NOTICE file distributed with
 * this work for additional information regarding copyright
 * ownership. Elasticsearch licenses this file to you under
 * the Apache License, Version 2.0 (the "License"); you may
 * not use this file except in compliance with the License.
 * You may obtain a copy of the License at
 *
 *    http://www.apache.org/licenses/LICENSE-2.0
 *
 * Unless required by applicable law or agreed to in writing,
 * software distributed under the License is distributed on an
 * "AS IS" BASIS, WITHOUT WARRANTIES OR CONDITIONS OF ANY
 * KIND, either express or implied.  See the License for the
 * specific language governing permissions and limitations
 * under the License.
 */

package org.elasticsearch.painless.node;

import org.elasticsearch.painless.Definition;
import org.elasticsearch.painless.Location;
import org.elasticsearch.painless.Definition.Sort;
import org.elasticsearch.painless.Definition.Type;
import org.elasticsearch.painless.AnalyzerCaster;
import org.elasticsearch.painless.Operation;
import org.elasticsearch.painless.Variables;
import org.objectweb.asm.Label;
import org.elasticsearch.painless.MethodWriter;

import static org.elasticsearch.painless.WriterConstants.DEF_NEG_CALL;
import static org.elasticsearch.painless.WriterConstants.DEF_NOT_CALL;
import static org.elasticsearch.painless.WriterConstants.DEF_UTIL_TYPE;

/**
 * Represents a unary math expression.
 */
public final class EUnary extends AExpression {

    final Operation operation;
    AExpression child;

    public EUnary(Location location, Operation operation, AExpression child) {
        super(location);

        this.operation = operation;
        this.child = child;
    }

    @Override
    void analyze(Variables variables) {
        if (operation == Operation.NOT) {
            analyzeNot(variables);
        } else if (operation == Operation.BWNOT) {
            analyzeBWNot(variables);
        } else if (operation == Operation.ADD) {
            analyzerAdd(variables);
        } else if (operation == Operation.SUB) {
            analyzerSub(variables);
        } else {
            throw createError(new IllegalStateException("Illegal tree structure."));
        }
    }

    void analyzeNot(Variables variables) {
        child.expected = Definition.BOOLEAN_TYPE;
        child.analyze(variables);
        child = child.cast(variables);

        if (child.constant != null) {
            constant = !(boolean)child.constant;
        }

        actual = Definition.BOOLEAN_TYPE;
    }

    void analyzeBWNot(Variables variables) {
        child.analyze(variables);

        Type promote = AnalyzerCaster.promoteNumeric(child.actual, false);

        if (promote == null) {
            throw createError(new ClassCastException("Cannot apply not [~] to type [" + child.actual.name + "]."));
        }

        child.expected = promote;
        child = child.cast(variables);

        if (child.constant != null) {
            Sort sort = promote.sort;

            if (sort == Sort.INT) {
                constant = ~(int)child.constant;
            } else if (sort == Sort.LONG) {
                constant = ~(long)child.constant;
            } else {
                throw createError(new IllegalStateException("Illegal tree structure."));
            }
        }

        actual = promote;
    }

    void analyzerAdd(Variables variables) {
        child.analyze(variables);

        Type promote = AnalyzerCaster.promoteNumeric(child.actual, true);

        if (promote == null) {
            throw createError(new ClassCastException("Cannot apply positive [+] to type [" + child.actual.name + "]."));
        }

        child.expected = promote;
        child = child.cast(variables);

        if (child.constant != null) {
            Sort sort = promote.sort;

            if (sort == Sort.INT) {
                constant = +(int)child.constant;
            } else if (sort == Sort.LONG) {
                constant = +(long)child.constant;
            } else if (sort == Sort.FLOAT) {
                constant = +(float)child.constant;
            } else if (sort == Sort.DOUBLE) {
                constant = +(double)child.constant;
            } else {
                throw createError(new IllegalStateException("Illegal tree structure."));
            }
        }

        actual = promote;
    }

    void analyzerSub(Variables variables) {
        child.analyze(variables);

        Type promote = AnalyzerCaster.promoteNumeric(child.actual, true);

        if (promote == null) {
            throw createError(new ClassCastException("Cannot apply negative [-] to type [" + child.actual.name + "]."));
        }

        child.expected = promote;
        child = child.cast(variables);

        if (child.constant != null) {
            Sort sort = promote.sort;

            if (sort == Sort.INT) {
                constant = -(int)child.constant;
            } else if (sort == Sort.LONG) {
                constant = -(long)child.constant;
            } else if (sort == Sort.FLOAT) {
                constant = -(float)child.constant;
            } else if (sort == Sort.DOUBLE) {
                constant = -(double)child.constant;
            } else {
                throw createError(new IllegalStateException("Illegal tree structure."));
            }
        }

        actual = promote;
    }

    @Override
    void write(MethodWriter writer) {
<<<<<<< HEAD
        writer.writeDebugInfo(offset);

=======
        writer.writeDebugInfo(location);
>>>>>>> d8056c82
        if (operation == Operation.NOT) {
            if (tru == null && fals == null) {
                Label localfals = new Label();
                Label end = new Label();

                child.fals = localfals;
                child.write(writer);

                writer.push(false);
                writer.goTo(end);
                writer.mark(localfals);
                writer.push(true);
                writer.mark(end);
            } else {
                child.tru = fals;
                child.fals = tru;
                child.write(writer);
            }
        } else {
            org.objectweb.asm.Type type = actual.type;
            Sort sort = actual.sort;

            child.write(writer);

            if (operation == Operation.BWNOT) {
                if (sort == Sort.DEF) {
                    writer.invokeStatic(DEF_UTIL_TYPE, DEF_NOT_CALL);
                } else {
                    if (sort == Sort.INT) {
                        writer.push(-1);
                    } else if (sort == Sort.LONG) {
                        writer.push(-1L);
                    } else {
                        throw createError(new IllegalStateException("Illegal tree structure."));
                    }

                    writer.math(MethodWriter.XOR, type);
                }
            } else if (operation == Operation.SUB) {
                if (sort == Sort.DEF) {
                    writer.invokeStatic(DEF_UTIL_TYPE, DEF_NEG_CALL);
                } else {
                    writer.math(MethodWriter.NEG, type);
                }
            } else if (operation != Operation.ADD) {
                throw createError(new IllegalStateException("Illegal tree structure."));
            }

            writer.writeBranch(tru, fals);
        }
    }
}<|MERGE_RESOLUTION|>--- conflicted
+++ resolved
@@ -166,12 +166,8 @@
 
     @Override
     void write(MethodWriter writer) {
-<<<<<<< HEAD
-        writer.writeDebugInfo(offset);
-
-=======
         writer.writeDebugInfo(location);
->>>>>>> d8056c82
+
         if (operation == Operation.NOT) {
             if (tru == null && fals == null) {
                 Label localfals = new Label();
